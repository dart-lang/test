<<<<<<< HEAD
## 0.12.23

* Add a `fold_stack_frames` field for `dart_test.yaml`. This will
  allow users to customize which packages' frames are folded.
  
=======
## 0.12.22+2

* Properly allocate ports when debugging Chrome and Dartium in an IPv6-only
  environment.

>>>>>>> ef9b4e2b
## 0.12.22+1

* Support `args` 1.0.0.

* Run tear-down callbacks in the same error zone as the test function. This
  makes it possible to safely share `Future`s and `Stream`s between tests and
  their tear-downs.

## 0.12.22

* Add a `retry` option to `test()` and `group()` functions, as well
  as `@Retry()`  annotation for test files and a `retry` 
  configuration field for `dart_test.yaml`.  A test with reties
  enabled will be re-run if it fails for a reason other than a
  `TestFailure`.
  
* Add a `--no-retry` runner flag that disables retries of failing tests.

* Fix a "concurrent modification during iteration" error when calling
  `addTearDown()` from within a tear down.

## 0.12.21

* Add a `doesNotComplete` matcher that asserts that a Future never completes.

* `throwsA()` and all related matchers will now match functions that return
  `Future`s that emit exceptions.

* Respect `onPlatform` for groups.

* Only print browser load errors once per browser.

* Gracefully time out when attempting to deserialize a test suite.

## 0.12.20+13

* Upgrade to package:matcher 0.12.1

## 0.12.20+12

* Now support `v0.30.0` of `pkg/analyzer`

* The test executable now does a "hard exit" when complete to ensure lingering
  isolates or async code don't block completion. This may affect users trying
  to use the Dart service protocol or observatory.

## 0.12.20+11

* Refactor bootstrapping to simplify the test/pub_serve transformer.

## 0.12.20+10

* Refactor for internal tools.

## 0.12.20+9

* Introduce new flag `--chain-stack-traces` to conditionally chain stack traces.

## 0.12.20+8

* Fixed more blockers for compiling with `dev_compiler`.
* Dartfmt the entire repo.

* **Note:** 0.12.20+5-0.12.20+7 were tagged but not officially published.

## 0.12.20+4

* Fixed strong-mode errors and other blockers for compiling with `dev_compiler`.

## 0.12.20+3

* `--pause-after-load` no longer deadlocks with recent versions of Chrome.

* Fix Dartified stack traces for JS-compiled tests run through `pub serve`.

## 0.12.20+2

* Print "[E]" after test failures to make them easier to identify visually and
  via automated search.

## 0.12.20+1

* Tighten the dependency on `stream_channel` to reflect the APIs being used.

* Use a 1024 x 768 iframe for browser tests.

## 0.12.20

* **Breaking change:** The `expect()` method no longer returns a `Future`, since
  this broke backwards-compatibility in cases where a void function was
  returning an `expect()` (such as `void foo() => expect(...)`). Instead, a new
  `expectLater()` function has been added that return a `Future` that completes
  when the matcher has finished running.

* The `verbose` parameter to `expect()` and the `formatFailure()` function are
  deprecated.

## 0.12.19+1

* Make sure asynchronous matchers that can fail synchronously, such as
  `throws*()` and `prints()`, can be used with synchronous matcher operators
  like `isNot()`.

## 0.12.19

* Added the `StreamMatcher` class, as well as several built-in stream matchers:
  `emits()`, `emitsError()`, `emitsDone, mayEmit()`, `mayEmitMultiple()`,
  `emitsAnyOf()`, `emitsInOrder()`, `emitsInAnyOrder()`, and `neverEmits()`.

* `expect()` now returns a Future for the asynchronous matchers `completes`,
  `completion()`, `throws*()`, and `prints()`.

* Add a `printOnFailure()` method for providing debugging information that's
  only printed when a test fails.

* Automatically configure the [`term_glyph`][term_glyph] package to use ASCII
  glyphs when the test runner is running on Windows.

[term_glyph]: https://pub.dartlang.org/packages/term_glyph

* Deprecate the `throws` matcher in favor of `throwsA()`.

* Deprecate the `Throws` class. These matchers should only be constructed via
  `throwsA()`.

## 0.12.18+1

* Fix the deprecated `expectAsync()` function. The deprecation caused it to
  fail to support functions that take arguments.

## 0.12.18

* Add an `addTearDown()` function, which allows tests to register additional
  tear-down callbacks as they're running.

* Add the `spawnHybridUri()` and `spawnHybridCode()` functions, which allow
  browser tests to run code on the VM.

* Fix the new `expectAsync` functions so that they don't produce analysis errors
  when passed callbacks with optional arguments.

## 0.12.17+3

* Internal changes only.

## 0.12.17+2

* Fix Dartium debugging on Windows.

## 0.12.17+1

* Fix a bug where tags couldn't be marked as skipped.

## 0.12.17

* Deprecate `expectAsync` and `expectAsyncUntil`, since they currently can't be
  made to work cleanly in strong mode. They are replaced with separate methods
  for each number of callback arguments:
    * `expectAsync0`, `expectAsync1`, ... `expectAsync6`, and
    * `expectAsyncUntil0`, `expectAsyncUntil1`, ... `expectAsyncUntil6`.

## 0.12.16

* Allow tools to interact with browser debuggers using the JSON reporter.

## 0.12.15+12

* Fix a race condition that could cause the runner to stall for up to three
  seconds after completing.

## 0.12.15+11

* Make test iframes visible when debugging.

## 0.12.15+10

* Throw a better error if a group body is asynchronous.

## 0.12.15+9

* Widen version constraint on `analyzer`.

## 0.12.15+8

* Make test suites with thousands of tests load much faster on the VM (and
  possibly other platforms).

## 0.12.15+7

* Fix a bug where tags would be dropped when `on_platform` was defined in a
  config file.

## 0.12.15+6

* Fix a broken link in the `--help` documentation.

## 0.12.15+5

* Internal-only change.

## 0.12.15+4

* Widen version constraint on `analyzer`.

## 0.12.15+3

* Move `nestingMiddleware` to `lib/src/util/path_handler.dart` to enable a
  cleaner separation between test-runner files and test writing files.

## 0.12.15+2

* Support running without a `packages/` directory.

## 0.12.15+1

* Declare support for version 1.19 of the Dart SDK.

## 0.12.15

* Add a `skip` parameter to `expect()`. Marking a single expect as skipped will
  cause the test itself to be marked as skipped.

* Add a `--run-skipped` parameter and `run_skipped` configuration field that
  cause tests to be run even if they're marked as skipped.

## 0.12.14+1

* Narrow the constraint on `yaml`.

## 0.12.14

* Add test and group location information to the JSON reporter.

## 0.12.13+5

* Declare support for version 1.18 of the Dart SDK.

* Use the latest `collection` package.

## 0.12.13+4

* Compatibility with an upcoming release of the `collection` package.

## 0.12.13+3

* Internal changes only.

## 0.12.13+2

* Fix all strong-mode errors and warnings.

## 0.12.13+1

* Declare support for version 1.17 of the Dart SDK.

## 0.12.13

* Add support for a global configuration file. On Windows, this file defaults to
  `%LOCALAPPDATA%\DartTest.yaml`. On Unix, it defaults to `~/.dart_test.yaml`.
  It can also be explicitly set using the `DART_TEST_CONFIG` environment
  variable. See [the configuration documentation][global config] for details.

* The `--name` and `--plain-name` arguments may be passed more than once, and
  may be passed together. A test must match all name constraints in order to be
  run.

* Add `names` and `plain_names` fields to the package configuration file. These
  allow presets to control which tests are run based on their names.

* Add `include_tags` and `exclude_tags` fields to the package configuration
  file. These allow presets to control which tests are run based on their tags.

* Add a `pause_after_load` field to the package configuration file. This allows
  presets to enable debugging mode.

[global config]: https://github.com/dart-lang/test/blob/master/doc/configuration.md#global-configuration

## 0.12.12

* Add support for [test presets][]. These are defined using the `presets` field
  in the package configuration file. They can be selected by passing `--preset`
  or `-P`, or by using the `add_presets` field in the package configuration
  file.

* Add an `on_os` field to the package configuration file that allows users to
  select different configuration for different operating systems.

* Add an `on_platform` field to the package configuration file that allows users
  to configure all tests differently depending on which platform they run on.

* Add an `ios` platform selector variable. This variable will only be true when
  the `test` executable itself is running on iOS, not when it's running browser
  tests on an iOS browser.

[test presets]: https://github.com/dart-lang/test/blob/master/doc/package_config.md#configuration-presets

## 0.12.11+2

* Update to `shelf_web_socket` 0.2.0.

## 0.12.11+1

* Purely internal change.

## 0.12.11

* Add a `tags` field to the package configuration file that allows users to
  provide configuration for specific tags.

* The `--tags` and `--exclude-tags` command-line flags now allow
  [boolean selector syntax][]. For example, you can now pass `--tags "(chrome ||
  firefox) && !slow"` to select quick Chrome or Firefox tests.

[boolean selector syntax]: https://github.com/dart-lang/boolean_selector/blob/master/README.md

## 0.12.10+2

* Re-add help output separators.

* Tighten the constraint on `args`.

## 0.12.10+1

* Temporarily remove separators from the help output. Version 0.12.8 was
  erroneously released without an appropriate `args` constraint for the features
  it used; this version will help ensure that users who can't use `args` 0.13.1
  will get a working version of `test`.

## 0.12.10

* Add support for a package-level configuration file called `dart_test.yaml`.

## 0.12.9

* Add `SuiteEvent` to the JSON reporter, which reports data about the suites in
  which tests are run.

* Add `AllSuitesEvent` to the JSON reporter, which reports the total number of
  suites that will be run.

* Add `Group.testCount` to the JSON reporter, which reports the total number of
  tests in each group.

## 0.12.8

* Organize the `--help` output into sections.

* Add a `--timeout` flag.

## 0.12.7

* Add the ability to re-run tests while debugging. When the browser is paused at
  a breakpoint, the test runner will open an interactive console on the command
  line that can be used to restart the test.

* Add support for passing any object as a description to `test()` and `group()`.
  These objects will be converted to strings.

* Add the ability to tag tests. Tests with specific tags may be run by passing
  the `--tags` command-line argument, or excluded by passing the
  `--exclude-tags` parameter.

  This feature is not yet complete. For now, tags are only intended to be added
  temporarily to enable use-cases like [focusing][] on a specific test or group.
  Further development can be followed on [the issue tracker][issue 16].

* Wait for a test's tear-down logic to run, even if it times out.

[focusing]: http://jasmine.github.io/2.1/focused_specs.html
[issue 16]: https://github.com/dart-lang/test/issues/16

## 0.12.6+2

* Declare compatibility with `http_parser` 2.0.0.

## 0.12.6+1

* Declare compatibility with `http_multi_server` 2.0.0.

## 0.12.6

* Add a machine-readable JSON reporter. For details, see
  [the protocol documentation][json-protocol].

* Skipped groups now properly print skip messages.

[json-protocol]: https://github.com/dart-lang/test/blob/master/json_reporter.md

## 0.12.5+2

* Declare compatibility with Dart 1.14 and 1.15.

## 0.12.5+1

* Fixed a deadlock bug when using `setUpAll()` and `tearDownAll()`.

## 0.12.5

* Add `setUpAll()` and `tearDownAll()` methods that run callbacks before and
  after all tests in a group or suite. **Note that these methods are for special
  cases and should be avoided**—they make it very easy to accidentally introduce
  dependencies between tests. Use `setUp()` and `tearDown()` instead if
  possible.

* Allow `setUp()` and `tearDown()` to be called multiple times within the same
  group.

* When a `tearDown()` callback runs after a signal has been caught, it can now
  schedule out-of-band asynchronous callbacks normally rather than having them
  throw exceptions.

* Don't show package warnings when compiling tests with dart2js. This was
  accidentally enabled in 0.12.2, but was never intended.

## 0.12.4+9

* If a `tearDown()` callback throws an error, outer `tearDown()` callbacks are
  still executed.

## 0.12.4+8

* Don't compile tests to JavaScript when running via `pub serve` on Dartium or
  content shell.

## 0.12.4+7

* Support `http_parser` 1.0.0.

## 0.12.4+6

* Fix a broken link in the README.

## 0.12.4+5

* Internal changes only.

## 0.12.4+4

* Widen the Dart SDK constraint to include `1.13.0`.

## 0.12.4+3

* Make source maps work properly in the browser when not using `--pub-serve`.

## 0.12.4+2

* Fix a memory leak when running many browser tests where old test suites failed
  to be unloaded when they were supposed to.

## 0.12.4+1

* Require Dart SDK >= `1.11.0` and `shelf` >= `0.6.0`, allowing `test` to remove
  various hacks and workarounds.

## 0.12.4

* Add a `--pause-after-load` flag that pauses the test runner after each suite
  is loaded so that breakpoints and other debugging annotations can be added.
  Currently this is only supported on browsers.

* Add a `Timeout.none` value indicating that a test should never time out.

* The `dart-vm` platform selector variable is now `true` for Dartium and content
  shell.

* The compact reporter no longer prints status lines that only update the clock
  if they would get in the way of messages or errors from a test.

* The expanded reporter no longer double-prints the descriptions of skipped
  tests.

## 0.12.3+9

* Widen the constraint on `analyzer` to include `0.26.0`.

## 0.12.3+8

* Fix an uncaught error that could crop up when killing the test runner process
  at the wrong time.

## 0.12.3+7

* Add a missing dependency on the `collection` package.

## 0.12.3+6

**This version was unpublished due to [issue 287][].**

* Properly report load errors caused by failing to start browsers.

* Substantially increase browser timeouts. These timeouts are the cause of a lot
  of flakiness, and now that they don't block test running there's less harm in
  making them longer.

## 0.12.3+5

**This version was unpublished due to [issue 287][].**

* Fix a crash when skipping tests because their platforms don't match.

## 0.12.3+4

**This version was unpublished due to [issue 287][].**

* The compact reporter will update the timer every second, rather than only
  updating it occasionally.

* The compact reporter will now print the full, untruncated test name before any
  errors or prints emitted by a test.

* The expanded reporter will now *always* print the full, untruncated test name.

## 0.12.3+3

**This version was unpublished due to [issue 287][].**

* Limit the number of test suites loaded at once. This helps ensure that the
  test runner won't run out of memory when running many test suites that each
  load a large amount of code.

## 0.12.3+2

**This version was unpublished due to [issue 287][].**

[issue 287]: https://github.com/dart-lang/test/issues/287

* Improve the display of syntax errors in VM tests.

* Work around a [Firefox bug][]. Computed styles now work in tests on Firefox.

[Firefox bug]: https://bugzilla.mozilla.org/show_bug.cgi?id=548397

* Fix a bug where VM tests would be loaded from the wrong URLs on Windows (or in
  special circumstances on other operating systems).

## 0.12.3+1

* Fix a bug that caused the test runner to crash on Windows because symlink
  resolution failed.

## 0.12.3

* If a future matched against the `completes` or `completion()` matcher throws
  an error, that error is printed directly rather than being wrapped in a
  string. This allows such errors to be captured using the Zone API and improves
  formatting.

* Improve support for Polymer tests. This fixes a flaky time-out error and adds
  support for Dartifying JavaScript stack traces when running Polymer tests via
  `pub serve`.

* In order to be more extensible, all exception handling within tests now uses
  the Zone API.

* Add a heartbeat to reset a test's timeout whenever the test interacts with the
  test infrastructure.

* `expect()`, `expectAsync()`, and `expectAsyncUntil()` throw more useful errors
  if called outside a test body.

## 0.12.2

* Convert JavaScript stack traces into Dart stack traces using source maps. This
  can be disabled with the new `--js-trace` flag.

* Improve the browser test suite timeout logic to avoid timeouts when running
  many browser suites at once.

## 0.12.1

* Add a `--verbose-trace` flag to include core library frames in stack traces.

## 0.12.0

### Test Runner

`0.12.0` adds support for a test runner, which can be run via `pub run
test:test` (or `pub run test` in Dart 1.10). By default it runs all files
recursively in the `test/` directory that end in `_test.dart` and aren't in a
`packages/` directory.

The test runner supports running tests on the Dart VM and many different
browsers. Test files can use the `@TestOn` annotation to declare which platforms
they support. For more information on this and many more new features, see [the
README](README).

[README]: https://github.com/dart-lang/test/blob/master/README.md

### Removed and Changed APIs

As part of moving to a runner-based model, most test configuration is moving out
of the test file and into the runner. As such, many ancillary APIs have been
removed. These APIs include `skip_` and `solo_` functions, `Configuration` and
all its subclasses, `TestCase`, `TestFunction`, `testConfiguration`,
`formatStacks`, `filterStacks`, `groupSep`, `logMessage`, `testCases`,
`BREATH_INTERVAL`, `currentTestCase`, `PASS`, `FAIL`, `ERROR`, `filterTests`,
`runTests`, `ensureInitialized`, `setSoloTest`, `enableTest`, `disableTest`, and
`withTestEnvironment`.

`FailureHandler`, `DefaultFailureHandler`, `configureExpectFailureHandler`, and
`getOrCreateExpectFailureHandler` which used to be exported from the `matcher`
package have also been removed. They existed to enable integration between
`test` and `matcher` that has been streamlined.

A number of APIs from `matcher` have been into `test`, including: `completes`,
`completion`, `ErrorFormatter`, `expect`,`fail`, `prints`, `TestFailure`,
`Throws`, and all of the `throws` methods. Some of these have changed slightly:

* `expect` no longer has a named `failureHandler` argument.

* `expect` added an optional `formatter` argument.

* `completion` argument `id` renamed to `description`.

##0.11.6+4

* Fix some strong mode warnings we missed in the `vm_config.dart` and
  `html_config.dart` libraries.

##0.11.6+3

* Fix a bug introduced in 0.11.6+2 in which operator matchers broke when taking
  lists of matchers.

##0.11.6+2

* Fix all strong mode warnings.

##0.11.6+1

* Give tests more time to start running.

##0.11.6

* Merge in the last `0.11.x` release of `matcher` to allow projects to use both
  `test` and `unittest` without conflicts.

* Fix running individual tests with `HtmlIndividualConfiguration` when the test
  name contains URI-escaped values and is provided with the `group` query
  parameter.

##0.11.5+1

* Internal code cleanups and documentation improvements.

##0.11.5

* Bumped the version constraint for `matcher`.

##0.11.4

* Bump the version constraint for `matcher`.

##0.11.3

* Narrow the constraint on matcher to ensure that new features are reflected in
  unittest's version.

##0.11.2

* Prints a warning instead of throwing an error when setting the test
  configuration after it has already been set. The first configuration is always
  used.

##0.11.1+1

* Fix bug in withTestEnvironment where test cases were not reinitialized if
  called multiple times.

##0.11.1

* Add `reason` named argument to `expectAsync` and `expectAsyncUntil`, which has
  the same definition as `expect`'s `reason` argument.
* Added support for private test environments.

##0.11.0+6

* Refactored package tests.

##0.11.0+5

* Release test functions after each test is run.

##0.11.0+4

* Fix for [20153](https://code.google.com/p/dart/issues/detail?id=20153)

##0.11.0+3

* Updated maximum `matcher` version.

##0.11.0+2

*  Removed unused files from tests and standardized remaining test file names.

##0.11.0+1

* Widen the version constraint for `stack_trace`.

##0.11.0

* Deprecated methods have been removed:
    * `expectAsync0`, `expectAsync1`, and `expectAsync2` - use `expectAsync`
      instead
    * `expectAsyncUntil0`, `expectAsyncUntil1`, and `expectAsyncUntil2` - use
      `expectAsyncUntil` instead
    * `guardAsync` - no longer needed
    * `protectAsync0`, `protectAsync1`, and `protectAsync2` - no longer needed
* `matcher.dart` and `mirror_matchers.dart` have been removed. They are now in
  the `matcher` package.
* `mock.dart` has been removed. It is now in the `mock` package.

##0.10.1+2

* Fixed deprecation message for `mock`.

##0.10.1+1

* Fixed CHANGELOG
* Moved to triple-slash for all doc comments.

##0.10.1

* **DEPRECATED**
    * `matcher.dart` and `mirror_matchers.dart` are now in the `matcher`
      package.
    * `mock.dart` is now in the `mock` package.
* `equals` now allows a nested matcher as an expected list element or map value
  when doing deep matching.
* `expectAsync` and `expectAsyncUntil` now support up to 6 positional arguments
  and correctly handle functions with optional positional arguments with default
  values.

##0.10.0

* Each test is run in a separate `Zone`. This ensures that any exceptions that
occur is async operations are reported back to the source test case.
* **DEPRECATED** `guardAsync`, `protectAsync0`, `protectAsync1`,
and `protectAsync2`
    * Running each test in a `Zone` addresses the need for these methods.
* **NEW!** `expectAsync` replaces the now deprecated `expectAsync0`,
    `expectAsync1` and `expectAsync2`
* **NEW!** `expectAsyncUntil` replaces the now deprecated `expectAsyncUntil0`,
    `expectAsyncUntil1` and `expectAsyncUntil2`
* `TestCase`:
    * Removed properties: `setUp`, `tearDown`, `testFunction`
    * `enabled` is now get-only
    * Removed methods: `pass`, `fail`, `error`
* `interactive_html_config.dart` has been removed.
* `runTests`, `tearDown`, `setUp`, `test`, `group`, `solo_test`, and
  `solo_group` now throw a `StateError` if called while tests are running.
* `rerunTests` has been removed.<|MERGE_RESOLUTION|>--- conflicted
+++ resolved
@@ -1,16 +1,13 @@
-<<<<<<< HEAD
 ## 0.12.23
 
 * Add a `fold_stack_frames` field for `dart_test.yaml`. This will
   allow users to customize which packages' frames are folded.
   
-=======
 ## 0.12.22+2
 
 * Properly allocate ports when debugging Chrome and Dartium in an IPv6-only
   environment.
 
->>>>>>> ef9b4e2b
 ## 0.12.22+1
 
 * Support `args` 1.0.0.
