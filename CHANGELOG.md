<<<<<<< HEAD
## 1.3.3

* Add conditional imports so that `dart:io` is not imported from the main
  `test.dart` entrypoint unless it is available.
=======
## 1.3.3-dev

* Fix an issue with dartdevc in precompiled mode and the json reporter.
>>>>>>> 642c823a

## 1.3.2

* Widen the constraints on the analyzer package.

## 1.3.1

* Handle parsing annotations which omit `const` on collection literals.
* Fix an issue where `root_line`, `root_column`, and `root_url` in the
  JSON reported may not be populated correctly on Windows.
* Removed requirement for the test/pub_serve transformer in --pub-serve mode.

## 1.3.0

* When using `--precompiled`, the test runner now allows symlinks to reach
  outside the precompiled directory. This allows more efficient creation of
  precompiled directories (using symlinks instead of copies).
* Updated max sdk range to `<3.0.0`.

## 1.2.0

* Added support for using precompiled kernel files when running vm tests.
  * When using the `--precompiled` flag we will now first check for a
    `<original-test-path>.vm_test.vm.app.dill` file, and if present load that
    directly in the isolate. Otherwise the `<original-test-path>.vm_test.dart`
    file will be used.

## 1.1.0

* Added a new `pid` field to the StartEvent in the json runner containing the
  pid of the VM process running the tests.

## 1.0.0

* No change from `0.12.42`. We are simply signalling to users that this is a
  well supported package and is the prefered way to write Dart tests.

## 0.12.42

* Add support for `solo` test and group. When the argument is `true` only tests
  and groups marked as solo will be run. It is still recommended that users
  instead filter their tests by using the runner argument `-n`.

* Updated exported `package:matcher` to `0.12.3` which includes these updates:

  - Many improvements to `TypeMatcher`
    - Can now be used directly as `const TypeMatcher<MyType>()`.
    - Added a type parameter to specify the target `Type`.
      - Made the `name` constructor parameter optional and marked it deprecated.
        It's redundant to the type parameter.
    - Migrated all `isType` matchers to `TypeMatcher`.
    - Added a `having` function that allows chained validations of specific
      features of the target type.

      ```dart
      /// Validates that the object is a [RangeError] with a message containing
      /// the string 'details' and `start` and `end` properties that are `null`.
      final _rangeMatcher = isRangeError
         .having((e) => e.message, 'message', contains('details'))
         .having((e) => e.start, 'start', isNull)
         .having((e) => e.end, 'end', isNull);
      ```

  - Deprecated the `isInstanceOf` class. Use `TypeMatcher` instead.

  - Improved the output of `Matcher` instances that fail due to type errors.

## 0.12.41

* Add support for debugging VM tests.
* Tweak default reporter and color logic again so that they are always enabled
  on all non-windows platforms.

## 0.12.40

* Added some new optional fields to the json reporter, `root_line`,
  `root_column`, and `root_url`. These will be present if `url` is not the same
  as the suite url, and will represent the location in the original test suite
  from which the call to `test` originated.

## 0.12.39

* Change the default reporter and color defaults to be based on
  `stdout.supportsAnsiEscapes` instead of based on platform (previously both
  were disabled on windows).

## 0.12.38+3

* Fix Dart 2 runtime errors around communicating with browsers.


## 0.12.38+2

* Fix more Dart 2 runtime type errors.

## 0.12.38+1

* Fix several Dart 2 runtime type errors.

## 0.12.38

* Give `neverCalled` a type that works in Dart 2 semantics.
* Support `package:analyzer` `0.32.0`.

## 0.12.37

* Removed the transformer, and the `pub_serve.dart` entrypoint. This is not
  being treated as a breaking change because the minimum sdk constraint now
  points to an sdk which does not support pub serve or barback any more anyways.
* Drop the dependency on `barback`.

## 0.12.36

* Expose the test bootstrapping methods, so that build systems can precompile
  tests without relying on internal apis.

## 0.12.35

* Dropped support for Dart 1. Going forward only Dart 2 will be supported.
  * If you experience blocking issues and are still on the Dart 1 sdk, we will
    consider bug fixes on a per-case basis based on severity and impact.
  * Drop support for `dartium` and `content-shell` platforms since those are
    removed from the Dart 2 SDK.
* Fixed an issue `--precompiled` node tests in subdirectories.
* Fixed some dart2 issues with node test bootstrapping code so that dartdevc
  tests can run.
* Fixed default custom html handler so it correctly includes the
  packages/test/dart.js file. This allows you to get proper errors instead of
  timeouts if there are load exceptions in the browser.
* Upgrade to package:matcher 0.12.2

## 0.12.34

* Requires at least Dart 1.24.0.
* The `--precompiled` flag is now supported for the vm platform and the node
  platform.
* On browser platforms the `--precompiled` flag now serves all sources directly
  from the precompiled directory, and will never attempt to do its own
  compilation.

## 0.12.33

* Pass `--categories=Server` to `dart2js` when compiling tests for Node.js. This
  tells it that `dart:html` is unavailable.

* Don't crash when attempting to format stack traces when running via
  `dart path/to/test.dart`.

## 0.12.32+2

* Work around an SDK bug that caused timeouts in asynchronous code.

## 0.12.32+1

* Fix a bug that broke content shell on Dart 1.24.

## 0.12.32

* Add an `include` configuration field which specifies the path to another
  configuration file whose configuration should be used.

* Add a `google` platform selector variable that's only true on Google's
  internal infrastructure.

## 0.12.31

* Add a `headless` configuration option for Chrome.

* Re-enable headless mode for Chrome by default.

* Don't hang when a Node.js test fails to compile.

## 0.12.30+4

* Stop running Chrome in headless mode temporarily to work around a browser bug.

## 0.12.30+3

* Fix a memory leak when loading browser tests.

## 0.12.30+2

* Avoid loading test suites whose tags are excluded by `--excluded-tags`.

## 0.12.30+1

* Internal changes.

## 0.12.30

* Platform selectors for operating systems now work for Node.js tests
  ([#742][]).

* `fail()` is now typed to return `Null`, so it can be used in the same places
  as a raw `throw`.

* Run Chrome in headless mode unless debugging is enabled.

[#742]: https://github.com/dart-lang/test/issues/742

## 0.12.29+1

* Fix strong mode runtime cast failures.

## 0.12.29

* Node.js tests can now import modules from a top-level `node_modules`
  directory, if one exists.

* Raw `console.log()` calls no longer crash Node.js tests.

* When a browser crashes, include its standard output in the error message.

## 0.12.28+1

* Add a `pumpEventQueue()` function to make it easy to wait until all
  asynchronous tasks are complete.

* Add a `neverCalled` getter that returns a function that causes the test to
  fail if it's ever called.

## 0.12.27+1

* Increase the timeout for loading tests to 12 minutes.

## 0.12.27

* When `addTearDown()` is called within a call to `setUpAll()`, it runs its
  callback after *all* tests instead of running it after the `setUpAll()`
  callback.

* When running in an interactive terminal, the test runner now prints status
  lines as wide as the terminal and no wider.

## 0.12.26+1

* Fix lower bound on package `stack_trace`. Now 1.6.0.
* Manually close browser process streams to prevent test hangs.

## 0.12.26

* The `spawnHybridUri()` function now allows root-relative URLs, which are
  interpreted as relative to the root of the package.

## 0.12.25

* Add a `override_platforms` configuration field which allows test platforms'
  settings (such as browsers' executables) to be overridden by the user.

* Add a `define_platforms` configuration field which makes it possible to define
  new platforms that use the same logic as existing ones but have different
  settings.

## 0.12.24+8

* `spawnHybridUri()` now interprets relative URIs correctly in browser tests.

## 0.12.24+7

* Declare support for `async` 2.0.0.

## 0.12.24+6

* Small refactoring to make the package compatible with strong-mode compliant Zone API.
  No user-visible change.

## 0.12.24+5

* Expose a way for tests to forward a `loadException` to the server.

## 0.12.24+4

* Drain browser process `stdout` and `stdin`. This resolves test flakiness, especially in Travis
  with the `Precise` image.

## 0.12.24+3

* Extend `deserializeTimeout`.

## 0.12.24+2

* Only force exit if `FORCE_TEST_EXIT` is set in the environment.

## 0.12.24+1

* Widen version constraint on `analyzer`.

## 0.12.24

* Add a `node` platform for compiling tests to JavaScript and running them on
  Node.js.

## 0.12.23+1

* Remove unused imports.

## 0.12.23

* Add a `fold_stack_frames` field for `dart_test.yaml`. This will
  allow users to customize which packages' frames are folded.

## 0.12.22+2

* Properly allocate ports when debugging Chrome and Dartium in an IPv6-only
  environment.

## 0.12.22+1

* Support `args` 1.0.0.

* Run tear-down callbacks in the same error zone as the test function. This
  makes it possible to safely share `Future`s and `Stream`s between tests and
  their tear-downs.

## 0.12.22

* Add a `retry` option to `test()` and `group()` functions, as well
  as `@Retry()`  annotation for test files and a `retry`
  configuration field for `dart_test.yaml`.  A test with reties
  enabled will be re-run if it fails for a reason other than a
  `TestFailure`.

* Add a `--no-retry` runner flag that disables retries of failing tests.

* Fix a "concurrent modification during iteration" error when calling
  `addTearDown()` from within a tear down.

## 0.12.21

* Add a `doesNotComplete` matcher that asserts that a Future never completes.

* `throwsA()` and all related matchers will now match functions that return
  `Future`s that emit exceptions.

* Respect `onPlatform` for groups.

* Only print browser load errors once per browser.

* Gracefully time out when attempting to deserialize a test suite.

## 0.12.20+13

* Upgrade to package:matcher 0.12.1

## 0.12.20+12

* Now support `v0.30.0` of `pkg/analyzer`

* The test executable now does a "hard exit" when complete to ensure lingering
  isolates or async code don't block completion. This may affect users trying
  to use the Dart service protocol or observatory.

## 0.12.20+11

* Refactor bootstrapping to simplify the test/pub_serve transformer.

## 0.12.20+10

* Refactor for internal tools.

## 0.12.20+9

* Introduce new flag `--chain-stack-traces` to conditionally chain stack traces.

## 0.12.20+8

* Fixed more blockers for compiling with `dev_compiler`.
* Dartfmt the entire repo.

* **Note:** 0.12.20+5-0.12.20+7 were tagged but not officially published.

## 0.12.20+4

* Fixed strong-mode errors and other blockers for compiling with `dev_compiler`.

## 0.12.20+3

* `--pause-after-load` no longer deadlocks with recent versions of Chrome.

* Fix Dartified stack traces for JS-compiled tests run through `pub serve`.

## 0.12.20+2

* Print "[E]" after test failures to make them easier to identify visually and
  via automated search.

## 0.12.20+1

* Tighten the dependency on `stream_channel` to reflect the APIs being used.

* Use a 1024 x 768 iframe for browser tests.

## 0.12.20

* **Breaking change:** The `expect()` method no longer returns a `Future`, since
  this broke backwards-compatibility in cases where a void function was
  returning an `expect()` (such as `void foo() => expect(...)`). Instead, a new
  `expectLater()` function has been added that return a `Future` that completes
  when the matcher has finished running.

* The `verbose` parameter to `expect()` and the `formatFailure()` function are
  deprecated.

## 0.12.19+1

* Make sure asynchronous matchers that can fail synchronously, such as
  `throws*()` and `prints()`, can be used with synchronous matcher operators
  like `isNot()`.

## 0.12.19

* Added the `StreamMatcher` class, as well as several built-in stream matchers:
  `emits()`, `emitsError()`, `emitsDone, mayEmit()`, `mayEmitMultiple()`,
  `emitsAnyOf()`, `emitsInOrder()`, `emitsInAnyOrder()`, and `neverEmits()`.

* `expect()` now returns a Future for the asynchronous matchers `completes`,
  `completion()`, `throws*()`, and `prints()`.

* Add a `printOnFailure()` method for providing debugging information that's
  only printed when a test fails.

* Automatically configure the [`term_glyph`][term_glyph] package to use ASCII
  glyphs when the test runner is running on Windows.

[term_glyph]: https://pub.dartlang.org/packages/term_glyph

* Deprecate the `throws` matcher in favor of `throwsA()`.

* Deprecate the `Throws` class. These matchers should only be constructed via
  `throwsA()`.

## 0.12.18+1

* Fix the deprecated `expectAsync()` function. The deprecation caused it to
  fail to support functions that take arguments.

## 0.12.18

* Add an `addTearDown()` function, which allows tests to register additional
  tear-down callbacks as they're running.

* Add the `spawnHybridUri()` and `spawnHybridCode()` functions, which allow
  browser tests to run code on the VM.

* Fix the new `expectAsync` functions so that they don't produce analysis errors
  when passed callbacks with optional arguments.

## 0.12.17+3

* Internal changes only.

## 0.12.17+2

* Fix Dartium debugging on Windows.

## 0.12.17+1

* Fix a bug where tags couldn't be marked as skipped.

## 0.12.17

* Deprecate `expectAsync` and `expectAsyncUntil`, since they currently can't be
  made to work cleanly in strong mode. They are replaced with separate methods
  for each number of callback arguments:
  * `expectAsync0`, `expectAsync1`, ... `expectAsync6`, and
  * `expectAsyncUntil0`, `expectAsyncUntil1`, ... `expectAsyncUntil6`.

## 0.12.16

* Allow tools to interact with browser debuggers using the JSON reporter.

## 0.12.15+12

* Fix a race condition that could cause the runner to stall for up to three
  seconds after completing.

## 0.12.15+11

* Make test iframes visible when debugging.

## 0.12.15+10

* Throw a better error if a group body is asynchronous.

## 0.12.15+9

* Widen version constraint on `analyzer`.

## 0.12.15+8

* Make test suites with thousands of tests load much faster on the VM (and
  possibly other platforms).

## 0.12.15+7

* Fix a bug where tags would be dropped when `on_platform` was defined in a
  config file.

## 0.12.15+6

* Fix a broken link in the `--help` documentation.

## 0.12.15+5

* Internal-only change.

## 0.12.15+4

* Widen version constraint on `analyzer`.

## 0.12.15+3

* Move `nestingMiddleware` to `lib/src/util/path_handler.dart` to enable a
  cleaner separation between test-runner files and test writing files.

## 0.12.15+2

* Support running without a `packages/` directory.

## 0.12.15+1

* Declare support for version 1.19 of the Dart SDK.

## 0.12.15

* Add a `skip` parameter to `expect()`. Marking a single expect as skipped will
  cause the test itself to be marked as skipped.

* Add a `--run-skipped` parameter and `run_skipped` configuration field that
  cause tests to be run even if they're marked as skipped.

## 0.12.14+1

* Narrow the constraint on `yaml`.

## 0.12.14

* Add test and group location information to the JSON reporter.

## 0.12.13+5

* Declare support for version 1.18 of the Dart SDK.

* Use the latest `collection` package.

## 0.12.13+4

* Compatibility with an upcoming release of the `collection` package.

## 0.12.13+3

* Internal changes only.

## 0.12.13+2

* Fix all strong-mode errors and warnings.

## 0.12.13+1

* Declare support for version 1.17 of the Dart SDK.

## 0.12.13

* Add support for a global configuration file. On Windows, this file defaults to
  `%LOCALAPPDATA%\DartTest.yaml`. On Unix, it defaults to `~/.dart_test.yaml`.
  It can also be explicitly set using the `DART_TEST_CONFIG` environment
  variable. See [the configuration documentation][global config] for details.

* The `--name` and `--plain-name` arguments may be passed more than once, and
  may be passed together. A test must match all name constraints in order to be
  run.

* Add `names` and `plain_names` fields to the package configuration file. These
  allow presets to control which tests are run based on their names.

* Add `include_tags` and `exclude_tags` fields to the package configuration
  file. These allow presets to control which tests are run based on their tags.

* Add a `pause_after_load` field to the package configuration file. This allows
  presets to enable debugging mode.

[global config]: https://github.com/dart-lang/test/blob/master/doc/configuration.md#global-configuration

## 0.12.12

* Add support for [test presets][]. These are defined using the `presets` field
  in the package configuration file. They can be selected by passing `--preset`
  or `-P`, or by using the `add_presets` field in the package configuration
  file.

* Add an `on_os` field to the package configuration file that allows users to
  select different configuration for different operating systems.

* Add an `on_platform` field to the package configuration file that allows users
  to configure all tests differently depending on which platform they run on.

* Add an `ios` platform selector variable. This variable will only be true when
  the `test` executable itself is running on iOS, not when it's running browser
  tests on an iOS browser.

[test presets]: https://github.com/dart-lang/test/blob/master/doc/package_config.md#configuration-presets

## 0.12.11+2

* Update to `shelf_web_socket` 0.2.0.

## 0.12.11+1

* Purely internal change.

## 0.12.11

* Add a `tags` field to the package configuration file that allows users to
  provide configuration for specific tags.

* The `--tags` and `--exclude-tags` command-line flags now allow
  [boolean selector syntax][]. For example, you can now pass `--tags "(chrome ||
  firefox) && !slow"` to select quick Chrome or Firefox tests.

[boolean selector syntax]: https://github.com/dart-lang/boolean_selector/blob/master/README.md

## 0.12.10+2

* Re-add help output separators.

* Tighten the constraint on `args`.

## 0.12.10+1

* Temporarily remove separators from the help output. Version 0.12.8 was
  erroneously released without an appropriate `args` constraint for the features
  it used; this version will help ensure that users who can't use `args` 0.13.1
  will get a working version of `test`.

## 0.12.10

* Add support for a package-level configuration file called `dart_test.yaml`.

## 0.12.9

* Add `SuiteEvent` to the JSON reporter, which reports data about the suites in
  which tests are run.

* Add `AllSuitesEvent` to the JSON reporter, which reports the total number of
  suites that will be run.

* Add `Group.testCount` to the JSON reporter, which reports the total number of
  tests in each group.

## 0.12.8

* Organize the `--help` output into sections.

* Add a `--timeout` flag.

## 0.12.7

* Add the ability to re-run tests while debugging. When the browser is paused at
  a breakpoint, the test runner will open an interactive console on the command
  line that can be used to restart the test.

* Add support for passing any object as a description to `test()` and `group()`.
  These objects will be converted to strings.

* Add the ability to tag tests. Tests with specific tags may be run by passing
  the `--tags` command-line argument, or excluded by passing the
  `--exclude-tags` parameter.

  This feature is not yet complete. For now, tags are only intended to be added
  temporarily to enable use-cases like [focusing][] on a specific test or group.
  Further development can be followed on [the issue tracker][issue 16].

* Wait for a test's tear-down logic to run, even if it times out.

[focusing]: http://jasmine.github.io/2.1/focused_specs.html
[issue 16]: https://github.com/dart-lang/test/issues/16

## 0.12.6+2

* Declare compatibility with `http_parser` 2.0.0.

## 0.12.6+1

* Declare compatibility with `http_multi_server` 2.0.0.

## 0.12.6

* Add a machine-readable JSON reporter. For details, see
  [the protocol documentation][json-protocol].

* Skipped groups now properly print skip messages.

[json-protocol]: https://github.com/dart-lang/test/blob/master/json_reporter.md

## 0.12.5+2

* Declare compatibility with Dart 1.14 and 1.15.

## 0.12.5+1

* Fixed a deadlock bug when using `setUpAll()` and `tearDownAll()`.

## 0.12.5

* Add `setUpAll()` and `tearDownAll()` methods that run callbacks before and
  after all tests in a group or suite. **Note that these methods are for special
  cases and should be avoided**—they make it very easy to accidentally introduce
  dependencies between tests. Use `setUp()` and `tearDown()` instead if
  possible.

* Allow `setUp()` and `tearDown()` to be called multiple times within the same
  group.

* When a `tearDown()` callback runs after a signal has been caught, it can now
  schedule out-of-band asynchronous callbacks normally rather than having them
  throw exceptions.

* Don't show package warnings when compiling tests with dart2js. This was
  accidentally enabled in 0.12.2, but was never intended.

## 0.12.4+9

* If a `tearDown()` callback throws an error, outer `tearDown()` callbacks are
  still executed.

## 0.12.4+8

* Don't compile tests to JavaScript when running via `pub serve` on Dartium or
  content shell.

## 0.12.4+7

* Support `http_parser` 1.0.0.

## 0.12.4+6

* Fix a broken link in the README.

## 0.12.4+5

* Internal changes only.

## 0.12.4+4

* Widen the Dart SDK constraint to include `1.13.0`.

## 0.12.4+3

* Make source maps work properly in the browser when not using `--pub-serve`.

## 0.12.4+2

* Fix a memory leak when running many browser tests where old test suites failed
  to be unloaded when they were supposed to.

## 0.12.4+1

* Require Dart SDK >= `1.11.0` and `shelf` >= `0.6.0`, allowing `test` to remove
  various hacks and workarounds.

## 0.12.4

* Add a `--pause-after-load` flag that pauses the test runner after each suite
  is loaded so that breakpoints and other debugging annotations can be added.
  Currently this is only supported on browsers.

* Add a `Timeout.none` value indicating that a test should never time out.

* The `dart-vm` platform selector variable is now `true` for Dartium and content
  shell.

* The compact reporter no longer prints status lines that only update the clock
  if they would get in the way of messages or errors from a test.

* The expanded reporter no longer double-prints the descriptions of skipped
  tests.

## 0.12.3+9

* Widen the constraint on `analyzer` to include `0.26.0`.

## 0.12.3+8

* Fix an uncaught error that could crop up when killing the test runner process
  at the wrong time.

## 0.12.3+7

* Add a missing dependency on the `collection` package.

## 0.12.3+6

**This version was unpublished due to [issue 287][].**

* Properly report load errors caused by failing to start browsers.

* Substantially increase browser timeouts. These timeouts are the cause of a lot
  of flakiness, and now that they don't block test running there's less harm in
  making them longer.

## 0.12.3+5

**This version was unpublished due to [issue 287][].**

* Fix a crash when skipping tests because their platforms don't match.

## 0.12.3+4

**This version was unpublished due to [issue 287][].**

* The compact reporter will update the timer every second, rather than only
  updating it occasionally.

* The compact reporter will now print the full, untruncated test name before any
  errors or prints emitted by a test.

* The expanded reporter will now *always* print the full, untruncated test name.

## 0.12.3+3

**This version was unpublished due to [issue 287][].**

* Limit the number of test suites loaded at once. This helps ensure that the
  test runner won't run out of memory when running many test suites that each
  load a large amount of code.

## 0.12.3+2

**This version was unpublished due to [issue 287][].**

[issue 287]: https://github.com/dart-lang/test/issues/287

* Improve the display of syntax errors in VM tests.

* Work around a [Firefox bug][]. Computed styles now work in tests on Firefox.

[Firefox bug]: https://bugzilla.mozilla.org/show_bug.cgi?id=548397

* Fix a bug where VM tests would be loaded from the wrong URLs on Windows (or in
  special circumstances on other operating systems).

## 0.12.3+1

* Fix a bug that caused the test runner to crash on Windows because symlink
  resolution failed.

## 0.12.3

* If a future matched against the `completes` or `completion()` matcher throws
  an error, that error is printed directly rather than being wrapped in a
  string. This allows such errors to be captured using the Zone API and improves
  formatting.

* Improve support for Polymer tests. This fixes a flaky time-out error and adds
  support for Dartifying JavaScript stack traces when running Polymer tests via
  `pub serve`.

* In order to be more extensible, all exception handling within tests now uses
  the Zone API.

* Add a heartbeat to reset a test's timeout whenever the test interacts with the
  test infrastructure.

* `expect()`, `expectAsync()`, and `expectAsyncUntil()` throw more useful errors
  if called outside a test body.

## 0.12.2

* Convert JavaScript stack traces into Dart stack traces using source maps. This
  can be disabled with the new `--js-trace` flag.

* Improve the browser test suite timeout logic to avoid timeouts when running
  many browser suites at once.

## 0.12.1

* Add a `--verbose-trace` flag to include core library frames in stack traces.

## 0.12.0

### Test Runner

`0.12.0` adds support for a test runner, which can be run via
`pub run test:test` (or `pub run test` in Dart 1.10). By default it runs all
files recursively in the `test/` directory that end in `_test.dart` and aren't
in a `packages/` directory.

The test runner supports running tests on the Dart VM and many different
browsers. Test files can use the `@TestOn` annotation to declare which platforms
they support. For more information on this and many more new features, see [the
README](README).

[README]: https://github.com/dart-lang/test/blob/master/README.md

### Removed and Changed APIs

As part of moving to a runner-based model, most test configuration is moving out
of the test file and into the runner. As such, many ancillary APIs have been
removed. These APIs include `skip_` and `solo_` functions, `Configuration` and
all its subclasses, `TestCase`, `TestFunction`, `testConfiguration`,
`formatStacks`, `filterStacks`, `groupSep`, `logMessage`, `testCases`,
`BREATH_INTERVAL`, `currentTestCase`, `PASS`, `FAIL`, `ERROR`, `filterTests`,
`runTests`, `ensureInitialized`, `setSoloTest`, `enableTest`, `disableTest`, and
`withTestEnvironment`.

`FailureHandler`, `DefaultFailureHandler`, `configureExpectFailureHandler`, and
`getOrCreateExpectFailureHandler` which used to be exported from the `matcher`
package have also been removed. They existed to enable integration between
`test` and `matcher` that has been streamlined.

A number of APIs from `matcher` have been into `test`, including: `completes`,
`completion`, `ErrorFormatter`, `expect`,`fail`, `prints`, `TestFailure`,
`Throws`, and all of the `throws` methods. Some of these have changed slightly:

* `expect` no longer has a named `failureHandler` argument.

* `expect` added an optional `formatter` argument.

* `completion` argument `id` renamed to `description`.

## 0.11.6+4

* Fix some strong mode warnings we missed in the `vm_config.dart` and
  `html_config.dart` libraries.

## 0.11.6+3

* Fix a bug introduced in 0.11.6+2 in which operator matchers broke when taking
  lists of matchers.

## 0.11.6+2

* Fix all strong mode warnings.

## 0.11.6+1

* Give tests more time to start running.

## 0.11.6

* Merge in the last `0.11.x` release of `matcher` to allow projects to use both
  `test` and `unittest` without conflicts.

* Fix running individual tests with `HtmlIndividualConfiguration` when the test
  name contains URI-escaped values and is provided with the `group` query
  parameter.

## 0.11.5+1

* Internal code cleanups and documentation improvements.

## 0.11.5

* Bumped the version constraint for `matcher`.

## 0.11.4

* Bump the version constraint for `matcher`.

## 0.11.3

* Narrow the constraint on matcher to ensure that new features are reflected in
  unittest's version.

## 0.11.2

* Prints a warning instead of throwing an error when setting the test
  configuration after it has already been set. The first configuration is always
  used.

## 0.11.1+1

* Fix bug in withTestEnvironment where test cases were not reinitialized if
  called multiple times.

## 0.11.1

* Add `reason` named argument to `expectAsync` and `expectAsyncUntil`, which has
  the same definition as `expect`'s `reason` argument.
* Added support for private test environments.

## 0.11.0+6

* Refactored package tests.

## 0.11.0+5

* Release test functions after each test is run.

## 0.11.0+4

* Fix for [20153](https://code.google.com/p/dart/issues/detail?id=20153)

## 0.11.0+3

* Updated maximum `matcher` version.

## 0.11.0+2

* Removed unused files from tests and standardized remaining test file names.

## 0.11.0+1

* Widen the version constraint for `stack_trace`.

## 0.11.0

* Deprecated methods have been removed:
  * `expectAsync0`, `expectAsync1`, and `expectAsync2` - use `expectAsync`
    instead
  * `expectAsyncUntil0`, `expectAsyncUntil1`, and `expectAsyncUntil2` - use
    `expectAsyncUntil` instead
  * `guardAsync` - no longer needed
  * `protectAsync0`, `protectAsync1`, and `protectAsync2` - no longer needed
* `matcher.dart` and `mirror_matchers.dart` have been removed. They are now in
  the `matcher` package.
* `mock.dart` has been removed. It is now in the `mock` package.

## 0.10.1+2

* Fixed deprecation message for `mock`.

## 0.10.1+1

* Fixed CHANGELOG
* Moved to triple-slash for all doc comments.

## 0.10.1

* **DEPRECATED**
  * `matcher.dart` and `mirror_matchers.dart` are now in the `matcher`
    package.
  * `mock.dart` is now in the `mock` package.
* `equals` now allows a nested matcher as an expected list element or map value
  when doing deep matching.
* `expectAsync` and `expectAsyncUntil` now support up to 6 positional arguments
  and correctly handle functions with optional positional arguments with default
  values.

## 0.10.0

* Each test is run in a separate `Zone`. This ensures that any exceptions that
  occur is async operations are reported back to the source test case.
* **DEPRECATED** `guardAsync`, `protectAsync0`, `protectAsync1`,
  and `protectAsync2`
  * Running each test in a `Zone` addresses the need for these methods.
* **NEW!** `expectAsync` replaces the now deprecated `expectAsync0`,
  `expectAsync1` and `expectAsync2`
* **NEW!** `expectAsyncUntil` replaces the now deprecated `expectAsyncUntil0`,
  `expectAsyncUntil1` and `expectAsyncUntil2`
* `TestCase`:
  * Removed properties: `setUp`, `tearDown`, `testFunction`
  * `enabled` is now get-only
  * Removed methods: `pass`, `fail`, `error`
* `interactive_html_config.dart` has been removed.
* `runTests`, `tearDown`, `setUp`, `test`, `group`, `solo_test`, and
  `solo_group` now throw a `StateError` if called while tests are running.
* `rerunTests` has been removed.<|MERGE_RESOLUTION|>--- conflicted
+++ resolved
@@ -1,13 +1,8 @@
-<<<<<<< HEAD
 ## 1.3.3
 
 * Add conditional imports so that `dart:io` is not imported from the main
   `test.dart` entrypoint unless it is available.
-=======
-## 1.3.3-dev
-
 * Fix an issue with dartdevc in precompiled mode and the json reporter.
->>>>>>> 642c823a
 
 ## 1.3.2
 
