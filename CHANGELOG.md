--- conflicted
+++ resolved
@@ -1,10 +1,7 @@
 ## 0.12.24-dev
 
-<<<<<<< HEAD
 * Fix issue where we were not awaiting some futures. 
-=======
 * Extend `deserializeTimeout`.
->>>>>>> d618fa1d
 
 ## 0.12.24+2
 
