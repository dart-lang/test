<<<<<<< HEAD
## 0.12.23

* Add a `fold_stack_frame` field for `dart_test.yaml`. This will
  allow users to customize which packages' frames are folded.
  
=======
## 0.12.22+1

* Support `args` 1.0.0.

* Run tear-down callbacks in the same error zone as the test function. This
  makes it possible to safely share `Future`s and `Stream`s between tests and
  their tear-downs.

>>>>>>> 29973538
## 0.12.22

* Add a `retry` option to `test()` and `group()` functions, as well
  as `@Retry()`  annotation for test files and a `retry` 
  configuration field for `dart_test.yaml`.  A test with reties
  enabled will be re-run if it fails for a reason other than a
  `TestFailure`.
  
* Add a `--no-retry` runner flag that disables retries of failing tests.

* Fix a "concurrent modification during iteration" error when calling
  `addTearDown()` from within a tear down.

## 0.12.21

* Add a `doesNotComplete` matcher that asserts that a Future never completes.

* `throwsA()` and all related matchers will now match functions that return
  `Future`s that emit exceptions.

* Respect `onPlatform` for groups.

* Only print browser load errors once per browser.

* Gracefully time out when attempting to deserialize a test suite.

## 0.12.20+13

* Upgrade to package:matcher 0.12.1

## 0.12.20+12

* Now support `v0.30.0` of `pkg/analyzer`

* The test executable now does a "hard exit" when complete to ensure lingering
  isolates or async code don't block completion. This may affect users trying
  to use the Dart service protocol or observatory.

## 0.12.20+11

* Refactor bootstrapping to simplify the test/pub_serve transformer.

## 0.12.20+10

* Refactor for internal tools.

## 0.12.20+9

* Introduce new flag `--chain-stack-traces` to conditionally chain stack traces.

## 0.12.20+8

* Fixed more blockers for compiling with `dev_compiler`.
* Dartfmt the entire repo.

* **Note:** 0.12.20+5-0.12.20+7 were tagged but not officially published.

## 0.12.20+4

* Fixed strong-mode errors and other blockers for compiling with `dev_compiler`.

## 0.12.20+3

* `--pause-after-load` no longer deadlocks with recent versions of Chrome.

* Fix Dartified stack traces for JS-compiled tests run through `pub serve`.

## 0.12.20+2

* Print "[E]" after test failures to make them easier to identify visually and
  via automated search.

## 0.12.20+1

* Tighten the dependency on `stream_channel` to reflect the APIs being used.

* Use a 1024 x 768 iframe for browser tests.

## 0.12.20

* **Breaking change:** The `expect()` method no longer returns a `Future`, since
  this broke backwards-compatibility in cases where a void function was
  returning an `expect()` (such as `void foo() => expect(...)`). Instead, a new
  `expectLater()` function has been added that return a `Future` that completes
  when the matcher has finished running.

* The `verbose` parameter to `expect()` and the `formatFailure()` function are
  deprecated.

## 0.12.19+1

* Make sure asynchronous matchers that can fail synchronously, such as
  `throws*()` and `prints()`, can be used with synchronous matcher operators
  like `isNot()`.

## 0.12.19

* Added the `StreamMatcher` class, as well as several built-in stream matchers:
  `emits()`, `emitsError()`, `emitsDone, mayEmit()`, `mayEmitMultiple()`,
  `emitsAnyOf()`, `emitsInOrder()`, `emitsInAnyOrder()`, and `neverEmits()`.

* `expect()` now returns a Future for the asynchronous matchers `completes`,
  `completion()`, `throws*()`, and `prints()`.

* Add a `printOnFailure()` method for providing debugging information that's
  only printed when a test fails.

* Automatically configure the [`term_glyph`][term_glyph] package to use ASCII
  glyphs when the test runner is running on Windows.

[term_glyph]: https://pub.dartlang.org/packages/term_glyph

* Deprecate the `throws` matcher in favor of `throwsA()`.

* Deprecate the `Throws` class. These matchers should only be constructed via
  `throwsA()`.

## 0.12.18+1

* Fix the deprecated `expectAsync()` function. The deprecation caused it to
  fail to support functions that take arguments.

## 0.12.18

* Add an `addTearDown()` function, which allows tests to register additional
  tear-down callbacks as they're running.

* Add the `spawnHybridUri()` and `spawnHybridCode()` functions, which allow
  browser tests to run code on the VM.

* Fix the new `expectAsync` functions so that they don't produce analysis errors
  when passed callbacks with optional arguments.

## 0.12.17+3

* Internal changes only.

## 0.12.17+2

* Fix Dartium debugging on Windows.

## 0.12.17+1

* Fix a bug where tags couldn't be marked as skipped.

## 0.12.17

* Deprecate `expectAsync` and `expectAsyncUntil`, since they currently can't be
  made to work cleanly in strong mode. They are replaced with separate methods
  for each number of callback arguments:
    * `expectAsync0`, `expectAsync1`, ... `expectAsync6`, and
    * `expectAsyncUntil0`, `expectAsyncUntil1`, ... `expectAsyncUntil6`.

## 0.12.16

* Allow tools to interact with browser debuggers using the JSON reporter.

## 0.12.15+12

* Fix a race condition that could cause the runner to stall for up to three
  seconds after completing.

## 0.12.15+11

* Make test iframes visible when debugging.

## 0.12.15+10

* Throw a better error if a group body is asynchronous.

## 0.12.15+9

* Widen version constraint on `analyzer`.

## 0.12.15+8

* Make test suites with thousands of tests load much faster on the VM (and
  possibly other platforms).

## 0.12.15+7

* Fix a bug where tags would be dropped when `on_platform` was defined in a
  config file.

## 0.12.15+6

* Fix a broken link in the `--help` documentation.

## 0.12.15+5

* Internal-only change.

## 0.12.15+4

* Widen version constraint on `analyzer`.

## 0.12.15+3

* Move `nestingMiddleware` to `lib/src/util/path_handler.dart` to enable a
  cleaner separation between test-runner files and test writing files.

## 0.12.15+2

* Support running without a `packages/` directory.

## 0.12.15+1

* Declare support for version 1.19 of the Dart SDK.

## 0.12.15

* Add a `skip` parameter to `expect()`. Marking a single expect as skipped will
  cause the test itself to be marked as skipped.

* Add a `--run-skipped` parameter and `run_skipped` configuration field that
  cause tests to be run even if they're marked as skipped.

## 0.12.14+1

* Narrow the constraint on `yaml`.

## 0.12.14

* Add test and group location information to the JSON reporter.

## 0.12.13+5

* Declare support for version 1.18 of the Dart SDK.

* Use the latest `collection` package.

## 0.12.13+4

* Compatibility with an upcoming release of the `collection` package.

## 0.12.13+3

* Internal changes only.

## 0.12.13+2

* Fix all strong-mode errors and warnings.

## 0.12.13+1

* Declare support for version 1.17 of the Dart SDK.

## 0.12.13

* Add support for a global configuration file. On Windows, this file defaults to
  `%LOCALAPPDATA%\DartTest.yaml`. On Unix, it defaults to `~/.dart_test.yaml`.
  It can also be explicitly set using the `DART_TEST_CONFIG` environment
  variable. See [the configuration documentation][global config] for details.

* The `--name` and `--plain-name` arguments may be passed more than once, and
  may be passed together. A test must match all name constraints in order to be
  run.

* Add `names` and `plain_names` fields to the package configuration file. These
  allow presets to control which tests are run based on their names.

* Add `include_tags` and `exclude_tags` fields to the package configuration
  file. These allow presets to control which tests are run based on their tags.

* Add a `pause_after_load` field to the package configuration file. This allows
  presets to enable debugging mode.

[global config]: https://github.com/dart-lang/test/blob/master/doc/configuration.md#global-configuration

## 0.12.12

* Add support for [test presets][]. These are defined using the `presets` field
  in the package configuration file. They can be selected by passing `--preset`
  or `-P`, or by using the `add_presets` field in the package configuration
  file.

* Add an `on_os` field to the package configuration file that allows users to
  select different configuration for different operating systems.

* Add an `on_platform` field to the package configuration file that allows users
  to configure all tests differently depending on which platform they run on.

* Add an `ios` platform selector variable. This variable will only be true when
  the `test` executable itself is running on iOS, not when it's running browser
  tests on an iOS browser.

[test presets]: https://github.com/dart-lang/test/blob/master/doc/package_config.md#configuration-presets

## 0.12.11+2

* Update to `shelf_web_socket` 0.2.0.

## 0.12.11+1

* Purely internal change.

## 0.12.11

* Add a `tags` field to the package configuration file that allows users to
  provide configuration for specific tags.

* The `--tags` and `--exclude-tags` command-line flags now allow
  [boolean selector syntax][]. For example, you can now pass `--tags "(chrome ||
  firefox) && !slow"` to select quick Chrome or Firefox tests.

[boolean selector syntax]: https://github.com/dart-lang/boolean_selector/blob/master/README.md

## 0.12.10+2

* Re-add help output separators.

* Tighten the constraint on `args`.

## 0.12.10+1

* Temporarily remove separators from the help output. Version 0.12.8 was
  erroneously released without an appropriate `args` constraint for the features
  it used; this version will help ensure that users who can't use `args` 0.13.1
  will get a working version of `test`.

## 0.12.10

* Add support for a package-level configuration file called `dart_test.yaml`.

## 0.12.9

* Add `SuiteEvent` to the JSON reporter, which reports data about the suites in
  which tests are run.

* Add `AllSuitesEvent` to the JSON reporter, which reports the total number of
  suites that will be run.

* Add `Group.testCount` to the JSON reporter, which reports the total number of
  tests in each group.

## 0.12.8

* Organize the `--help` output into sections.

* Add a `--timeout` flag.

## 0.12.7

* Add the ability to re-run tests while debugging. When the browser is paused at
  a breakpoint, the test runner will open an interactive console on the command
  line that can be used to restart the test.

* Add support for passing any object as a description to `test()` and `group()`.
  These objects will be converted to strings.

* Add the ability to tag tests. Tests with specific tags may be run by passing
  the `--tags` command-line argument, or excluded by passing the
  `--exclude-tags` parameter.

  This feature is not yet complete. For now, tags are only intended to be added
  temporarily to enable use-cases like [focusing][] on a specific test or group.
  Further development can be followed on [the issue tracker][issue 16].

* Wait for a test's tear-down logic to run, even if it times out.

[focusing]: http://jasmine.github.io/2.1/focused_specs.html
[issue 16]: https://github.com/dart-lang/test/issues/16

## 0.12.6+2

* Declare compatibility with `http_parser` 2.0.0.

## 0.12.6+1

* Declare compatibility with `http_multi_server` 2.0.0.

## 0.12.6

* Add a machine-readable JSON reporter. For details, see
  [the protocol documentation][json-protocol].

* Skipped groups now properly print skip messages.

[json-protocol]: https://github.com/dart-lang/test/blob/master/json_reporter.md

## 0.12.5+2

* Declare compatibility with Dart 1.14 and 1.15.

## 0.12.5+1

* Fixed a deadlock bug when using `setUpAll()` and `tearDownAll()`.

## 0.12.5

* Add `setUpAll()` and `tearDownAll()` methods that run callbacks before and
  after all tests in a group or suite. **Note that these methods are for special
  cases and should be avoided**—they make it very easy to accidentally introduce
  dependencies between tests. Use `setUp()` and `tearDown()` instead if
  possible.

* Allow `setUp()` and `tearDown()` to be called multiple times within the same
  group.

* When a `tearDown()` callback runs after a signal has been caught, it can now
  schedule out-of-band asynchronous callbacks normally rather than having them
  throw exceptions.

* Don't show package warnings when compiling tests with dart2js. This was
  accidentally enabled in 0.12.2, but was never intended.

## 0.12.4+9

* If a `tearDown()` callback throws an error, outer `tearDown()` callbacks are
  still executed.

## 0.12.4+8

* Don't compile tests to JavaScript when running via `pub serve` on Dartium or
  content shell.

## 0.12.4+7

* Support `http_parser` 1.0.0.

## 0.12.4+6

* Fix a broken link in the README.

## 0.12.4+5

* Internal changes only.

## 0.12.4+4

* Widen the Dart SDK constraint to include `1.13.0`.

## 0.12.4+3

* Make source maps work properly in the browser when not using `--pub-serve`.

## 0.12.4+2

* Fix a memory leak when running many browser tests where old test suites failed
  to be unloaded when they were supposed to.

## 0.12.4+1

* Require Dart SDK >= `1.11.0` and `shelf` >= `0.6.0`, allowing `test` to remove
  various hacks and workarounds.

## 0.12.4

* Add a `--pause-after-load` flag that pauses the test runner after each suite
  is loaded so that breakpoints and other debugging annotations can be added.
  Currently this is only supported on browsers.

* Add a `Timeout.none` value indicating that a test should never time out.

* The `dart-vm` platform selector variable is now `true` for Dartium and content
  shell.

* The compact reporter no longer prints status lines that only update the clock
  if they would get in the way of messages or errors from a test.

* The expanded reporter no longer double-prints the descriptions of skipped
  tests.

## 0.12.3+9

* Widen the constraint on `analyzer` to include `0.26.0`.

## 0.12.3+8

* Fix an uncaught error that could crop up when killing the test runner process
  at the wrong time.

## 0.12.3+7

* Add a missing dependency on the `collection` package.

## 0.12.3+6

**This version was unpublished due to [issue 287][].**

* Properly report load errors caused by failing to start browsers.

* Substantially increase browser timeouts. These timeouts are the cause of a lot
  of flakiness, and now that they don't block test running there's less harm in
  making them longer.

## 0.12.3+5

**This version was unpublished due to [issue 287][].**

* Fix a crash when skipping tests because their platforms don't match.

## 0.12.3+4

**This version was unpublished due to [issue 287][].**

* The compact reporter will update the timer every second, rather than only
  updating it occasionally.

* The compact reporter will now print the full, untruncated test name before any
  errors or prints emitted by a test.

* The expanded reporter will now *always* print the full, untruncated test name.

## 0.12.3+3

**This version was unpublished due to [issue 287][].**

* Limit the number of test suites loaded at once. This helps ensure that the
  test runner won't run out of memory when running many test suites that each
  load a large amount of code.

## 0.12.3+2

**This version was unpublished due to [issue 287][].**

[issue 287]: https://github.com/dart-lang/test/issues/287

* Improve the display of syntax errors in VM tests.

* Work around a [Firefox bug][]. Computed styles now work in tests on Firefox.

[Firefox bug]: https://bugzilla.mozilla.org/show_bug.cgi?id=548397

* Fix a bug where VM tests would be loaded from the wrong URLs on Windows (or in
  special circumstances on other operating systems).

## 0.12.3+1

* Fix a bug that caused the test runner to crash on Windows because symlink
  resolution failed.

## 0.12.3

* If a future matched against the `completes` or `completion()` matcher throws
  an error, that error is printed directly rather than being wrapped in a
  string. This allows such errors to be captured using the Zone API and improves
  formatting.

* Improve support for Polymer tests. This fixes a flaky time-out error and adds
  support for Dartifying JavaScript stack traces when running Polymer tests via
  `pub serve`.

* In order to be more extensible, all exception handling within tests now uses
  the Zone API.

* Add a heartbeat to reset a test's timeout whenever the test interacts with the
  test infrastructure.

* `expect()`, `expectAsync()`, and `expectAsyncUntil()` throw more useful errors
  if called outside a test body.

## 0.12.2

* Convert JavaScript stack traces into Dart stack traces using source maps. This
  can be disabled with the new `--js-trace` flag.

* Improve the browser test suite timeout logic to avoid timeouts when running
  many browser suites at once.

## 0.12.1

* Add a `--verbose-trace` flag to include core library frames in stack traces.

## 0.12.0

### Test Runner

`0.12.0` adds support for a test runner, which can be run via `pub run
test:test` (or `pub run test` in Dart 1.10). By default it runs all files
recursively in the `test/` directory that end in `_test.dart` and aren't in a
`packages/` directory.

The test runner supports running tests on the Dart VM and many different
browsers. Test files can use the `@TestOn` annotation to declare which platforms
they support. For more information on this and many more new features, see [the
README](README).

[README]: https://github.com/dart-lang/test/blob/master/README.md

### Removed and Changed APIs

As part of moving to a runner-based model, most test configuration is moving out
of the test file and into the runner. As such, many ancillary APIs have been
removed. These APIs include `skip_` and `solo_` functions, `Configuration` and
all its subclasses, `TestCase`, `TestFunction`, `testConfiguration`,
`formatStacks`, `filterStacks`, `groupSep`, `logMessage`, `testCases`,
`BREATH_INTERVAL`, `currentTestCase`, `PASS`, `FAIL`, `ERROR`, `filterTests`,
`runTests`, `ensureInitialized`, `setSoloTest`, `enableTest`, `disableTest`, and
`withTestEnvironment`.

`FailureHandler`, `DefaultFailureHandler`, `configureExpectFailureHandler`, and
`getOrCreateExpectFailureHandler` which used to be exported from the `matcher`
package have also been removed. They existed to enable integration between
`test` and `matcher` that has been streamlined.

A number of APIs from `matcher` have been into `test`, including: `completes`,
`completion`, `ErrorFormatter`, `expect`,`fail`, `prints`, `TestFailure`,
`Throws`, and all of the `throws` methods. Some of these have changed slightly:

* `expect` no longer has a named `failureHandler` argument.

* `expect` added an optional `formatter` argument.

* `completion` argument `id` renamed to `description`.

##0.11.6+4

* Fix some strong mode warnings we missed in the `vm_config.dart` and
  `html_config.dart` libraries.

##0.11.6+3

* Fix a bug introduced in 0.11.6+2 in which operator matchers broke when taking
  lists of matchers.

##0.11.6+2

* Fix all strong mode warnings.

##0.11.6+1

* Give tests more time to start running.

##0.11.6

* Merge in the last `0.11.x` release of `matcher` to allow projects to use both
  `test` and `unittest` without conflicts.

* Fix running individual tests with `HtmlIndividualConfiguration` when the test
  name contains URI-escaped values and is provided with the `group` query
  parameter.

##0.11.5+1

* Internal code cleanups and documentation improvements.

##0.11.5

* Bumped the version constraint for `matcher`.

##0.11.4

* Bump the version constraint for `matcher`.

##0.11.3

* Narrow the constraint on matcher to ensure that new features are reflected in
  unittest's version.

##0.11.2

* Prints a warning instead of throwing an error when setting the test
  configuration after it has already been set. The first configuration is always
  used.

##0.11.1+1

* Fix bug in withTestEnvironment where test cases were not reinitialized if
  called multiple times.

##0.11.1

* Add `reason` named argument to `expectAsync` and `expectAsyncUntil`, which has
  the same definition as `expect`'s `reason` argument.
* Added support for private test environments.

##0.11.0+6

* Refactored package tests.

##0.11.0+5

* Release test functions after each test is run.

##0.11.0+4

* Fix for [20153](https://code.google.com/p/dart/issues/detail?id=20153)

##0.11.0+3

* Updated maximum `matcher` version.

##0.11.0+2

*  Removed unused files from tests and standardized remaining test file names.

##0.11.0+1

* Widen the version constraint for `stack_trace`.

##0.11.0

* Deprecated methods have been removed:
    * `expectAsync0`, `expectAsync1`, and `expectAsync2` - use `expectAsync`
      instead
    * `expectAsyncUntil0`, `expectAsyncUntil1`, and `expectAsyncUntil2` - use
      `expectAsyncUntil` instead
    * `guardAsync` - no longer needed
    * `protectAsync0`, `protectAsync1`, and `protectAsync2` - no longer needed
* `matcher.dart` and `mirror_matchers.dart` have been removed. They are now in
  the `matcher` package.
* `mock.dart` has been removed. It is now in the `mock` package.

##0.10.1+2

* Fixed deprecation message for `mock`.

##0.10.1+1

* Fixed CHANGELOG
* Moved to triple-slash for all doc comments.

##0.10.1

* **DEPRECATED**
    * `matcher.dart` and `mirror_matchers.dart` are now in the `matcher`
      package.
    * `mock.dart` is now in the `mock` package.
* `equals` now allows a nested matcher as an expected list element or map value
  when doing deep matching.
* `expectAsync` and `expectAsyncUntil` now support up to 6 positional arguments
  and correctly handle functions with optional positional arguments with default
  values.

##0.10.0

* Each test is run in a separate `Zone`. This ensures that any exceptions that
occur is async operations are reported back to the source test case.
* **DEPRECATED** `guardAsync`, `protectAsync0`, `protectAsync1`,
and `protectAsync2`
    * Running each test in a `Zone` addresses the need for these methods.
* **NEW!** `expectAsync` replaces the now deprecated `expectAsync0`,
    `expectAsync1` and `expectAsync2`
* **NEW!** `expectAsyncUntil` replaces the now deprecated `expectAsyncUntil0`,
    `expectAsyncUntil1` and `expectAsyncUntil2`
* `TestCase`:
    * Removed properties: `setUp`, `tearDown`, `testFunction`
    * `enabled` is now get-only
    * Removed methods: `pass`, `fail`, `error`
* `interactive_html_config.dart` has been removed.
* `runTests`, `tearDown`, `setUp`, `test`, `group`, `solo_test`, and
  `solo_group` now throw a `StateError` if called while tests are running.
* `rerunTests` has been removed.<|MERGE_RESOLUTION|>--- conflicted
+++ resolved
@@ -1,10 +1,8 @@
-<<<<<<< HEAD
 ## 0.12.23
 
 * Add a `fold_stack_frame` field for `dart_test.yaml`. This will
   allow users to customize which packages' frames are folded.
   
-=======
 ## 0.12.22+1
 
 * Support `args` 1.0.0.
@@ -13,7 +11,6 @@
   makes it possible to safely share `Future`s and `Stream`s between tests and
   their tear-downs.
 
->>>>>>> 29973538
 ## 0.12.22
 
 * Add a `retry` option to `test()` and `group()` functions, as well
