## 0.12.30+4

<<<<<<< HEAD
* Don't hang when a Node.js test fails to compile.
=======
* No longer run with headless mode as there are issues with the browser.
  The headless option will be added in the future when issues are
  resolved. 
>>>>>>> 8c0926cd

## 0.12.30+3

* Fix a memory leak when loading browser tests.

## 0.12.30+2

* Avoid loading test suites whose tags are excluded by `--excluded-tags`.

## 0.12.30+1

* Internal changes.

## 0.12.30

* Platform selectors for operating systems now work for Node.js tests
  ([#742][]).

* `fail()` is now typed to return `Null`, so it can be used in the same places
  as a raw `throw`.

* Run Chrome in headless mode unless debugging is enabled.

[#742]: https://github.com/dart-lang/test/issues/742

## 0.12.29+1

* Fix strong mode runtime cast failures.

## 0.12.29

* Node.js tests can now import modules from a top-level `node_modules`
  directory, if one exists.

* Raw `console.log()` calls no longer crash Node.js tests.

* When a browser crashes, include its standard output in the error message.

## 0.12.28+1

* Add a `pumpEventQueue()` function to make it easy to wait until all
  asynchronous tasks are complete.

* Add a `neverCalled` getter that returns a function that causes the test to
  fail if it's ever called.

## 0.12.27+1

* Increase the timeout for loading tests to 12 minutes.

## 0.12.27

* When `addTearDown()` is called within a call to `setUpAll()`, it runs its
  callback after *all* tests instead of running it after the `setUpAll()`
  callback.

* When running in an interactive terminal, the test runner now prints status
  lines as wide as the terminal and no wider.

## 0.12.26+1

* Fix lower bound on package `stack_trace`. Now 1.6.0.
* Manually close browser process streams to prevent test hangs.

## 0.12.26

* The `spawnHybridUri()` function now allows root-relative URLs, which are
  interpreted as relative to the root of the package.

## 0.12.25

* Add a `override_platforms` configuration field which allows test platforms'
  settings (such as browsers' executables) to be overridden by the user.

* Add a `define_platforms` configuration field which makes it possible to define
  new platforms that use the same logic as existing ones but have different
  settings.

## 0.12.24+8

* `spawnHybridUri()` now interprets relative URIs correctly in browser tests.

## 0.12.24+7

* Declare support for `async` 2.0.0.

## 0.12.24+6

* Small refactoring to make the package compatible with strong-mode compliant Zone API.
  No user-visible change.

## 0.12.24+5

* Expose a way for tests to forward a `loadException` to the server.

## 0.12.24+4

* Drain browser process `stdout` and `stdin`. This resolves test flakiness, especially in Travis
  with the `Precise` image.

## 0.12.24+3

* Extend `deserializeTimeout`.

## 0.12.24+2

* Only force exit if `FORCE_TEST_EXIT` is set in the environment.

## 0.12.24+1

* Widen version constraint on `analyzer`.

## 0.12.24

* Add a `node` platform for compiling tests to JavaScript and running them on
  Node.js.

## 0.12.23+1

* Remove unused imports.

## 0.12.23

* Add a `fold_stack_frames` field for `dart_test.yaml`. This will
  allow users to customize which packages' frames are folded.

## 0.12.22+2

* Properly allocate ports when debugging Chrome and Dartium in an IPv6-only
  environment.

## 0.12.22+1

* Support `args` 1.0.0.

* Run tear-down callbacks in the same error zone as the test function. This
  makes it possible to safely share `Future`s and `Stream`s between tests and
  their tear-downs.

## 0.12.22

* Add a `retry` option to `test()` and `group()` functions, as well
  as `@Retry()`  annotation for test files and a `retry`
  configuration field for `dart_test.yaml`.  A test with reties
  enabled will be re-run if it fails for a reason other than a
  `TestFailure`.

* Add a `--no-retry` runner flag that disables retries of failing tests.

* Fix a "concurrent modification during iteration" error when calling
  `addTearDown()` from within a tear down.

## 0.12.21

* Add a `doesNotComplete` matcher that asserts that a Future never completes.

* `throwsA()` and all related matchers will now match functions that return
  `Future`s that emit exceptions.

* Respect `onPlatform` for groups.

* Only print browser load errors once per browser.

* Gracefully time out when attempting to deserialize a test suite.

## 0.12.20+13

* Upgrade to package:matcher 0.12.1

## 0.12.20+12

* Now support `v0.30.0` of `pkg/analyzer`

* The test executable now does a "hard exit" when complete to ensure lingering
  isolates or async code don't block completion. This may affect users trying
  to use the Dart service protocol or observatory.

## 0.12.20+11

* Refactor bootstrapping to simplify the test/pub_serve transformer.

## 0.12.20+10

* Refactor for internal tools.

## 0.12.20+9

* Introduce new flag `--chain-stack-traces` to conditionally chain stack traces.

## 0.12.20+8

* Fixed more blockers for compiling with `dev_compiler`.
* Dartfmt the entire repo.

* **Note:** 0.12.20+5-0.12.20+7 were tagged but not officially published.

## 0.12.20+4

* Fixed strong-mode errors and other blockers for compiling with `dev_compiler`.

## 0.12.20+3

* `--pause-after-load` no longer deadlocks with recent versions of Chrome.

* Fix Dartified stack traces for JS-compiled tests run through `pub serve`.

## 0.12.20+2

* Print "[E]" after test failures to make them easier to identify visually and
  via automated search.

## 0.12.20+1

* Tighten the dependency on `stream_channel` to reflect the APIs being used.

* Use a 1024 x 768 iframe for browser tests.

## 0.12.20

* **Breaking change:** The `expect()` method no longer returns a `Future`, since
  this broke backwards-compatibility in cases where a void function was
  returning an `expect()` (such as `void foo() => expect(...)`). Instead, a new
  `expectLater()` function has been added that return a `Future` that completes
  when the matcher has finished running.

* The `verbose` parameter to `expect()` and the `formatFailure()` function are
  deprecated.

## 0.12.19+1

* Make sure asynchronous matchers that can fail synchronously, such as
  `throws*()` and `prints()`, can be used with synchronous matcher operators
  like `isNot()`.

## 0.12.19

* Added the `StreamMatcher` class, as well as several built-in stream matchers:
  `emits()`, `emitsError()`, `emitsDone, mayEmit()`, `mayEmitMultiple()`,
  `emitsAnyOf()`, `emitsInOrder()`, `emitsInAnyOrder()`, and `neverEmits()`.

* `expect()` now returns a Future for the asynchronous matchers `completes`,
  `completion()`, `throws*()`, and `prints()`.

* Add a `printOnFailure()` method for providing debugging information that's
  only printed when a test fails.

* Automatically configure the [`term_glyph`][term_glyph] package to use ASCII
  glyphs when the test runner is running on Windows.

[term_glyph]: https://pub.dartlang.org/packages/term_glyph

* Deprecate the `throws` matcher in favor of `throwsA()`.

* Deprecate the `Throws` class. These matchers should only be constructed via
  `throwsA()`.

## 0.12.18+1

* Fix the deprecated `expectAsync()` function. The deprecation caused it to
  fail to support functions that take arguments.

## 0.12.18

* Add an `addTearDown()` function, which allows tests to register additional
  tear-down callbacks as they're running.

* Add the `spawnHybridUri()` and `spawnHybridCode()` functions, which allow
  browser tests to run code on the VM.

* Fix the new `expectAsync` functions so that they don't produce analysis errors
  when passed callbacks with optional arguments.

## 0.12.17+3

* Internal changes only.

## 0.12.17+2

* Fix Dartium debugging on Windows.

## 0.12.17+1

* Fix a bug where tags couldn't be marked as skipped.

## 0.12.17

* Deprecate `expectAsync` and `expectAsyncUntil`, since they currently can't be
  made to work cleanly in strong mode. They are replaced with separate methods
  for each number of callback arguments:
    * `expectAsync0`, `expectAsync1`, ... `expectAsync6`, and
    * `expectAsyncUntil0`, `expectAsyncUntil1`, ... `expectAsyncUntil6`.

## 0.12.16

* Allow tools to interact with browser debuggers using the JSON reporter.

## 0.12.15+12

* Fix a race condition that could cause the runner to stall for up to three
  seconds after completing.

## 0.12.15+11

* Make test iframes visible when debugging.

## 0.12.15+10

* Throw a better error if a group body is asynchronous.

## 0.12.15+9

* Widen version constraint on `analyzer`.

## 0.12.15+8

* Make test suites with thousands of tests load much faster on the VM (and
  possibly other platforms).

## 0.12.15+7

* Fix a bug where tags would be dropped when `on_platform` was defined in a
  config file.

## 0.12.15+6

* Fix a broken link in the `--help` documentation.

## 0.12.15+5

* Internal-only change.

## 0.12.15+4

* Widen version constraint on `analyzer`.

## 0.12.15+3

* Move `nestingMiddleware` to `lib/src/util/path_handler.dart` to enable a
  cleaner separation between test-runner files and test writing files.

## 0.12.15+2

* Support running without a `packages/` directory.

## 0.12.15+1

* Declare support for version 1.19 of the Dart SDK.

## 0.12.15

* Add a `skip` parameter to `expect()`. Marking a single expect as skipped will
  cause the test itself to be marked as skipped.

* Add a `--run-skipped` parameter and `run_skipped` configuration field that
  cause tests to be run even if they're marked as skipped.

## 0.12.14+1

* Narrow the constraint on `yaml`.

## 0.12.14

* Add test and group location information to the JSON reporter.

## 0.12.13+5

* Declare support for version 1.18 of the Dart SDK.

* Use the latest `collection` package.

## 0.12.13+4

* Compatibility with an upcoming release of the `collection` package.

## 0.12.13+3

* Internal changes only.

## 0.12.13+2

* Fix all strong-mode errors and warnings.

## 0.12.13+1

* Declare support for version 1.17 of the Dart SDK.

## 0.12.13

* Add support for a global configuration file. On Windows, this file defaults to
  `%LOCALAPPDATA%\DartTest.yaml`. On Unix, it defaults to `~/.dart_test.yaml`.
  It can also be explicitly set using the `DART_TEST_CONFIG` environment
  variable. See [the configuration documentation][global config] for details.

* The `--name` and `--plain-name` arguments may be passed more than once, and
  may be passed together. A test must match all name constraints in order to be
  run.

* Add `names` and `plain_names` fields to the package configuration file. These
  allow presets to control which tests are run based on their names.

* Add `include_tags` and `exclude_tags` fields to the package configuration
  file. These allow presets to control which tests are run based on their tags.

* Add a `pause_after_load` field to the package configuration file. This allows
  presets to enable debugging mode.

[global config]: https://github.com/dart-lang/test/blob/master/doc/configuration.md#global-configuration

## 0.12.12

* Add support for [test presets][]. These are defined using the `presets` field
  in the package configuration file. They can be selected by passing `--preset`
  or `-P`, or by using the `add_presets` field in the package configuration
  file.

* Add an `on_os` field to the package configuration file that allows users to
  select different configuration for different operating systems.

* Add an `on_platform` field to the package configuration file that allows users
  to configure all tests differently depending on which platform they run on.

* Add an `ios` platform selector variable. This variable will only be true when
  the `test` executable itself is running on iOS, not when it's running browser
  tests on an iOS browser.

[test presets]: https://github.com/dart-lang/test/blob/master/doc/package_config.md#configuration-presets

## 0.12.11+2

* Update to `shelf_web_socket` 0.2.0.

## 0.12.11+1

* Purely internal change.

## 0.12.11

* Add a `tags` field to the package configuration file that allows users to
  provide configuration for specific tags.

* The `--tags` and `--exclude-tags` command-line flags now allow
  [boolean selector syntax][]. For example, you can now pass `--tags "(chrome ||
  firefox) && !slow"` to select quick Chrome or Firefox tests.

[boolean selector syntax]: https://github.com/dart-lang/boolean_selector/blob/master/README.md

## 0.12.10+2

* Re-add help output separators.

* Tighten the constraint on `args`.

## 0.12.10+1

* Temporarily remove separators from the help output. Version 0.12.8 was
  erroneously released without an appropriate `args` constraint for the features
  it used; this version will help ensure that users who can't use `args` 0.13.1
  will get a working version of `test`.

## 0.12.10

* Add support for a package-level configuration file called `dart_test.yaml`.

## 0.12.9

* Add `SuiteEvent` to the JSON reporter, which reports data about the suites in
  which tests are run.

* Add `AllSuitesEvent` to the JSON reporter, which reports the total number of
  suites that will be run.

* Add `Group.testCount` to the JSON reporter, which reports the total number of
  tests in each group.

## 0.12.8

* Organize the `--help` output into sections.

* Add a `--timeout` flag.

## 0.12.7

* Add the ability to re-run tests while debugging. When the browser is paused at
  a breakpoint, the test runner will open an interactive console on the command
  line that can be used to restart the test.

* Add support for passing any object as a description to `test()` and `group()`.
  These objects will be converted to strings.

* Add the ability to tag tests. Tests with specific tags may be run by passing
  the `--tags` command-line argument, or excluded by passing the
  `--exclude-tags` parameter.

  This feature is not yet complete. For now, tags are only intended to be added
  temporarily to enable use-cases like [focusing][] on a specific test or group.
  Further development can be followed on [the issue tracker][issue 16].

* Wait for a test's tear-down logic to run, even if it times out.

[focusing]: http://jasmine.github.io/2.1/focused_specs.html
[issue 16]: https://github.com/dart-lang/test/issues/16

## 0.12.6+2

* Declare compatibility with `http_parser` 2.0.0.

## 0.12.6+1

* Declare compatibility with `http_multi_server` 2.0.0.

## 0.12.6

* Add a machine-readable JSON reporter. For details, see
  [the protocol documentation][json-protocol].

* Skipped groups now properly print skip messages.

[json-protocol]: https://github.com/dart-lang/test/blob/master/json_reporter.md

## 0.12.5+2

* Declare compatibility with Dart 1.14 and 1.15.

## 0.12.5+1

* Fixed a deadlock bug when using `setUpAll()` and `tearDownAll()`.

## 0.12.5

* Add `setUpAll()` and `tearDownAll()` methods that run callbacks before and
  after all tests in a group or suite. **Note that these methods are for special
  cases and should be avoided**—they make it very easy to accidentally introduce
  dependencies between tests. Use `setUp()` and `tearDown()` instead if
  possible.

* Allow `setUp()` and `tearDown()` to be called multiple times within the same
  group.

* When a `tearDown()` callback runs after a signal has been caught, it can now
  schedule out-of-band asynchronous callbacks normally rather than having them
  throw exceptions.

* Don't show package warnings when compiling tests with dart2js. This was
  accidentally enabled in 0.12.2, but was never intended.

## 0.12.4+9

* If a `tearDown()` callback throws an error, outer `tearDown()` callbacks are
  still executed.

## 0.12.4+8

* Don't compile tests to JavaScript when running via `pub serve` on Dartium or
  content shell.

## 0.12.4+7

* Support `http_parser` 1.0.0.

## 0.12.4+6

* Fix a broken link in the README.

## 0.12.4+5

* Internal changes only.

## 0.12.4+4

* Widen the Dart SDK constraint to include `1.13.0`.

## 0.12.4+3

* Make source maps work properly in the browser when not using `--pub-serve`.

## 0.12.4+2

* Fix a memory leak when running many browser tests where old test suites failed
  to be unloaded when they were supposed to.

## 0.12.4+1

* Require Dart SDK >= `1.11.0` and `shelf` >= `0.6.0`, allowing `test` to remove
  various hacks and workarounds.

## 0.12.4

* Add a `--pause-after-load` flag that pauses the test runner after each suite
  is loaded so that breakpoints and other debugging annotations can be added.
  Currently this is only supported on browsers.

* Add a `Timeout.none` value indicating that a test should never time out.

* The `dart-vm` platform selector variable is now `true` for Dartium and content
  shell.

* The compact reporter no longer prints status lines that only update the clock
  if they would get in the way of messages or errors from a test.

* The expanded reporter no longer double-prints the descriptions of skipped
  tests.

## 0.12.3+9

* Widen the constraint on `analyzer` to include `0.26.0`.

## 0.12.3+8

* Fix an uncaught error that could crop up when killing the test runner process
  at the wrong time.

## 0.12.3+7

* Add a missing dependency on the `collection` package.

## 0.12.3+6

**This version was unpublished due to [issue 287][].**

* Properly report load errors caused by failing to start browsers.

* Substantially increase browser timeouts. These timeouts are the cause of a lot
  of flakiness, and now that they don't block test running there's less harm in
  making them longer.

## 0.12.3+5

**This version was unpublished due to [issue 287][].**

* Fix a crash when skipping tests because their platforms don't match.

## 0.12.3+4

**This version was unpublished due to [issue 287][].**

* The compact reporter will update the timer every second, rather than only
  updating it occasionally.

* The compact reporter will now print the full, untruncated test name before any
  errors or prints emitted by a test.

* The expanded reporter will now *always* print the full, untruncated test name.

## 0.12.3+3

**This version was unpublished due to [issue 287][].**

* Limit the number of test suites loaded at once. This helps ensure that the
  test runner won't run out of memory when running many test suites that each
  load a large amount of code.

## 0.12.3+2

**This version was unpublished due to [issue 287][].**

[issue 287]: https://github.com/dart-lang/test/issues/287

* Improve the display of syntax errors in VM tests.

* Work around a [Firefox bug][]. Computed styles now work in tests on Firefox.

[Firefox bug]: https://bugzilla.mozilla.org/show_bug.cgi?id=548397

* Fix a bug where VM tests would be loaded from the wrong URLs on Windows (or in
  special circumstances on other operating systems).

## 0.12.3+1

* Fix a bug that caused the test runner to crash on Windows because symlink
  resolution failed.

## 0.12.3

* If a future matched against the `completes` or `completion()` matcher throws
  an error, that error is printed directly rather than being wrapped in a
  string. This allows such errors to be captured using the Zone API and improves
  formatting.

* Improve support for Polymer tests. This fixes a flaky time-out error and adds
  support for Dartifying JavaScript stack traces when running Polymer tests via
  `pub serve`.

* In order to be more extensible, all exception handling within tests now uses
  the Zone API.

* Add a heartbeat to reset a test's timeout whenever the test interacts with the
  test infrastructure.

* `expect()`, `expectAsync()`, and `expectAsyncUntil()` throw more useful errors
  if called outside a test body.

## 0.12.2

* Convert JavaScript stack traces into Dart stack traces using source maps. This
  can be disabled with the new `--js-trace` flag.

* Improve the browser test suite timeout logic to avoid timeouts when running
  many browser suites at once.

## 0.12.1

* Add a `--verbose-trace` flag to include core library frames in stack traces.

## 0.12.0

### Test Runner

`0.12.0` adds support for a test runner, which can be run via `pub run
test:test` (or `pub run test` in Dart 1.10). By default it runs all files
recursively in the `test/` directory that end in `_test.dart` and aren't in a
`packages/` directory.

The test runner supports running tests on the Dart VM and many different
browsers. Test files can use the `@TestOn` annotation to declare which platforms
they support. For more information on this and many more new features, see [the
README](README).

[README]: https://github.com/dart-lang/test/blob/master/README.md

### Removed and Changed APIs

As part of moving to a runner-based model, most test configuration is moving out
of the test file and into the runner. As such, many ancillary APIs have been
removed. These APIs include `skip_` and `solo_` functions, `Configuration` and
all its subclasses, `TestCase`, `TestFunction`, `testConfiguration`,
`formatStacks`, `filterStacks`, `groupSep`, `logMessage`, `testCases`,
`BREATH_INTERVAL`, `currentTestCase`, `PASS`, `FAIL`, `ERROR`, `filterTests`,
`runTests`, `ensureInitialized`, `setSoloTest`, `enableTest`, `disableTest`, and
`withTestEnvironment`.

`FailureHandler`, `DefaultFailureHandler`, `configureExpectFailureHandler`, and
`getOrCreateExpectFailureHandler` which used to be exported from the `matcher`
package have also been removed. They existed to enable integration between
`test` and `matcher` that has been streamlined.

A number of APIs from `matcher` have been into `test`, including: `completes`,
`completion`, `ErrorFormatter`, `expect`,`fail`, `prints`, `TestFailure`,
`Throws`, and all of the `throws` methods. Some of these have changed slightly:

* `expect` no longer has a named `failureHandler` argument.

* `expect` added an optional `formatter` argument.

* `completion` argument `id` renamed to `description`.

##0.11.6+4

* Fix some strong mode warnings we missed in the `vm_config.dart` and
  `html_config.dart` libraries.

##0.11.6+3

* Fix a bug introduced in 0.11.6+2 in which operator matchers broke when taking
  lists of matchers.

##0.11.6+2

* Fix all strong mode warnings.

##0.11.6+1

* Give tests more time to start running.

##0.11.6

* Merge in the last `0.11.x` release of `matcher` to allow projects to use both
  `test` and `unittest` without conflicts.

* Fix running individual tests with `HtmlIndividualConfiguration` when the test
  name contains URI-escaped values and is provided with the `group` query
  parameter.

##0.11.5+1

* Internal code cleanups and documentation improvements.

##0.11.5

* Bumped the version constraint for `matcher`.

##0.11.4

* Bump the version constraint for `matcher`.

##0.11.3

* Narrow the constraint on matcher to ensure that new features are reflected in
  unittest's version.

##0.11.2

* Prints a warning instead of throwing an error when setting the test
  configuration after it has already been set. The first configuration is always
  used.

##0.11.1+1

* Fix bug in withTestEnvironment where test cases were not reinitialized if
  called multiple times.

##0.11.1

* Add `reason` named argument to `expectAsync` and `expectAsyncUntil`, which has
  the same definition as `expect`'s `reason` argument.
* Added support for private test environments.

##0.11.0+6

* Refactored package tests.

##0.11.0+5

* Release test functions after each test is run.

##0.11.0+4

* Fix for [20153](https://code.google.com/p/dart/issues/detail?id=20153)

##0.11.0+3

* Updated maximum `matcher` version.

##0.11.0+2

*  Removed unused files from tests and standardized remaining test file names.

##0.11.0+1

* Widen the version constraint for `stack_trace`.

##0.11.0

* Deprecated methods have been removed:
    * `expectAsync0`, `expectAsync1`, and `expectAsync2` - use `expectAsync`
      instead
    * `expectAsyncUntil0`, `expectAsyncUntil1`, and `expectAsyncUntil2` - use
      `expectAsyncUntil` instead
    * `guardAsync` - no longer needed
    * `protectAsync0`, `protectAsync1`, and `protectAsync2` - no longer needed
* `matcher.dart` and `mirror_matchers.dart` have been removed. They are now in
  the `matcher` package.
* `mock.dart` has been removed. It is now in the `mock` package.

##0.10.1+2

* Fixed deprecation message for `mock`.

##0.10.1+1

* Fixed CHANGELOG
* Moved to triple-slash for all doc comments.

##0.10.1

* **DEPRECATED**
    * `matcher.dart` and `mirror_matchers.dart` are now in the `matcher`
      package.
    * `mock.dart` is now in the `mock` package.
* `equals` now allows a nested matcher as an expected list element or map value
  when doing deep matching.
* `expectAsync` and `expectAsyncUntil` now support up to 6 positional arguments
  and correctly handle functions with optional positional arguments with default
  values.

##0.10.0

* Each test is run in a separate `Zone`. This ensures that any exceptions that
occur is async operations are reported back to the source test case.
* **DEPRECATED** `guardAsync`, `protectAsync0`, `protectAsync1`,
and `protectAsync2`
    * Running each test in a `Zone` addresses the need for these methods.
* **NEW!** `expectAsync` replaces the now deprecated `expectAsync0`,
    `expectAsync1` and `expectAsync2`
* **NEW!** `expectAsyncUntil` replaces the now deprecated `expectAsyncUntil0`,
    `expectAsyncUntil1` and `expectAsyncUntil2`
* `TestCase`:
    * Removed properties: `setUp`, `tearDown`, `testFunction`
    * `enabled` is now get-only
    * Removed methods: `pass`, `fail`, `error`
* `interactive_html_config.dart` has been removed.
* `runTests`, `tearDown`, `setUp`, `test`, `group`, `solo_test`, and
  `solo_group` now throw a `StateError` if called while tests are running.
* `rerunTests` has been removed.<|MERGE_RESOLUTION|>--- conflicted
+++ resolved
@@ -1,12 +1,12 @@
+## 0.12.30+5
+
+* Don't hang when a Node.js test fails to compile.
+
 ## 0.12.30+4
 
-<<<<<<< HEAD
-* Don't hang when a Node.js test fails to compile.
-=======
 * No longer run with headless mode as there are issues with the browser.
   The headless option will be added in the future when issues are
   resolved. 
->>>>>>> 8c0926cd
 
 ## 0.12.30+3
 
