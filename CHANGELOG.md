## 0.12.42

<<<<<<< HEAD
* Updated exported `package:matcher` to `0.12.3` which includes these updates:

  - Many improvements to `TypeMatcher`
    - Can now be used directly as `const TypeMatcher<MyType>()`.
    - Added a type parameter to specify the target `Type`. 
      - Made the `name` constructor parameter optional and marked it deprecated.
        It's redundant to the type parameter.
    - Migrated all `isType` matchers to `TypeMatcher`.
    - Added a `having` function that allows chained validations of specific
      features of the target type.

      ```dart
      /// Validates that the object is a [RangeError] with a message containing
      /// the string 'details' and `start` and `end` properties that are `null`.
      final _rangeMatcher = isRangeError
         .having((e) => e.message, 'message', contains('details'))
         .having((e) => e.start, 'start', isNull)
         .having((e) => e.end, 'end', isNull);
      ```

  - Deprecated the `isInstanceOf` class. Use `TypeMatcher` instead.

  - Improved the output of `Matcher` instances that fail due to type errors.
=======
* Add support for `solo` test and group. When the argument is `true` only tests
  and groups marked as solo will be run. It is still recommended that users
  instead filter their tests by using the runner argument `-n`.
>>>>>>> 38b56967

## 0.12.41

* Add support for debugging VM tests.
* Tweak default reporter and color logic again so that they are always enabled
  on all non-windows platforms.

## 0.12.40

* Added some new optional fields to the json reporter, `root_line`,
  `root_column`, and `root_url`. These will be present if `url` is not the same
  as the suite url, and will represent the location in the original test suite
  from which the call to `test` originated.

## 0.12.39

* Change the default reporter and color defaults to be based on
  `stdout.supportsAnsiEscapes` instead of based on platform (previously both
  were disabled on windows).

## 0.12.38+3

* Fix Dart 2 runtime errors around communicating with browsers.


## 0.12.38+2

* Fix more Dart 2 runtime type errors.

## 0.12.38+1

* Fix several Dart 2 runtime type errors.

## 0.12.38

* Give `neverCalled` a type that works in Dart 2 semantics.
* Support `package:analyzer` `0.32.0`.

## 0.12.37

* Removed the transformer, and the `pub_serve.dart` entrypoint. This is not
  being treated as a breaking change because the minimum sdk constraint now
  points to an sdk which does not support pub serve or barback any more anyways.
* Drop the dependency on `barback`.

## 0.12.36

* Expose the test bootstrapping methods, so that build systems can precompile
  tests without relying on internal apis.

## 0.12.35

* Dropped support for Dart 1. Going forward only Dart 2 will be supported.
  * If you experience blocking issues and are still on the Dart 1 sdk, we will
    consider bug fixes on a per-case basis based on severity and impact.
  * Drop support for `dartium` and `content-shell` platforms since those are
    removed from the Dart 2 SDK.
* Fixed an issue `--precompiled` node tests in subdirectories.
* Fixed some dart2 issues with node test bootstrapping code so that dartdevc
  tests can run.
* Fixed default custom html handler so it correctly includes the
  packages/test/dart.js file. This allows you to get proper errors instead of
  timeouts if there are load exceptions in the browser.
* Upgrade to package:matcher 0.12.2

## 0.12.34

* Requires at least Dart 1.24.0.
* The `--precompiled` flag is now supported for the vm platform and the node
  platform.
* On browser platforms the `--precompiled` flag now serves all sources directly
  from the precompiled directory, and will never attempt to do its own
  compilation.

## 0.12.33

* Pass `--categories=Server` to `dart2js` when compiling tests for Node.js. This
  tells it that `dart:html` is unavailable.

* Don't crash when attempting to format stack traces when running via
  `dart path/to/test.dart`.

## 0.12.32+2

* Work around an SDK bug that caused timeouts in asynchronous code.

## 0.12.32+1

* Fix a bug that broke content shell on Dart 1.24.

## 0.12.32

* Add an `include` configuration field which specifies the path to another
  configuration file whose configuration should be used.

* Add a `google` platform selector variable that's only true on Google's
  internal infrastructure.

## 0.12.31

* Add a `headless` configuration option for Chrome.

* Re-enable headless mode for Chrome by default.

* Don't hang when a Node.js test fails to compile.

## 0.12.30+4

* Stop running Chrome in headless mode temporarily to work around a browser bug.

## 0.12.30+3

* Fix a memory leak when loading browser tests.

## 0.12.30+2

* Avoid loading test suites whose tags are excluded by `--excluded-tags`.

## 0.12.30+1

* Internal changes.

## 0.12.30

* Platform selectors for operating systems now work for Node.js tests
  ([#742][]).

* `fail()` is now typed to return `Null`, so it can be used in the same places
  as a raw `throw`.

* Run Chrome in headless mode unless debugging is enabled.

[#742]: https://github.com/dart-lang/test/issues/742

## 0.12.29+1

* Fix strong mode runtime cast failures.

## 0.12.29

* Node.js tests can now import modules from a top-level `node_modules`
  directory, if one exists.

* Raw `console.log()` calls no longer crash Node.js tests.

* When a browser crashes, include its standard output in the error message.

## 0.12.28+1

* Add a `pumpEventQueue()` function to make it easy to wait until all
  asynchronous tasks are complete.

* Add a `neverCalled` getter that returns a function that causes the test to
  fail if it's ever called.

## 0.12.27+1

* Increase the timeout for loading tests to 12 minutes.

## 0.12.27

* When `addTearDown()` is called within a call to `setUpAll()`, it runs its
  callback after *all* tests instead of running it after the `setUpAll()`
  callback.

* When running in an interactive terminal, the test runner now prints status
  lines as wide as the terminal and no wider.

## 0.12.26+1

* Fix lower bound on package `stack_trace`. Now 1.6.0.
* Manually close browser process streams to prevent test hangs.

## 0.12.26

* The `spawnHybridUri()` function now allows root-relative URLs, which are
  interpreted as relative to the root of the package.

## 0.12.25

* Add a `override_platforms` configuration field which allows test platforms'
  settings (such as browsers' executables) to be overridden by the user.

* Add a `define_platforms` configuration field which makes it possible to define
  new platforms that use the same logic as existing ones but have different
  settings.

## 0.12.24+8

* `spawnHybridUri()` now interprets relative URIs correctly in browser tests.

## 0.12.24+7

* Declare support for `async` 2.0.0.

## 0.12.24+6

* Small refactoring to make the package compatible with strong-mode compliant Zone API.
  No user-visible change.

## 0.12.24+5

* Expose a way for tests to forward a `loadException` to the server.

## 0.12.24+4

* Drain browser process `stdout` and `stdin`. This resolves test flakiness, especially in Travis
  with the `Precise` image.

## 0.12.24+3

* Extend `deserializeTimeout`.

## 0.12.24+2

* Only force exit if `FORCE_TEST_EXIT` is set in the environment.

## 0.12.24+1

* Widen version constraint on `analyzer`.

## 0.12.24

* Add a `node` platform for compiling tests to JavaScript and running them on
  Node.js.

## 0.12.23+1

* Remove unused imports.

## 0.12.23

* Add a `fold_stack_frames` field for `dart_test.yaml`. This will
  allow users to customize which packages' frames are folded.

## 0.12.22+2

* Properly allocate ports when debugging Chrome and Dartium in an IPv6-only
  environment.

## 0.12.22+1

* Support `args` 1.0.0.

* Run tear-down callbacks in the same error zone as the test function. This
  makes it possible to safely share `Future`s and `Stream`s between tests and
  their tear-downs.

## 0.12.22

* Add a `retry` option to `test()` and `group()` functions, as well
  as `@Retry()`  annotation for test files and a `retry`
  configuration field for `dart_test.yaml`.  A test with reties
  enabled will be re-run if it fails for a reason other than a
  `TestFailure`.

* Add a `--no-retry` runner flag that disables retries of failing tests.

* Fix a "concurrent modification during iteration" error when calling
  `addTearDown()` from within a tear down.

## 0.12.21

* Add a `doesNotComplete` matcher that asserts that a Future never completes.

* `throwsA()` and all related matchers will now match functions that return
  `Future`s that emit exceptions.

* Respect `onPlatform` for groups.

* Only print browser load errors once per browser.

* Gracefully time out when attempting to deserialize a test suite.

## 0.12.20+13

* Upgrade to package:matcher 0.12.1

## 0.12.20+12

* Now support `v0.30.0` of `pkg/analyzer`

* The test executable now does a "hard exit" when complete to ensure lingering
  isolates or async code don't block completion. This may affect users trying
  to use the Dart service protocol or observatory.

## 0.12.20+11

* Refactor bootstrapping to simplify the test/pub_serve transformer.

## 0.12.20+10

* Refactor for internal tools.

## 0.12.20+9

* Introduce new flag `--chain-stack-traces` to conditionally chain stack traces.

## 0.12.20+8

* Fixed more blockers for compiling with `dev_compiler`.
* Dartfmt the entire repo.

* **Note:** 0.12.20+5-0.12.20+7 were tagged but not officially published.

## 0.12.20+4

* Fixed strong-mode errors and other blockers for compiling with `dev_compiler`.

## 0.12.20+3

* `--pause-after-load` no longer deadlocks with recent versions of Chrome.

* Fix Dartified stack traces for JS-compiled tests run through `pub serve`.

## 0.12.20+2

* Print "[E]" after test failures to make them easier to identify visually and
  via automated search.

## 0.12.20+1

* Tighten the dependency on `stream_channel` to reflect the APIs being used.

* Use a 1024 x 768 iframe for browser tests.

## 0.12.20

* **Breaking change:** The `expect()` method no longer returns a `Future`, since
  this broke backwards-compatibility in cases where a void function was
  returning an `expect()` (such as `void foo() => expect(...)`). Instead, a new
  `expectLater()` function has been added that return a `Future` that completes
  when the matcher has finished running.

* The `verbose` parameter to `expect()` and the `formatFailure()` function are
  deprecated.

## 0.12.19+1

* Make sure asynchronous matchers that can fail synchronously, such as
  `throws*()` and `prints()`, can be used with synchronous matcher operators
  like `isNot()`.

## 0.12.19

* Added the `StreamMatcher` class, as well as several built-in stream matchers:
  `emits()`, `emitsError()`, `emitsDone, mayEmit()`, `mayEmitMultiple()`,
  `emitsAnyOf()`, `emitsInOrder()`, `emitsInAnyOrder()`, and `neverEmits()`.

* `expect()` now returns a Future for the asynchronous matchers `completes`,
  `completion()`, `throws*()`, and `prints()`.

* Add a `printOnFailure()` method for providing debugging information that's
  only printed when a test fails.

* Automatically configure the [`term_glyph`][term_glyph] package to use ASCII
  glyphs when the test runner is running on Windows.

[term_glyph]: https://pub.dartlang.org/packages/term_glyph

* Deprecate the `throws` matcher in favor of `throwsA()`.

* Deprecate the `Throws` class. These matchers should only be constructed via
  `throwsA()`.

## 0.12.18+1

* Fix the deprecated `expectAsync()` function. The deprecation caused it to
  fail to support functions that take arguments.

## 0.12.18

* Add an `addTearDown()` function, which allows tests to register additional
  tear-down callbacks as they're running.

* Add the `spawnHybridUri()` and `spawnHybridCode()` functions, which allow
  browser tests to run code on the VM.

* Fix the new `expectAsync` functions so that they don't produce analysis errors
  when passed callbacks with optional arguments.

## 0.12.17+3

* Internal changes only.

## 0.12.17+2

* Fix Dartium debugging on Windows.

## 0.12.17+1

* Fix a bug where tags couldn't be marked as skipped.

## 0.12.17

* Deprecate `expectAsync` and `expectAsyncUntil`, since they currently can't be
  made to work cleanly in strong mode. They are replaced with separate methods
  for each number of callback arguments:
  * `expectAsync0`, `expectAsync1`, ... `expectAsync6`, and
  * `expectAsyncUntil0`, `expectAsyncUntil1`, ... `expectAsyncUntil6`.

## 0.12.16

* Allow tools to interact with browser debuggers using the JSON reporter.

## 0.12.15+12

* Fix a race condition that could cause the runner to stall for up to three
  seconds after completing.

## 0.12.15+11

* Make test iframes visible when debugging.

## 0.12.15+10

* Throw a better error if a group body is asynchronous.

## 0.12.15+9

* Widen version constraint on `analyzer`.

## 0.12.15+8

* Make test suites with thousands of tests load much faster on the VM (and
  possibly other platforms).

## 0.12.15+7

* Fix a bug where tags would be dropped when `on_platform` was defined in a
  config file.

## 0.12.15+6

* Fix a broken link in the `--help` documentation.

## 0.12.15+5

* Internal-only change.

## 0.12.15+4

* Widen version constraint on `analyzer`.

## 0.12.15+3

* Move `nestingMiddleware` to `lib/src/util/path_handler.dart` to enable a
  cleaner separation between test-runner files and test writing files.

## 0.12.15+2

* Support running without a `packages/` directory.

## 0.12.15+1

* Declare support for version 1.19 of the Dart SDK.

## 0.12.15

* Add a `skip` parameter to `expect()`. Marking a single expect as skipped will
  cause the test itself to be marked as skipped.

* Add a `--run-skipped` parameter and `run_skipped` configuration field that
  cause tests to be run even if they're marked as skipped.

## 0.12.14+1

* Narrow the constraint on `yaml`.

## 0.12.14

* Add test and group location information to the JSON reporter.

## 0.12.13+5

* Declare support for version 1.18 of the Dart SDK.

* Use the latest `collection` package.

## 0.12.13+4

* Compatibility with an upcoming release of the `collection` package.

## 0.12.13+3

* Internal changes only.

## 0.12.13+2

* Fix all strong-mode errors and warnings.

## 0.12.13+1

* Declare support for version 1.17 of the Dart SDK.

## 0.12.13

* Add support for a global configuration file. On Windows, this file defaults to
  `%LOCALAPPDATA%\DartTest.yaml`. On Unix, it defaults to `~/.dart_test.yaml`.
  It can also be explicitly set using the `DART_TEST_CONFIG` environment
  variable. See [the configuration documentation][global config] for details.

* The `--name` and `--plain-name` arguments may be passed more than once, and
  may be passed together. A test must match all name constraints in order to be
  run.

* Add `names` and `plain_names` fields to the package configuration file. These
  allow presets to control which tests are run based on their names.

* Add `include_tags` and `exclude_tags` fields to the package configuration
  file. These allow presets to control which tests are run based on their tags.

* Add a `pause_after_load` field to the package configuration file. This allows
  presets to enable debugging mode.

[global config]: https://github.com/dart-lang/test/blob/master/doc/configuration.md#global-configuration

## 0.12.12

* Add support for [test presets][]. These are defined using the `presets` field
  in the package configuration file. They can be selected by passing `--preset`
  or `-P`, or by using the `add_presets` field in the package configuration
  file.

* Add an `on_os` field to the package configuration file that allows users to
  select different configuration for different operating systems.

* Add an `on_platform` field to the package configuration file that allows users
  to configure all tests differently depending on which platform they run on.

* Add an `ios` platform selector variable. This variable will only be true when
  the `test` executable itself is running on iOS, not when it's running browser
  tests on an iOS browser.

[test presets]: https://github.com/dart-lang/test/blob/master/doc/package_config.md#configuration-presets

## 0.12.11+2

* Update to `shelf_web_socket` 0.2.0.

## 0.12.11+1

* Purely internal change.

## 0.12.11

* Add a `tags` field to the package configuration file that allows users to
  provide configuration for specific tags.

* The `--tags` and `--exclude-tags` command-line flags now allow
  [boolean selector syntax][]. For example, you can now pass `--tags "(chrome ||
  firefox) && !slow"` to select quick Chrome or Firefox tests.

[boolean selector syntax]: https://github.com/dart-lang/boolean_selector/blob/master/README.md

## 0.12.10+2

* Re-add help output separators.

* Tighten the constraint on `args`.

## 0.12.10+1

* Temporarily remove separators from the help output. Version 0.12.8 was
  erroneously released without an appropriate `args` constraint for the features
  it used; this version will help ensure that users who can't use `args` 0.13.1
  will get a working version of `test`.

## 0.12.10

* Add support for a package-level configuration file called `dart_test.yaml`.

## 0.12.9

* Add `SuiteEvent` to the JSON reporter, which reports data about the suites in
  which tests are run.

* Add `AllSuitesEvent` to the JSON reporter, which reports the total number of
  suites that will be run.

* Add `Group.testCount` to the JSON reporter, which reports the total number of
  tests in each group.

## 0.12.8

* Organize the `--help` output into sections.

* Add a `--timeout` flag.

## 0.12.7

* Add the ability to re-run tests while debugging. When the browser is paused at
  a breakpoint, the test runner will open an interactive console on the command
  line that can be used to restart the test.

* Add support for passing any object as a description to `test()` and `group()`.
  These objects will be converted to strings.

* Add the ability to tag tests. Tests with specific tags may be run by passing
  the `--tags` command-line argument, or excluded by passing the
  `--exclude-tags` parameter.

  This feature is not yet complete. For now, tags are only intended to be added
  temporarily to enable use-cases like [focusing][] on a specific test or group.
  Further development can be followed on [the issue tracker][issue 16].

* Wait for a test's tear-down logic to run, even if it times out.

[focusing]: http://jasmine.github.io/2.1/focused_specs.html
[issue 16]: https://github.com/dart-lang/test/issues/16

## 0.12.6+2

* Declare compatibility with `http_parser` 2.0.0.

## 0.12.6+1

* Declare compatibility with `http_multi_server` 2.0.0.

## 0.12.6

* Add a machine-readable JSON reporter. For details, see
  [the protocol documentation][json-protocol].

* Skipped groups now properly print skip messages.

[json-protocol]: https://github.com/dart-lang/test/blob/master/json_reporter.md

## 0.12.5+2

* Declare compatibility with Dart 1.14 and 1.15.

## 0.12.5+1

* Fixed a deadlock bug when using `setUpAll()` and `tearDownAll()`.

## 0.12.5

* Add `setUpAll()` and `tearDownAll()` methods that run callbacks before and
  after all tests in a group or suite. **Note that these methods are for special
  cases and should be avoided**—they make it very easy to accidentally introduce
  dependencies between tests. Use `setUp()` and `tearDown()` instead if
  possible.

* Allow `setUp()` and `tearDown()` to be called multiple times within the same
  group.

* When a `tearDown()` callback runs after a signal has been caught, it can now
  schedule out-of-band asynchronous callbacks normally rather than having them
  throw exceptions.

* Don't show package warnings when compiling tests with dart2js. This was
  accidentally enabled in 0.12.2, but was never intended.

## 0.12.4+9

* If a `tearDown()` callback throws an error, outer `tearDown()` callbacks are
  still executed.

## 0.12.4+8

* Don't compile tests to JavaScript when running via `pub serve` on Dartium or
  content shell.

## 0.12.4+7

* Support `http_parser` 1.0.0.

## 0.12.4+6

* Fix a broken link in the README.

## 0.12.4+5

* Internal changes only.

## 0.12.4+4

* Widen the Dart SDK constraint to include `1.13.0`.

## 0.12.4+3

* Make source maps work properly in the browser when not using `--pub-serve`.

## 0.12.4+2

* Fix a memory leak when running many browser tests where old test suites failed
  to be unloaded when they were supposed to.

## 0.12.4+1

* Require Dart SDK >= `1.11.0` and `shelf` >= `0.6.0`, allowing `test` to remove
  various hacks and workarounds.

## 0.12.4

* Add a `--pause-after-load` flag that pauses the test runner after each suite
  is loaded so that breakpoints and other debugging annotations can be added.
  Currently this is only supported on browsers.

* Add a `Timeout.none` value indicating that a test should never time out.

* The `dart-vm` platform selector variable is now `true` for Dartium and content
  shell.

* The compact reporter no longer prints status lines that only update the clock
  if they would get in the way of messages or errors from a test.

* The expanded reporter no longer double-prints the descriptions of skipped
  tests.

## 0.12.3+9

* Widen the constraint on `analyzer` to include `0.26.0`.

## 0.12.3+8

* Fix an uncaught error that could crop up when killing the test runner process
  at the wrong time.

## 0.12.3+7

* Add a missing dependency on the `collection` package.

## 0.12.3+6

**This version was unpublished due to [issue 287][].**

* Properly report load errors caused by failing to start browsers.

* Substantially increase browser timeouts. These timeouts are the cause of a lot
  of flakiness, and now that they don't block test running there's less harm in
  making them longer.

## 0.12.3+5

**This version was unpublished due to [issue 287][].**

* Fix a crash when skipping tests because their platforms don't match.

## 0.12.3+4

**This version was unpublished due to [issue 287][].**

* The compact reporter will update the timer every second, rather than only
  updating it occasionally.

* The compact reporter will now print the full, untruncated test name before any
  errors or prints emitted by a test.

* The expanded reporter will now *always* print the full, untruncated test name.

## 0.12.3+3

**This version was unpublished due to [issue 287][].**

* Limit the number of test suites loaded at once. This helps ensure that the
  test runner won't run out of memory when running many test suites that each
  load a large amount of code.

## 0.12.3+2

**This version was unpublished due to [issue 287][].**

[issue 287]: https://github.com/dart-lang/test/issues/287

* Improve the display of syntax errors in VM tests.

* Work around a [Firefox bug][]. Computed styles now work in tests on Firefox.

[Firefox bug]: https://bugzilla.mozilla.org/show_bug.cgi?id=548397

* Fix a bug where VM tests would be loaded from the wrong URLs on Windows (or in
  special circumstances on other operating systems).

## 0.12.3+1

* Fix a bug that caused the test runner to crash on Windows because symlink
  resolution failed.

## 0.12.3

* If a future matched against the `completes` or `completion()` matcher throws
  an error, that error is printed directly rather than being wrapped in a
  string. This allows such errors to be captured using the Zone API and improves
  formatting.

* Improve support for Polymer tests. This fixes a flaky time-out error and adds
  support for Dartifying JavaScript stack traces when running Polymer tests via
  `pub serve`.

* In order to be more extensible, all exception handling within tests now uses
  the Zone API.

* Add a heartbeat to reset a test's timeout whenever the test interacts with the
  test infrastructure.

* `expect()`, `expectAsync()`, and `expectAsyncUntil()` throw more useful errors
  if called outside a test body.

## 0.12.2

* Convert JavaScript stack traces into Dart stack traces using source maps. This
  can be disabled with the new `--js-trace` flag.

* Improve the browser test suite timeout logic to avoid timeouts when running
  many browser suites at once.

## 0.12.1

* Add a `--verbose-trace` flag to include core library frames in stack traces.

## 0.12.0

### Test Runner

`0.12.0` adds support for a test runner, which can be run via
`pub run test:test` (or `pub run test` in Dart 1.10). By default it runs all
files recursively in the `test/` directory that end in `_test.dart` and aren't
in a `packages/` directory.

The test runner supports running tests on the Dart VM and many different
browsers. Test files can use the `@TestOn` annotation to declare which platforms
they support. For more information on this and many more new features, see [the
README](README).

[README]: https://github.com/dart-lang/test/blob/master/README.md

### Removed and Changed APIs

As part of moving to a runner-based model, most test configuration is moving out
of the test file and into the runner. As such, many ancillary APIs have been
removed. These APIs include `skip_` and `solo_` functions, `Configuration` and
all its subclasses, `TestCase`, `TestFunction`, `testConfiguration`,
`formatStacks`, `filterStacks`, `groupSep`, `logMessage`, `testCases`,
`BREATH_INTERVAL`, `currentTestCase`, `PASS`, `FAIL`, `ERROR`, `filterTests`,
`runTests`, `ensureInitialized`, `setSoloTest`, `enableTest`, `disableTest`, and
`withTestEnvironment`.

`FailureHandler`, `DefaultFailureHandler`, `configureExpectFailureHandler`, and
`getOrCreateExpectFailureHandler` which used to be exported from the `matcher`
package have also been removed. They existed to enable integration between
`test` and `matcher` that has been streamlined.

A number of APIs from `matcher` have been into `test`, including: `completes`,
`completion`, `ErrorFormatter`, `expect`,`fail`, `prints`, `TestFailure`,
`Throws`, and all of the `throws` methods. Some of these have changed slightly:

* `expect` no longer has a named `failureHandler` argument.

* `expect` added an optional `formatter` argument.

* `completion` argument `id` renamed to `description`.

## 0.11.6+4

* Fix some strong mode warnings we missed in the `vm_config.dart` and
  `html_config.dart` libraries.

## 0.11.6+3

* Fix a bug introduced in 0.11.6+2 in which operator matchers broke when taking
  lists of matchers.

## 0.11.6+2

* Fix all strong mode warnings.

## 0.11.6+1

* Give tests more time to start running.

## 0.11.6

* Merge in the last `0.11.x` release of `matcher` to allow projects to use both
  `test` and `unittest` without conflicts.

* Fix running individual tests with `HtmlIndividualConfiguration` when the test
  name contains URI-escaped values and is provided with the `group` query
  parameter.

## 0.11.5+1

* Internal code cleanups and documentation improvements.

## 0.11.5

* Bumped the version constraint for `matcher`.

## 0.11.4

* Bump the version constraint for `matcher`.

## 0.11.3

* Narrow the constraint on matcher to ensure that new features are reflected in
  unittest's version.

## 0.11.2

* Prints a warning instead of throwing an error when setting the test
  configuration after it has already been set. The first configuration is always
  used.

## 0.11.1+1

* Fix bug in withTestEnvironment where test cases were not reinitialized if
  called multiple times.

## 0.11.1

* Add `reason` named argument to `expectAsync` and `expectAsyncUntil`, which has
  the same definition as `expect`'s `reason` argument.
* Added support for private test environments.

## 0.11.0+6

* Refactored package tests.

## 0.11.0+5

* Release test functions after each test is run.

## 0.11.0+4

* Fix for [20153](https://code.google.com/p/dart/issues/detail?id=20153)

## 0.11.0+3

* Updated maximum `matcher` version.

## 0.11.0+2

* Removed unused files from tests and standardized remaining test file names.

## 0.11.0+1

* Widen the version constraint for `stack_trace`.

## 0.11.0

* Deprecated methods have been removed:
  * `expectAsync0`, `expectAsync1`, and `expectAsync2` - use `expectAsync`
    instead
  * `expectAsyncUntil0`, `expectAsyncUntil1`, and `expectAsyncUntil2` - use
    `expectAsyncUntil` instead
  * `guardAsync` - no longer needed
  * `protectAsync0`, `protectAsync1`, and `protectAsync2` - no longer needed
* `matcher.dart` and `mirror_matchers.dart` have been removed. They are now in
  the `matcher` package.
* `mock.dart` has been removed. It is now in the `mock` package.

## 0.10.1+2

* Fixed deprecation message for `mock`.

## 0.10.1+1

* Fixed CHANGELOG
* Moved to triple-slash for all doc comments.

## 0.10.1

* **DEPRECATED**
  * `matcher.dart` and `mirror_matchers.dart` are now in the `matcher`
    package.
  * `mock.dart` is now in the `mock` package.
* `equals` now allows a nested matcher as an expected list element or map value
  when doing deep matching.
* `expectAsync` and `expectAsyncUntil` now support up to 6 positional arguments
  and correctly handle functions with optional positional arguments with default
  values.

## 0.10.0

* Each test is run in a separate `Zone`. This ensures that any exceptions that
  occur is async operations are reported back to the source test case.
* **DEPRECATED** `guardAsync`, `protectAsync0`, `protectAsync1`,
  and `protectAsync2`
  * Running each test in a `Zone` addresses the need for these methods.
* **NEW!** `expectAsync` replaces the now deprecated `expectAsync0`,
  `expectAsync1` and `expectAsync2`
* **NEW!** `expectAsyncUntil` replaces the now deprecated `expectAsyncUntil0`,
  `expectAsyncUntil1` and `expectAsyncUntil2`
* `TestCase`:
  * Removed properties: `setUp`, `tearDown`, `testFunction`
  * `enabled` is now get-only
  * Removed methods: `pass`, `fail`, `error`
* `interactive_html_config.dart` has been removed.
* `runTests`, `tearDown`, `setUp`, `test`, `group`, `solo_test`, and
  `solo_group` now throw a `StateError` if called while tests are running.
* `rerunTests` has been removed.<|MERGE_RESOLUTION|>--- conflicted
+++ resolved
@@ -1,6 +1,9 @@
 ## 0.12.42
 
-<<<<<<< HEAD
+* Add support for `solo` test and group. When the argument is `true` only tests
+  and groups marked as solo will be run. It is still recommended that users
+  instead filter their tests by using the runner argument `-n`.
+
 * Updated exported `package:matcher` to `0.12.3` which includes these updates:
 
   - Many improvements to `TypeMatcher`
@@ -24,11 +27,6 @@
   - Deprecated the `isInstanceOf` class. Use `TypeMatcher` instead.
 
   - Improved the output of `Matcher` instances that fail due to type errors.
-=======
-* Add support for `solo` test and group. When the argument is `true` only tests
-  and groups marked as solo will be run. It is still recommended that users
-  instead filter their tests by using the runner argument `-n`.
->>>>>>> 38b56967
 
 ## 0.12.41
 
