--- conflicted
+++ resolved
@@ -1,14 +1,10 @@
-<<<<<<< HEAD
 ## 0.12.31
 
 * Add a `headless` configuration option for Chrome.
 
 * Re-enable headless mode for Chrome by default.
-=======
-## 0.12.30+5
 
 * Don't hang when a Node.js test fails to compile.
->>>>>>> 52581cf1
 
 ## 0.12.30+4
 
