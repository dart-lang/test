## 0.12.34-dev

<<<<<<< HEAD
* Requires at least Dart 1.24.0.
* The `--precompiled` flag is now supported for the vm platform.
=======
* The `--precompiled` flag is now supported for the vm platform and the node
  platform.
>>>>>>> d876e7f1
* On browser platforms the `--precompiled` flag now serves all sources directly
  from the precompiled directory, and will never attempt to do its own
  compilation.

## 0.12.33

* Pass `--categories=Server` to `dart2js` when compiling tests for Node.js. This
  tells it that `dart:html` is unavailable.

* Don't crash when attempting to format stack traces when running via
  `dart path/to/test.dart`.

## 0.12.32+2

* Work around an SDK bug that caused timeouts in asynchronous code.

## 0.12.32+1

* Fix a bug that broke content shell on Dart 1.24.

## 0.12.32

* Add an `include` configuration field which specifies the path to another
  configuration file whose configuration should be used.

* Add a `google` platform selector variable that's only true on Google's
  internal infrastructure.

## 0.12.31

* Add a `headless` configuration option for Chrome.

* Re-enable headless mode for Chrome by default.

* Don't hang when a Node.js test fails to compile.

## 0.12.30+4

* Stop running Chrome in headless mode temporarily to work around a browser bug.

## 0.12.30+3

* Fix a memory leak when loading browser tests.

## 0.12.30+2

* Avoid loading test suites whose tags are excluded by `--excluded-tags`.

## 0.12.30+1

* Internal changes.

## 0.12.30

* Platform selectors for operating systems now work for Node.js tests
  ([#742][]).

* `fail()` is now typed to return `Null`, so it can be used in the same places
  as a raw `throw`.

* Run Chrome in headless mode unless debugging is enabled.

[#742]: https://github.com/dart-lang/test/issues/742

## 0.12.29+1

* Fix strong mode runtime cast failures.

## 0.12.29

* Node.js tests can now import modules from a top-level `node_modules`
  directory, if one exists.

* Raw `console.log()` calls no longer crash Node.js tests.

* When a browser crashes, include its standard output in the error message.

## 0.12.28+1

* Add a `pumpEventQueue()` function to make it easy to wait until all
  asynchronous tasks are complete.

* Add a `neverCalled` getter that returns a function that causes the test to
  fail if it's ever called.

## 0.12.27+1

* Increase the timeout for loading tests to 12 minutes.

## 0.12.27

* When `addTearDown()` is called within a call to `setUpAll()`, it runs its
  callback after *all* tests instead of running it after the `setUpAll()`
  callback.

* When running in an interactive terminal, the test runner now prints status
  lines as wide as the terminal and no wider.

## 0.12.26+1

* Fix lower bound on package `stack_trace`. Now 1.6.0.
* Manually close browser process streams to prevent test hangs.

## 0.12.26

* The `spawnHybridUri()` function now allows root-relative URLs, which are
  interpreted as relative to the root of the package.

## 0.12.25

* Add a `override_platforms` configuration field which allows test platforms'
  settings (such as browsers' executables) to be overridden by the user.

* Add a `define_platforms` configuration field which makes it possible to define
  new platforms that use the same logic as existing ones but have different
  settings.

## 0.12.24+8

* `spawnHybridUri()` now interprets relative URIs correctly in browser tests.

## 0.12.24+7

* Declare support for `async` 2.0.0.

## 0.12.24+6

* Small refactoring to make the package compatible with strong-mode compliant Zone API.
  No user-visible change.

## 0.12.24+5

* Expose a way for tests to forward a `loadException` to the server.

## 0.12.24+4

* Drain browser process `stdout` and `stdin`. This resolves test flakiness, especially in Travis
  with the `Precise` image.

## 0.12.24+3

* Extend `deserializeTimeout`.

## 0.12.24+2

* Only force exit if `FORCE_TEST_EXIT` is set in the environment.

## 0.12.24+1

* Widen version constraint on `analyzer`.

## 0.12.24

* Add a `node` platform for compiling tests to JavaScript and running them on
  Node.js.

## 0.12.23+1

* Remove unused imports.

## 0.12.23

* Add a `fold_stack_frames` field for `dart_test.yaml`. This will
  allow users to customize which packages' frames are folded.

## 0.12.22+2

* Properly allocate ports when debugging Chrome and Dartium in an IPv6-only
  environment.

## 0.12.22+1

* Support `args` 1.0.0.

* Run tear-down callbacks in the same error zone as the test function. This
  makes it possible to safely share `Future`s and `Stream`s between tests and
  their tear-downs.

## 0.12.22

* Add a `retry` option to `test()` and `group()` functions, as well
  as `@Retry()`  annotation for test files and a `retry`
  configuration field for `dart_test.yaml`.  A test with reties
  enabled will be re-run if it fails for a reason other than a
  `TestFailure`.

* Add a `--no-retry` runner flag that disables retries of failing tests.

* Fix a "concurrent modification during iteration" error when calling
  `addTearDown()` from within a tear down.

## 0.12.21

* Add a `doesNotComplete` matcher that asserts that a Future never completes.

* `throwsA()` and all related matchers will now match functions that return
  `Future`s that emit exceptions.

* Respect `onPlatform` for groups.

* Only print browser load errors once per browser.

* Gracefully time out when attempting to deserialize a test suite.

## 0.12.20+13

* Upgrade to package:matcher 0.12.1

## 0.12.20+12

* Now support `v0.30.0` of `pkg/analyzer`

* The test executable now does a "hard exit" when complete to ensure lingering
  isolates or async code don't block completion. This may affect users trying
  to use the Dart service protocol or observatory.

## 0.12.20+11

* Refactor bootstrapping to simplify the test/pub_serve transformer.

## 0.12.20+10

* Refactor for internal tools.

## 0.12.20+9

* Introduce new flag `--chain-stack-traces` to conditionally chain stack traces.

## 0.12.20+8

* Fixed more blockers for compiling with `dev_compiler`.
* Dartfmt the entire repo.

* **Note:** 0.12.20+5-0.12.20+7 were tagged but not officially published.

## 0.12.20+4

* Fixed strong-mode errors and other blockers for compiling with `dev_compiler`.

## 0.12.20+3

* `--pause-after-load` no longer deadlocks with recent versions of Chrome.

* Fix Dartified stack traces for JS-compiled tests run through `pub serve`.

## 0.12.20+2

* Print "[E]" after test failures to make them easier to identify visually and
  via automated search.

## 0.12.20+1

* Tighten the dependency on `stream_channel` to reflect the APIs being used.

* Use a 1024 x 768 iframe for browser tests.

## 0.12.20

* **Breaking change:** The `expect()` method no longer returns a `Future`, since
  this broke backwards-compatibility in cases where a void function was
  returning an `expect()` (such as `void foo() => expect(...)`). Instead, a new
  `expectLater()` function has been added that return a `Future` that completes
  when the matcher has finished running.

* The `verbose` parameter to `expect()` and the `formatFailure()` function are
  deprecated.

## 0.12.19+1

* Make sure asynchronous matchers that can fail synchronously, such as
  `throws*()` and `prints()`, can be used with synchronous matcher operators
  like `isNot()`.

## 0.12.19

* Added the `StreamMatcher` class, as well as several built-in stream matchers:
  `emits()`, `emitsError()`, `emitsDone, mayEmit()`, `mayEmitMultiple()`,
  `emitsAnyOf()`, `emitsInOrder()`, `emitsInAnyOrder()`, and `neverEmits()`.

* `expect()` now returns a Future for the asynchronous matchers `completes`,
  `completion()`, `throws*()`, and `prints()`.

* Add a `printOnFailure()` method for providing debugging information that's
  only printed when a test fails.

* Automatically configure the [`term_glyph`][term_glyph] package to use ASCII
  glyphs when the test runner is running on Windows.

[term_glyph]: https://pub.dartlang.org/packages/term_glyph

* Deprecate the `throws` matcher in favor of `throwsA()`.

* Deprecate the `Throws` class. These matchers should only be constructed via
  `throwsA()`.

## 0.12.18+1

* Fix the deprecated `expectAsync()` function. The deprecation caused it to
  fail to support functions that take arguments.

## 0.12.18

* Add an `addTearDown()` function, which allows tests to register additional
  tear-down callbacks as they're running.

* Add the `spawnHybridUri()` and `spawnHybridCode()` functions, which allow
  browser tests to run code on the VM.

* Fix the new `expectAsync` functions so that they don't produce analysis errors
  when passed callbacks with optional arguments.

## 0.12.17+3

* Internal changes only.

## 0.12.17+2

* Fix Dartium debugging on Windows.

## 0.12.17+1

* Fix a bug where tags couldn't be marked as skipped.

## 0.12.17

* Deprecate `expectAsync` and `expectAsyncUntil`, since they currently can't be
  made to work cleanly in strong mode. They are replaced with separate methods
  for each number of callback arguments:
    * `expectAsync0`, `expectAsync1`, ... `expectAsync6`, and
    * `expectAsyncUntil0`, `expectAsyncUntil1`, ... `expectAsyncUntil6`.

## 0.12.16

* Allow tools to interact with browser debuggers using the JSON reporter.

## 0.12.15+12

* Fix a race condition that could cause the runner to stall for up to three
  seconds after completing.

## 0.12.15+11

* Make test iframes visible when debugging.

## 0.12.15+10

* Throw a better error if a group body is asynchronous.

## 0.12.15+9

* Widen version constraint on `analyzer`.

## 0.12.15+8

* Make test suites with thousands of tests load much faster on the VM (and
  possibly other platforms).

## 0.12.15+7

* Fix a bug where tags would be dropped when `on_platform` was defined in a
  config file.

## 0.12.15+6

* Fix a broken link in the `--help` documentation.

## 0.12.15+5

* Internal-only change.

## 0.12.15+4

* Widen version constraint on `analyzer`.

## 0.12.15+3

* Move `nestingMiddleware` to `lib/src/util/path_handler.dart` to enable a
  cleaner separation between test-runner files and test writing files.

## 0.12.15+2

* Support running without a `packages/` directory.

## 0.12.15+1

* Declare support for version 1.19 of the Dart SDK.

## 0.12.15

* Add a `skip` parameter to `expect()`. Marking a single expect as skipped will
  cause the test itself to be marked as skipped.

* Add a `--run-skipped` parameter and `run_skipped` configuration field that
  cause tests to be run even if they're marked as skipped.

## 0.12.14+1

* Narrow the constraint on `yaml`.

## 0.12.14

* Add test and group location information to the JSON reporter.

## 0.12.13+5

* Declare support for version 1.18 of the Dart SDK.

* Use the latest `collection` package.

## 0.12.13+4

* Compatibility with an upcoming release of the `collection` package.

## 0.12.13+3

* Internal changes only.

## 0.12.13+2

* Fix all strong-mode errors and warnings.

## 0.12.13+1

* Declare support for version 1.17 of the Dart SDK.

## 0.12.13

* Add support for a global configuration file. On Windows, this file defaults to
  `%LOCALAPPDATA%\DartTest.yaml`. On Unix, it defaults to `~/.dart_test.yaml`.
  It can also be explicitly set using the `DART_TEST_CONFIG` environment
  variable. See [the configuration documentation][global config] for details.

* The `--name` and `--plain-name` arguments may be passed more than once, and
  may be passed together. A test must match all name constraints in order to be
  run.

* Add `names` and `plain_names` fields to the package configuration file. These
  allow presets to control which tests are run based on their names.

* Add `include_tags` and `exclude_tags` fields to the package configuration
  file. These allow presets to control which tests are run based on their tags.

* Add a `pause_after_load` field to the package configuration file. This allows
  presets to enable debugging mode.

[global config]: https://github.com/dart-lang/test/blob/master/doc/configuration.md#global-configuration

## 0.12.12

* Add support for [test presets][]. These are defined using the `presets` field
  in the package configuration file. They can be selected by passing `--preset`
  or `-P`, or by using the `add_presets` field in the package configuration
  file.

* Add an `on_os` field to the package configuration file that allows users to
  select different configuration for different operating systems.

* Add an `on_platform` field to the package configuration file that allows users
  to configure all tests differently depending on which platform they run on.

* Add an `ios` platform selector variable. This variable will only be true when
  the `test` executable itself is running on iOS, not when it's running browser
  tests on an iOS browser.

[test presets]: https://github.com/dart-lang/test/blob/master/doc/package_config.md#configuration-presets

## 0.12.11+2

* Update to `shelf_web_socket` 0.2.0.

## 0.12.11+1

* Purely internal change.

## 0.12.11

* Add a `tags` field to the package configuration file that allows users to
  provide configuration for specific tags.

* The `--tags` and `--exclude-tags` command-line flags now allow
  [boolean selector syntax][]. For example, you can now pass `--tags "(chrome ||
  firefox) && !slow"` to select quick Chrome or Firefox tests.

[boolean selector syntax]: https://github.com/dart-lang/boolean_selector/blob/master/README.md

## 0.12.10+2

* Re-add help output separators.

* Tighten the constraint on `args`.

## 0.12.10+1

* Temporarily remove separators from the help output. Version 0.12.8 was
  erroneously released without an appropriate `args` constraint for the features
  it used; this version will help ensure that users who can't use `args` 0.13.1
  will get a working version of `test`.

## 0.12.10

* Add support for a package-level configuration file called `dart_test.yaml`.

## 0.12.9

* Add `SuiteEvent` to the JSON reporter, which reports data about the suites in
  which tests are run.

* Add `AllSuitesEvent` to the JSON reporter, which reports the total number of
  suites that will be run.

* Add `Group.testCount` to the JSON reporter, which reports the total number of
  tests in each group.

## 0.12.8

* Organize the `--help` output into sections.

* Add a `--timeout` flag.

## 0.12.7

* Add the ability to re-run tests while debugging. When the browser is paused at
  a breakpoint, the test runner will open an interactive console on the command
  line that can be used to restart the test.

* Add support for passing any object as a description to `test()` and `group()`.
  These objects will be converted to strings.

* Add the ability to tag tests. Tests with specific tags may be run by passing
  the `--tags` command-line argument, or excluded by passing the
  `--exclude-tags` parameter.

  This feature is not yet complete. For now, tags are only intended to be added
  temporarily to enable use-cases like [focusing][] on a specific test or group.
  Further development can be followed on [the issue tracker][issue 16].

* Wait for a test's tear-down logic to run, even if it times out.

[focusing]: http://jasmine.github.io/2.1/focused_specs.html
[issue 16]: https://github.com/dart-lang/test/issues/16

## 0.12.6+2

* Declare compatibility with `http_parser` 2.0.0.

## 0.12.6+1

* Declare compatibility with `http_multi_server` 2.0.0.

## 0.12.6

* Add a machine-readable JSON reporter. For details, see
  [the protocol documentation][json-protocol].

* Skipped groups now properly print skip messages.

[json-protocol]: https://github.com/dart-lang/test/blob/master/json_reporter.md

## 0.12.5+2

* Declare compatibility with Dart 1.14 and 1.15.

## 0.12.5+1

* Fixed a deadlock bug when using `setUpAll()` and `tearDownAll()`.

## 0.12.5

* Add `setUpAll()` and `tearDownAll()` methods that run callbacks before and
  after all tests in a group or suite. **Note that these methods are for special
  cases and should be avoided**—they make it very easy to accidentally introduce
  dependencies between tests. Use `setUp()` and `tearDown()` instead if
  possible.

* Allow `setUp()` and `tearDown()` to be called multiple times within the same
  group.

* When a `tearDown()` callback runs after a signal has been caught, it can now
  schedule out-of-band asynchronous callbacks normally rather than having them
  throw exceptions.

* Don't show package warnings when compiling tests with dart2js. This was
  accidentally enabled in 0.12.2, but was never intended.

## 0.12.4+9

* If a `tearDown()` callback throws an error, outer `tearDown()` callbacks are
  still executed.

## 0.12.4+8

* Don't compile tests to JavaScript when running via `pub serve` on Dartium or
  content shell.

## 0.12.4+7

* Support `http_parser` 1.0.0.

## 0.12.4+6

* Fix a broken link in the README.

## 0.12.4+5

* Internal changes only.

## 0.12.4+4

* Widen the Dart SDK constraint to include `1.13.0`.

## 0.12.4+3

* Make source maps work properly in the browser when not using `--pub-serve`.

## 0.12.4+2

* Fix a memory leak when running many browser tests where old test suites failed
  to be unloaded when they were supposed to.

## 0.12.4+1

* Require Dart SDK >= `1.11.0` and `shelf` >= `0.6.0`, allowing `test` to remove
  various hacks and workarounds.

## 0.12.4

* Add a `--pause-after-load` flag that pauses the test runner after each suite
  is loaded so that breakpoints and other debugging annotations can be added.
  Currently this is only supported on browsers.

* Add a `Timeout.none` value indicating that a test should never time out.

* The `dart-vm` platform selector variable is now `true` for Dartium and content
  shell.

* The compact reporter no longer prints status lines that only update the clock
  if they would get in the way of messages or errors from a test.

* The expanded reporter no longer double-prints the descriptions of skipped
  tests.

## 0.12.3+9

* Widen the constraint on `analyzer` to include `0.26.0`.

## 0.12.3+8

* Fix an uncaught error that could crop up when killing the test runner process
  at the wrong time.

## 0.12.3+7

* Add a missing dependency on the `collection` package.

## 0.12.3+6

**This version was unpublished due to [issue 287][].**

* Properly report load errors caused by failing to start browsers.

* Substantially increase browser timeouts. These timeouts are the cause of a lot
  of flakiness, and now that they don't block test running there's less harm in
  making them longer.

## 0.12.3+5

**This version was unpublished due to [issue 287][].**

* Fix a crash when skipping tests because their platforms don't match.

## 0.12.3+4

**This version was unpublished due to [issue 287][].**

* The compact reporter will update the timer every second, rather than only
  updating it occasionally.

* The compact reporter will now print the full, untruncated test name before any
  errors or prints emitted by a test.

* The expanded reporter will now *always* print the full, untruncated test name.

## 0.12.3+3

**This version was unpublished due to [issue 287][].**

* Limit the number of test suites loaded at once. This helps ensure that the
  test runner won't run out of memory when running many test suites that each
  load a large amount of code.

## 0.12.3+2

**This version was unpublished due to [issue 287][].**

[issue 287]: https://github.com/dart-lang/test/issues/287

* Improve the display of syntax errors in VM tests.

* Work around a [Firefox bug][]. Computed styles now work in tests on Firefox.

[Firefox bug]: https://bugzilla.mozilla.org/show_bug.cgi?id=548397

* Fix a bug where VM tests would be loaded from the wrong URLs on Windows (or in
  special circumstances on other operating systems).

## 0.12.3+1

* Fix a bug that caused the test runner to crash on Windows because symlink
  resolution failed.

## 0.12.3

* If a future matched against the `completes` or `completion()` matcher throws
  an error, that error is printed directly rather than being wrapped in a
  string. This allows such errors to be captured using the Zone API and improves
  formatting.

* Improve support for Polymer tests. This fixes a flaky time-out error and adds
  support for Dartifying JavaScript stack traces when running Polymer tests via
  `pub serve`.

* In order to be more extensible, all exception handling within tests now uses
  the Zone API.

* Add a heartbeat to reset a test's timeout whenever the test interacts with the
  test infrastructure.

* `expect()`, `expectAsync()`, and `expectAsyncUntil()` throw more useful errors
  if called outside a test body.

## 0.12.2

* Convert JavaScript stack traces into Dart stack traces using source maps. This
  can be disabled with the new `--js-trace` flag.

* Improve the browser test suite timeout logic to avoid timeouts when running
  many browser suites at once.

## 0.12.1

* Add a `--verbose-trace` flag to include core library frames in stack traces.

## 0.12.0

### Test Runner

`0.12.0` adds support for a test runner, which can be run via `pub run
test:test` (or `pub run test` in Dart 1.10). By default it runs all files
recursively in the `test/` directory that end in `_test.dart` and aren't in a
`packages/` directory.

The test runner supports running tests on the Dart VM and many different
browsers. Test files can use the `@TestOn` annotation to declare which platforms
they support. For more information on this and many more new features, see [the
README](README).

[README]: https://github.com/dart-lang/test/blob/master/README.md

### Removed and Changed APIs

As part of moving to a runner-based model, most test configuration is moving out
of the test file and into the runner. As such, many ancillary APIs have been
removed. These APIs include `skip_` and `solo_` functions, `Configuration` and
all its subclasses, `TestCase`, `TestFunction`, `testConfiguration`,
`formatStacks`, `filterStacks`, `groupSep`, `logMessage`, `testCases`,
`BREATH_INTERVAL`, `currentTestCase`, `PASS`, `FAIL`, `ERROR`, `filterTests`,
`runTests`, `ensureInitialized`, `setSoloTest`, `enableTest`, `disableTest`, and
`withTestEnvironment`.

`FailureHandler`, `DefaultFailureHandler`, `configureExpectFailureHandler`, and
`getOrCreateExpectFailureHandler` which used to be exported from the `matcher`
package have also been removed. They existed to enable integration between
`test` and `matcher` that has been streamlined.

A number of APIs from `matcher` have been into `test`, including: `completes`,
`completion`, `ErrorFormatter`, `expect`,`fail`, `prints`, `TestFailure`,
`Throws`, and all of the `throws` methods. Some of these have changed slightly:

* `expect` no longer has a named `failureHandler` argument.

* `expect` added an optional `formatter` argument.

* `completion` argument `id` renamed to `description`.

##0.11.6+4

* Fix some strong mode warnings we missed in the `vm_config.dart` and
  `html_config.dart` libraries.

##0.11.6+3

* Fix a bug introduced in 0.11.6+2 in which operator matchers broke when taking
  lists of matchers.

##0.11.6+2

* Fix all strong mode warnings.

##0.11.6+1

* Give tests more time to start running.

##0.11.6

* Merge in the last `0.11.x` release of `matcher` to allow projects to use both
  `test` and `unittest` without conflicts.

* Fix running individual tests with `HtmlIndividualConfiguration` when the test
  name contains URI-escaped values and is provided with the `group` query
  parameter.

##0.11.5+1

* Internal code cleanups and documentation improvements.

##0.11.5

* Bumped the version constraint for `matcher`.

##0.11.4

* Bump the version constraint for `matcher`.

##0.11.3

* Narrow the constraint on matcher to ensure that new features are reflected in
  unittest's version.

##0.11.2

* Prints a warning instead of throwing an error when setting the test
  configuration after it has already been set. The first configuration is always
  used.

##0.11.1+1

* Fix bug in withTestEnvironment where test cases were not reinitialized if
  called multiple times.

##0.11.1

* Add `reason` named argument to `expectAsync` and `expectAsyncUntil`, which has
  the same definition as `expect`'s `reason` argument.
* Added support for private test environments.

##0.11.0+6

* Refactored package tests.

##0.11.0+5

* Release test functions after each test is run.

##0.11.0+4

* Fix for [20153](https://code.google.com/p/dart/issues/detail?id=20153)

##0.11.0+3

* Updated maximum `matcher` version.

##0.11.0+2

*  Removed unused files from tests and standardized remaining test file names.

##0.11.0+1

* Widen the version constraint for `stack_trace`.

##0.11.0

* Deprecated methods have been removed:
    * `expectAsync0`, `expectAsync1`, and `expectAsync2` - use `expectAsync`
      instead
    * `expectAsyncUntil0`, `expectAsyncUntil1`, and `expectAsyncUntil2` - use
      `expectAsyncUntil` instead
    * `guardAsync` - no longer needed
    * `protectAsync0`, `protectAsync1`, and `protectAsync2` - no longer needed
* `matcher.dart` and `mirror_matchers.dart` have been removed. They are now in
  the `matcher` package.
* `mock.dart` has been removed. It is now in the `mock` package.

##0.10.1+2

* Fixed deprecation message for `mock`.

##0.10.1+1

* Fixed CHANGELOG
* Moved to triple-slash for all doc comments.

##0.10.1

* **DEPRECATED**
    * `matcher.dart` and `mirror_matchers.dart` are now in the `matcher`
      package.
    * `mock.dart` is now in the `mock` package.
* `equals` now allows a nested matcher as an expected list element or map value
  when doing deep matching.
* `expectAsync` and `expectAsyncUntil` now support up to 6 positional arguments
  and correctly handle functions with optional positional arguments with default
  values.

##0.10.0

* Each test is run in a separate `Zone`. This ensures that any exceptions that
occur is async operations are reported back to the source test case.
* **DEPRECATED** `guardAsync`, `protectAsync0`, `protectAsync1`,
and `protectAsync2`
    * Running each test in a `Zone` addresses the need for these methods.
* **NEW!** `expectAsync` replaces the now deprecated `expectAsync0`,
    `expectAsync1` and `expectAsync2`
* **NEW!** `expectAsyncUntil` replaces the now deprecated `expectAsyncUntil0`,
    `expectAsyncUntil1` and `expectAsyncUntil2`
* `TestCase`:
    * Removed properties: `setUp`, `tearDown`, `testFunction`
    * `enabled` is now get-only
    * Removed methods: `pass`, `fail`, `error`
* `interactive_html_config.dart` has been removed.
* `runTests`, `tearDown`, `setUp`, `test`, `group`, `solo_test`, and
  `solo_group` now throw a `StateError` if called while tests are running.
* `rerunTests` has been removed.<|MERGE_RESOLUTION|>--- conflicted
+++ resolved
@@ -1,12 +1,8 @@
 ## 0.12.34-dev
 
-<<<<<<< HEAD
 * Requires at least Dart 1.24.0.
-* The `--precompiled` flag is now supported for the vm platform.
-=======
 * The `--precompiled` flag is now supported for the vm platform and the node
   platform.
->>>>>>> d876e7f1
 * On browser platforms the `--precompiled` flag now serves all sources directly
   from the precompiled directory, and will never attempt to do its own
   compilation.
