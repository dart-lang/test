## 0.12.21

* Add a `doesNotComplete` matcher that asserts that a Future never completes.

* `throwsA()` and all related matchers will now match functions that return
  `Future`s that emit exceptions.

* Respect `onPlatform` for groups.

<<<<<<< HEAD
* Gracefully timeout when attempting to deserialize a test suite.
=======
* Only print browser load errors once per browser.
>>>>>>> dc5f159d

## 0.12.20+13

* Upgrade to package:matcher 0.12.1

## 0.12.20+12

* Now support `v0.30.0` of `pkg/analyzer`

* The test executable now does a "hard exit" when complete to ensure lingering
  isolates or async code don't block completion. This may affect users trying
  to use the Dart service protocol or observatory.

## 0.12.20+11

* Refactor bootstrapping to simplify the test/pub_serve transformer.

## 0.12.20+10

* Refactor for internal tools.

## 0.12.20+9

* Introduce new flag `--chain-stack-traces` to conditionally chain stack traces.

## 0.12.20+8

* Fixed more blockers for compiling with `dev_compiler`.
* Dartfmt the entire repo.

* **Note:** 0.12.20+5-0.12.20+7 were tagged but not officially published.

## 0.12.20+4

* Fixed strong-mode errors and other blockers for compiling with `dev_compiler`.

## 0.12.20+3

* `--pause-after-load` no longer deadlocks with recent versions of Chrome.

* Fix Dartified stack traces for JS-compiled tests run through `pub serve`.

## 0.12.20+2

* Print "[E]" after test failures to make them easier to identify visually and
  via automated search.

## 0.12.20+1

* Tighten the dependency on `stream_channel` to reflect the APIs being used.

* Use a 1024 x 768 iframe for browser tests.

## 0.12.20

* **Breaking change:** The `expect()` method no longer returns a `Future`, since
  this broke backwards-compatibility in cases where a void function was
  returning an `expect()` (such as `void foo() => expect(...)`). Instead, a new
  `expectLater()` function has been added that return a `Future` that completes
  when the matcher has finished running.

* The `verbose` parameter to `expect()` and the `formatFailure()` function are
  deprecated.

## 0.12.19+1

* Make sure asynchronous matchers that can fail synchronously, such as
  `throws*()` and `prints()`, can be used with synchronous matcher operators
  like `isNot()`.

## 0.12.19

* Added the `StreamMatcher` class, as well as several built-in stream matchers:
  `emits()`, `emitsError()`, `emitsDone, mayEmit()`, `mayEmitMultiple()`,
  `emitsAnyOf()`, `emitsInOrder()`, `emitsInAnyOrder()`, and `neverEmits()`.

* `expect()` now returns a Future for the asynchronous matchers `completes`,
  `completion()`, `throws*()`, and `prints()`.

* Add a `printOnFailure()` method for providing debugging information that's
  only printed when a test fails.

* Automatically configure the [`term_glyph`][term_glyph] package to use ASCII
  glyphs when the test runner is running on Windows.

[term_glyph]: https://pub.dartlang.org/packages/term_glyph

* Deprecate the `throws` matcher in favor of `throwsA()`.

* Deprecate the `Throws` class. These matchers should only be constructed via
  `throwsA()`.

## 0.12.18+1

* Fix the deprecated `expectAsync()` function. The deprecation caused it to
  fail to support functions that take arguments.

## 0.12.18

* Add an `addTearDown()` function, which allows tests to register additional
  tear-down callbacks as they're running.

* Add the `spawnHybridUri()` and `spawnHybridCode()` functions, which allow
  browser tests to run code on the VM.

* Fix the new `expectAsync` functions so that they don't produce analysis errors
  when passed callbacks with optional arguments.

## 0.12.17+3

* Internal changes only.

## 0.12.17+2

* Fix Dartium debugging on Windows.

## 0.12.17+1

* Fix a bug where tags couldn't be marked as skipped.

## 0.12.17

* Deprecate `expectAsync` and `expectAsyncUntil`, since they currently can't be
  made to work cleanly in strong mode. They are replaced with separate methods
  for each number of callback arguments:
    * `expectAsync0`, `expectAsync1`, ... `expectAsync6`, and
    * `expectAsyncUntil0`, `expectAsyncUntil1`, ... `expectAsyncUntil6`.

## 0.12.16

* Allow tools to interact with browser debuggers using the JSON reporter.

## 0.12.15+12

* Fix a race condition that could cause the runner to stall for up to three
  seconds after completing.

## 0.12.15+11

* Make test iframes visible when debugging.

## 0.12.15+10

* Throw a better error if a group body is asynchronous.

## 0.12.15+9

* Widen version constraint on `analyzer`.

## 0.12.15+8

* Make test suites with thousands of tests load much faster on the VM (and
  possibly other platforms).

## 0.12.15+7

* Fix a bug where tags would be dropped when `on_platform` was defined in a
  config file.

## 0.12.15+6

* Fix a broken link in the `--help` documentation.

## 0.12.15+5

* Internal-only change.

## 0.12.15+4

* Widen version constraint on `analyzer`.

## 0.12.15+3

* Move `nestingMiddleware` to `lib/src/util/path_handler.dart` to enable a
  cleaner separation between test-runner files and test writing files.

## 0.12.15+2

* Support running without a `packages/` directory.

## 0.12.15+1

* Declare support for version 1.19 of the Dart SDK.

## 0.12.15

* Add a `skip` parameter to `expect()`. Marking a single expect as skipped will
  cause the test itself to be marked as skipped.

* Add a `--run-skipped` parameter and `run_skipped` configuration field that
  cause tests to be run even if they're marked as skipped.

## 0.12.14+1

* Narrow the constraint on `yaml`.

## 0.12.14

* Add test and group location information to the JSON reporter.

## 0.12.13+5

* Declare support for version 1.18 of the Dart SDK.

* Use the latest `collection` package.

## 0.12.13+4

* Compatibility with an upcoming release of the `collection` package.

## 0.12.13+3

* Internal changes only.

## 0.12.13+2

* Fix all strong-mode errors and warnings.

## 0.12.13+1

* Declare support for version 1.17 of the Dart SDK.

## 0.12.13

* Add support for a global configuration file. On Windows, this file defaults to
  `%LOCALAPPDATA%\DartTest.yaml`. On Unix, it defaults to `~/.dart_test.yaml`.
  It can also be explicitly set using the `DART_TEST_CONFIG` environment
  variable. See [the configuration documentation][global config] for details.

* The `--name` and `--plain-name` arguments may be passed more than once, and
  may be passed together. A test must match all name constraints in order to be
  run.

* Add `names` and `plain_names` fields to the package configuration file. These
  allow presets to control which tests are run based on their names.

* Add `include_tags` and `exclude_tags` fields to the package configuration
  file. These allow presets to control which tests are run based on their tags.

* Add a `pause_after_load` field to the package configuration file. This allows
  presets to enable debugging mode.

[global config]: https://github.com/dart-lang/test/blob/master/doc/configuration.md#global-configuration

## 0.12.12

* Add support for [test presets][]. These are defined using the `presets` field
  in the package configuration file. They can be selected by passing `--preset`
  or `-P`, or by using the `add_presets` field in the package configuration
  file.

* Add an `on_os` field to the package configuration file that allows users to
  select different configuration for different operating systems.

* Add an `on_platform` field to the package configuration file that allows users
  to configure all tests differently depending on which platform they run on.

* Add an `ios` platform selector variable. This variable will only be true when
  the `test` executable itself is running on iOS, not when it's running browser
  tests on an iOS browser.

[test presets]: https://github.com/dart-lang/test/blob/master/doc/package_config.md#configuration-presets

## 0.12.11+2

* Update to `shelf_web_socket` 0.2.0.

## 0.12.11+1

* Purely internal change.

## 0.12.11

* Add a `tags` field to the package configuration file that allows users to
  provide configuration for specific tags.

* The `--tags` and `--exclude-tags` command-line flags now allow
  [boolean selector syntax][]. For example, you can now pass `--tags "(chrome ||
  firefox) && !slow"` to select quick Chrome or Firefox tests.

[boolean selector syntax]: https://github.com/dart-lang/boolean_selector/blob/master/README.md

## 0.12.10+2

* Re-add help output separators.

* Tighten the constraint on `args`.

## 0.12.10+1

* Temporarily remove separators from the help output. Version 0.12.8 was
  erroneously released without an appropriate `args` constraint for the features
  it used; this version will help ensure that users who can't use `args` 0.13.1
  will get a working version of `test`.

## 0.12.10

* Add support for a package-level configuration file called `dart_test.yaml`.

## 0.12.9

* Add `SuiteEvent` to the JSON reporter, which reports data about the suites in
  which tests are run.

* Add `AllSuitesEvent` to the JSON reporter, which reports the total number of
  suites that will be run.

* Add `Group.testCount` to the JSON reporter, which reports the total number of
  tests in each group.

## 0.12.8

* Organize the `--help` output into sections.

* Add a `--timeout` flag.

## 0.12.7

* Add the ability to re-run tests while debugging. When the browser is paused at
  a breakpoint, the test runner will open an interactive console on the command
  line that can be used to restart the test.

* Add support for passing any object as a description to `test()` and `group()`.
  These objects will be converted to strings.

* Add the ability to tag tests. Tests with specific tags may be run by passing
  the `--tags` command-line argument, or excluded by passing the
  `--exclude-tags` parameter.

  This feature is not yet complete. For now, tags are only intended to be added
  temporarily to enable use-cases like [focusing][] on a specific test or group.
  Further development can be followed on [the issue tracker][issue 16].

* Wait for a test's tear-down logic to run, even if it times out.

[focusing]: http://jasmine.github.io/2.1/focused_specs.html
[issue 16]: https://github.com/dart-lang/test/issues/16

## 0.12.6+2

* Declare compatibility with `http_parser` 2.0.0.

## 0.12.6+1

* Declare compatibility with `http_multi_server` 2.0.0.

## 0.12.6

* Add a machine-readable JSON reporter. For details, see
  [the protocol documentation][json-protocol].

* Skipped groups now properly print skip messages.

[json-protocol]: https://github.com/dart-lang/test/blob/master/json_reporter.md

## 0.12.5+2

* Declare compatibility with Dart 1.14 and 1.15.

## 0.12.5+1

* Fixed a deadlock bug when using `setUpAll()` and `tearDownAll()`.

## 0.12.5

* Add `setUpAll()` and `tearDownAll()` methods that run callbacks before and
  after all tests in a group or suite. **Note that these methods are for special
  cases and should be avoided**—they make it very easy to accidentally introduce
  dependencies between tests. Use `setUp()` and `tearDown()` instead if
  possible.

* Allow `setUp()` and `tearDown()` to be called multiple times within the same
  group.

* When a `tearDown()` callback runs after a signal has been caught, it can now
  schedule out-of-band asynchronous callbacks normally rather than having them
  throw exceptions.

* Don't show package warnings when compiling tests with dart2js. This was
  accidentally enabled in 0.12.2, but was never intended.

## 0.12.4+9

* If a `tearDown()` callback throws an error, outer `tearDown()` callbacks are
  still executed.

## 0.12.4+8

* Don't compile tests to JavaScript when running via `pub serve` on Dartium or
  content shell.

## 0.12.4+7

* Support `http_parser` 1.0.0.

## 0.12.4+6

* Fix a broken link in the README.

## 0.12.4+5

* Internal changes only.

## 0.12.4+4

* Widen the Dart SDK constraint to include `1.13.0`.

## 0.12.4+3

* Make source maps work properly in the browser when not using `--pub-serve`.

## 0.12.4+2

* Fix a memory leak when running many browser tests where old test suites failed
  to be unloaded when they were supposed to.

## 0.12.4+1

* Require Dart SDK >= `1.11.0` and `shelf` >= `0.6.0`, allowing `test` to remove
  various hacks and workarounds.

## 0.12.4

* Add a `--pause-after-load` flag that pauses the test runner after each suite
  is loaded so that breakpoints and other debugging annotations can be added.
  Currently this is only supported on browsers.

* Add a `Timeout.none` value indicating that a test should never time out.

* The `dart-vm` platform selector variable is now `true` for Dartium and content
  shell.

* The compact reporter no longer prints status lines that only update the clock
  if they would get in the way of messages or errors from a test.

* The expanded reporter no longer double-prints the descriptions of skipped
  tests.

## 0.12.3+9

* Widen the constraint on `analyzer` to include `0.26.0`.

## 0.12.3+8

* Fix an uncaught error that could crop up when killing the test runner process
  at the wrong time.

## 0.12.3+7

* Add a missing dependency on the `collection` package.

## 0.12.3+6

**This version was unpublished due to [issue 287][].**

* Properly report load errors caused by failing to start browsers.

* Substantially increase browser timeouts. These timeouts are the cause of a lot
  of flakiness, and now that they don't block test running there's less harm in
  making them longer.

## 0.12.3+5

**This version was unpublished due to [issue 287][].**

* Fix a crash when skipping tests because their platforms don't match.

## 0.12.3+4

**This version was unpublished due to [issue 287][].**

* The compact reporter will update the timer every second, rather than only
  updating it occasionally.

* The compact reporter will now print the full, untruncated test name before any
  errors or prints emitted by a test.

* The expanded reporter will now *always* print the full, untruncated test name.

## 0.12.3+3

**This version was unpublished due to [issue 287][].**

* Limit the number of test suites loaded at once. This helps ensure that the
  test runner won't run out of memory when running many test suites that each
  load a large amount of code.

## 0.12.3+2

**This version was unpublished due to [issue 287][].**

[issue 287]: https://github.com/dart-lang/test/issues/287

* Improve the display of syntax errors in VM tests.

* Work around a [Firefox bug][]. Computed styles now work in tests on Firefox.

[Firefox bug]: https://bugzilla.mozilla.org/show_bug.cgi?id=548397

* Fix a bug where VM tests would be loaded from the wrong URLs on Windows (or in
  special circumstances on other operating systems).

## 0.12.3+1

* Fix a bug that caused the test runner to crash on Windows because symlink
  resolution failed.

## 0.12.3

* If a future matched against the `completes` or `completion()` matcher throws
  an error, that error is printed directly rather than being wrapped in a
  string. This allows such errors to be captured using the Zone API and improves
  formatting.

* Improve support for Polymer tests. This fixes a flaky time-out error and adds
  support for Dartifying JavaScript stack traces when running Polymer tests via
  `pub serve`.

* In order to be more extensible, all exception handling within tests now uses
  the Zone API.

* Add a heartbeat to reset a test's timeout whenever the test interacts with the
  test infrastructure.

* `expect()`, `expectAsync()`, and `expectAsyncUntil()` throw more useful errors
  if called outside a test body.

## 0.12.2

* Convert JavaScript stack traces into Dart stack traces using source maps. This
  can be disabled with the new `--js-trace` flag.

* Improve the browser test suite timeout logic to avoid timeouts when running
  many browser suites at once.

## 0.12.1

* Add a `--verbose-trace` flag to include core library frames in stack traces.

## 0.12.0

### Test Runner

`0.12.0` adds support for a test runner, which can be run via `pub run
test:test` (or `pub run test` in Dart 1.10). By default it runs all files
recursively in the `test/` directory that end in `_test.dart` and aren't in a
`packages/` directory.

The test runner supports running tests on the Dart VM and many different
browsers. Test files can use the `@TestOn` annotation to declare which platforms
they support. For more information on this and many more new features, see [the
README](README).

[README]: https://github.com/dart-lang/test/blob/master/README.md

### Removed and Changed APIs

As part of moving to a runner-based model, most test configuration is moving out
of the test file and into the runner. As such, many ancillary APIs have been
removed. These APIs include `skip_` and `solo_` functions, `Configuration` and
all its subclasses, `TestCase`, `TestFunction`, `testConfiguration`,
`formatStacks`, `filterStacks`, `groupSep`, `logMessage`, `testCases`,
`BREATH_INTERVAL`, `currentTestCase`, `PASS`, `FAIL`, `ERROR`, `filterTests`,
`runTests`, `ensureInitialized`, `setSoloTest`, `enableTest`, `disableTest`, and
`withTestEnvironment`.

`FailureHandler`, `DefaultFailureHandler`, `configureExpectFailureHandler`, and
`getOrCreateExpectFailureHandler` which used to be exported from the `matcher`
package have also been removed. They existed to enable integration between
`test` and `matcher` that has been streamlined.

A number of APIs from `matcher` have been into `test`, including: `completes`,
`completion`, `ErrorFormatter`, `expect`,`fail`, `prints`, `TestFailure`,
`Throws`, and all of the `throws` methods. Some of these have changed slightly:

* `expect` no longer has a named `failureHandler` argument.

* `expect` added an optional `formatter` argument.

* `completion` argument `id` renamed to `description`.

##0.11.6+4

* Fix some strong mode warnings we missed in the `vm_config.dart` and
  `html_config.dart` libraries.

##0.11.6+3

* Fix a bug introduced in 0.11.6+2 in which operator matchers broke when taking
  lists of matchers.

##0.11.6+2

* Fix all strong mode warnings.

##0.11.6+1

* Give tests more time to start running.

##0.11.6

* Merge in the last `0.11.x` release of `matcher` to allow projects to use both
  `test` and `unittest` without conflicts.

* Fix running individual tests with `HtmlIndividualConfiguration` when the test
  name contains URI-escaped values and is provided with the `group` query
  parameter.

##0.11.5+1

* Internal code cleanups and documentation improvements.

##0.11.5

* Bumped the version constraint for `matcher`.

##0.11.4

* Bump the version constraint for `matcher`.

##0.11.3

* Narrow the constraint on matcher to ensure that new features are reflected in
  unittest's version.

##0.11.2

* Prints a warning instead of throwing an error when setting the test
  configuration after it has already been set. The first configuration is always
  used.

##0.11.1+1

* Fix bug in withTestEnvironment where test cases were not reinitialized if
  called multiple times.

##0.11.1

* Add `reason` named argument to `expectAsync` and `expectAsyncUntil`, which has
  the same definition as `expect`'s `reason` argument.
* Added support for private test environments.

##0.11.0+6

* Refactored package tests.

##0.11.0+5

* Release test functions after each test is run.

##0.11.0+4

* Fix for [20153](https://code.google.com/p/dart/issues/detail?id=20153)

##0.11.0+3

* Updated maximum `matcher` version.

##0.11.0+2

*  Removed unused files from tests and standardized remaining test file names.

##0.11.0+1

* Widen the version constraint for `stack_trace`.

##0.11.0

* Deprecated methods have been removed:
    * `expectAsync0`, `expectAsync1`, and `expectAsync2` - use `expectAsync`
      instead
    * `expectAsyncUntil0`, `expectAsyncUntil1`, and `expectAsyncUntil2` - use
      `expectAsyncUntil` instead
    * `guardAsync` - no longer needed
    * `protectAsync0`, `protectAsync1`, and `protectAsync2` - no longer needed
* `matcher.dart` and `mirror_matchers.dart` have been removed. They are now in
  the `matcher` package.
* `mock.dart` has been removed. It is now in the `mock` package.

##0.10.1+2

* Fixed deprecation message for `mock`.

##0.10.1+1

* Fixed CHANGELOG
* Moved to triple-slash for all doc comments.

##0.10.1

* **DEPRECATED**
    * `matcher.dart` and `mirror_matchers.dart` are now in the `matcher`
      package.
    * `mock.dart` is now in the `mock` package.
* `equals` now allows a nested matcher as an expected list element or map value
  when doing deep matching.
* `expectAsync` and `expectAsyncUntil` now support up to 6 positional arguments
  and correctly handle functions with optional positional arguments with default
  values.

##0.10.0

* Each test is run in a separate `Zone`. This ensures that any exceptions that
occur is async operations are reported back to the source test case.
* **DEPRECATED** `guardAsync`, `protectAsync0`, `protectAsync1`,
and `protectAsync2`
    * Running each test in a `Zone` addresses the need for these methods.
* **NEW!** `expectAsync` replaces the now deprecated `expectAsync0`,
    `expectAsync1` and `expectAsync2`
* **NEW!** `expectAsyncUntil` replaces the now deprecated `expectAsyncUntil0`,
    `expectAsyncUntil1` and `expectAsyncUntil2`
* `TestCase`:
    * Removed properties: `setUp`, `tearDown`, `testFunction`
    * `enabled` is now get-only
    * Removed methods: `pass`, `fail`, `error`
* `interactive_html_config.dart` has been removed.
* `runTests`, `tearDown`, `setUp`, `test`, `group`, `solo_test`, and
  `solo_group` now throw a `StateError` if called while tests are running.
* `rerunTests` has been removed.<|MERGE_RESOLUTION|>--- conflicted
+++ resolved
@@ -7,11 +7,9 @@
 
 * Respect `onPlatform` for groups.
 
-<<<<<<< HEAD
+* Only print browser load errors once per browser.
+
 * Gracefully timeout when attempting to deserialize a test suite.
-=======
-* Only print browser load errors once per browser.
->>>>>>> dc5f159d
 
 ## 0.12.20+13
 
