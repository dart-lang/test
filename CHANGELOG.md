## 0.12.30

<<<<<<< HEAD
* Platform selectors for operating systems now work for Node.js tests
  ([#742][]).
=======
* `fail()` is now typed to return `Null`, so it can be used in the same places
  as a raw `throw`.
>>>>>>> 0c1112f5

* Run Chrome in headless mode unless debugging is enabled.

[#742]: https://github.com/dart-lang/test/issues/742

## 0.12.29+1

* Fix strong mode runtime cast failures.

## 0.12.29

* Node.js tests can now import modules from a top-level `node_modules`
  directory, if one exists.

* Raw `console.log()` calls no longer crash Node.js tests.

* When a browser crashes, include its standard output in the error message.

## 0.12.28+1

* Add a `pumpEventQueue()` function to make it easy to wait until all
  asynchronous tasks are complete.

* Add a `neverCalled` getter that returns a function that causes the test to
  fail if it's ever called.

## 0.12.27+1

* Increase the timeout for loading tests to 12 minutes.

## 0.12.27

* When `addTearDown()` is called within a call to `setUpAll()`, it runs its
  callback after *all* tests instead of running it after the `setUpAll()`
  callback.

* When running in an interactive terminal, the test runner now prints status
  lines as wide as the terminal and no wider.

## 0.12.26+1

* Fix lower bound on package `stack_trace`. Now 1.6.0.
* Manually close browser process streams to prevent test hangs.

## 0.12.26

* The `spawnHybridUri()` function now allows root-relative URLs, which are
  interpreted as relative to the root of the package.

## 0.12.25

* Add a `override_platforms` configuration field which allows test platforms'
  settings (such as browsers' executables) to be overridden by the user.

* Add a `define_platforms` configuration field which makes it possible to define
  new platforms that use the same logic as existing ones but have different
  settings.

## 0.12.24+8

* `spawnHybridUri()` now interprets relative URIs correctly in browser tests.

## 0.12.24+7

* Declare support for `async` 2.0.0.

## 0.12.24+6

* Small refactoring to make the package compatible with strong-mode compliant Zone API.
  No user-visible change.

## 0.12.24+5

* Expose a way for tests to forward a `loadException` to the server.

## 0.12.24+4

* Drain browser process `stdout` and `stdin`. This resolves test flakiness, especially in Travis
  with the `Precise` image.

## 0.12.24+3

* Extend `deserializeTimeout`.

## 0.12.24+2

* Only force exit if `FORCE_TEST_EXIT` is set in the environment.

## 0.12.24+1

* Widen version constraint on `analyzer`.

## 0.12.24

* Add a `node` platform for compiling tests to JavaScript and running them on
  Node.js.

## 0.12.23+1

* Remove unused imports.

## 0.12.23

* Add a `fold_stack_frames` field for `dart_test.yaml`. This will
  allow users to customize which packages' frames are folded.

## 0.12.22+2

* Properly allocate ports when debugging Chrome and Dartium in an IPv6-only
  environment.

## 0.12.22+1

* Support `args` 1.0.0.

* Run tear-down callbacks in the same error zone as the test function. This
  makes it possible to safely share `Future`s and `Stream`s between tests and
  their tear-downs.

## 0.12.22

* Add a `retry` option to `test()` and `group()` functions, as well
  as `@Retry()`  annotation for test files and a `retry`
  configuration field for `dart_test.yaml`.  A test with reties
  enabled will be re-run if it fails for a reason other than a
  `TestFailure`.

* Add a `--no-retry` runner flag that disables retries of failing tests.

* Fix a "concurrent modification during iteration" error when calling
  `addTearDown()` from within a tear down.

## 0.12.21

* Add a `doesNotComplete` matcher that asserts that a Future never completes.

* `throwsA()` and all related matchers will now match functions that return
  `Future`s that emit exceptions.

* Respect `onPlatform` for groups.

* Only print browser load errors once per browser.

* Gracefully time out when attempting to deserialize a test suite.

## 0.12.20+13

* Upgrade to package:matcher 0.12.1

## 0.12.20+12

* Now support `v0.30.0` of `pkg/analyzer`

* The test executable now does a "hard exit" when complete to ensure lingering
  isolates or async code don't block completion. This may affect users trying
  to use the Dart service protocol or observatory.

## 0.12.20+11

* Refactor bootstrapping to simplify the test/pub_serve transformer.

## 0.12.20+10

* Refactor for internal tools.

## 0.12.20+9

* Introduce new flag `--chain-stack-traces` to conditionally chain stack traces.

## 0.12.20+8

* Fixed more blockers for compiling with `dev_compiler`.
* Dartfmt the entire repo.

* **Note:** 0.12.20+5-0.12.20+7 were tagged but not officially published.

## 0.12.20+4

* Fixed strong-mode errors and other blockers for compiling with `dev_compiler`.

## 0.12.20+3

* `--pause-after-load` no longer deadlocks with recent versions of Chrome.

* Fix Dartified stack traces for JS-compiled tests run through `pub serve`.

## 0.12.20+2

* Print "[E]" after test failures to make them easier to identify visually and
  via automated search.

## 0.12.20+1

* Tighten the dependency on `stream_channel` to reflect the APIs being used.

* Use a 1024 x 768 iframe for browser tests.

## 0.12.20

* **Breaking change:** The `expect()` method no longer returns a `Future`, since
  this broke backwards-compatibility in cases where a void function was
  returning an `expect()` (such as `void foo() => expect(...)`). Instead, a new
  `expectLater()` function has been added that return a `Future` that completes
  when the matcher has finished running.

* The `verbose` parameter to `expect()` and the `formatFailure()` function are
  deprecated.

## 0.12.19+1

* Make sure asynchronous matchers that can fail synchronously, such as
  `throws*()` and `prints()`, can be used with synchronous matcher operators
  like `isNot()`.

## 0.12.19

* Added the `StreamMatcher` class, as well as several built-in stream matchers:
  `emits()`, `emitsError()`, `emitsDone, mayEmit()`, `mayEmitMultiple()`,
  `emitsAnyOf()`, `emitsInOrder()`, `emitsInAnyOrder()`, and `neverEmits()`.

* `expect()` now returns a Future for the asynchronous matchers `completes`,
  `completion()`, `throws*()`, and `prints()`.

* Add a `printOnFailure()` method for providing debugging information that's
  only printed when a test fails.

* Automatically configure the [`term_glyph`][term_glyph] package to use ASCII
  glyphs when the test runner is running on Windows.

[term_glyph]: https://pub.dartlang.org/packages/term_glyph

* Deprecate the `throws` matcher in favor of `throwsA()`.

* Deprecate the `Throws` class. These matchers should only be constructed via
  `throwsA()`.

## 0.12.18+1

* Fix the deprecated `expectAsync()` function. The deprecation caused it to
  fail to support functions that take arguments.

## 0.12.18

* Add an `addTearDown()` function, which allows tests to register additional
  tear-down callbacks as they're running.

* Add the `spawnHybridUri()` and `spawnHybridCode()` functions, which allow
  browser tests to run code on the VM.

* Fix the new `expectAsync` functions so that they don't produce analysis errors
  when passed callbacks with optional arguments.

## 0.12.17+3

* Internal changes only.

## 0.12.17+2

* Fix Dartium debugging on Windows.

## 0.12.17+1

* Fix a bug where tags couldn't be marked as skipped.

## 0.12.17

* Deprecate `expectAsync` and `expectAsyncUntil`, since they currently can't be
  made to work cleanly in strong mode. They are replaced with separate methods
  for each number of callback arguments:
    * `expectAsync0`, `expectAsync1`, ... `expectAsync6`, and
    * `expectAsyncUntil0`, `expectAsyncUntil1`, ... `expectAsyncUntil6`.

## 0.12.16

* Allow tools to interact with browser debuggers using the JSON reporter.

## 0.12.15+12

* Fix a race condition that could cause the runner to stall for up to three
  seconds after completing.

## 0.12.15+11

* Make test iframes visible when debugging.

## 0.12.15+10

* Throw a better error if a group body is asynchronous.

## 0.12.15+9

* Widen version constraint on `analyzer`.

## 0.12.15+8

* Make test suites with thousands of tests load much faster on the VM (and
  possibly other platforms).

## 0.12.15+7

* Fix a bug where tags would be dropped when `on_platform` was defined in a
  config file.

## 0.12.15+6

* Fix a broken link in the `--help` documentation.

## 0.12.15+5

* Internal-only change.

## 0.12.15+4

* Widen version constraint on `analyzer`.

## 0.12.15+3

* Move `nestingMiddleware` to `lib/src/util/path_handler.dart` to enable a
  cleaner separation between test-runner files and test writing files.

## 0.12.15+2

* Support running without a `packages/` directory.

## 0.12.15+1

* Declare support for version 1.19 of the Dart SDK.

## 0.12.15

* Add a `skip` parameter to `expect()`. Marking a single expect as skipped will
  cause the test itself to be marked as skipped.

* Add a `--run-skipped` parameter and `run_skipped` configuration field that
  cause tests to be run even if they're marked as skipped.

## 0.12.14+1

* Narrow the constraint on `yaml`.

## 0.12.14

* Add test and group location information to the JSON reporter.

## 0.12.13+5

* Declare support for version 1.18 of the Dart SDK.

* Use the latest `collection` package.

## 0.12.13+4

* Compatibility with an upcoming release of the `collection` package.

## 0.12.13+3

* Internal changes only.

## 0.12.13+2

* Fix all strong-mode errors and warnings.

## 0.12.13+1

* Declare support for version 1.17 of the Dart SDK.

## 0.12.13

* Add support for a global configuration file. On Windows, this file defaults to
  `%LOCALAPPDATA%\DartTest.yaml`. On Unix, it defaults to `~/.dart_test.yaml`.
  It can also be explicitly set using the `DART_TEST_CONFIG` environment
  variable. See [the configuration documentation][global config] for details.

* The `--name` and `--plain-name` arguments may be passed more than once, and
  may be passed together. A test must match all name constraints in order to be
  run.

* Add `names` and `plain_names` fields to the package configuration file. These
  allow presets to control which tests are run based on their names.

* Add `include_tags` and `exclude_tags` fields to the package configuration
  file. These allow presets to control which tests are run based on their tags.

* Add a `pause_after_load` field to the package configuration file. This allows
  presets to enable debugging mode.

[global config]: https://github.com/dart-lang/test/blob/master/doc/configuration.md#global-configuration

## 0.12.12

* Add support for [test presets][]. These are defined using the `presets` field
  in the package configuration file. They can be selected by passing `--preset`
  or `-P`, or by using the `add_presets` field in the package configuration
  file.

* Add an `on_os` field to the package configuration file that allows users to
  select different configuration for different operating systems.

* Add an `on_platform` field to the package configuration file that allows users
  to configure all tests differently depending on which platform they run on.

* Add an `ios` platform selector variable. This variable will only be true when
  the `test` executable itself is running on iOS, not when it's running browser
  tests on an iOS browser.

[test presets]: https://github.com/dart-lang/test/blob/master/doc/package_config.md#configuration-presets

## 0.12.11+2

* Update to `shelf_web_socket` 0.2.0.

## 0.12.11+1

* Purely internal change.

## 0.12.11

* Add a `tags` field to the package configuration file that allows users to
  provide configuration for specific tags.

* The `--tags` and `--exclude-tags` command-line flags now allow
  [boolean selector syntax][]. For example, you can now pass `--tags "(chrome ||
  firefox) && !slow"` to select quick Chrome or Firefox tests.

[boolean selector syntax]: https://github.com/dart-lang/boolean_selector/blob/master/README.md

## 0.12.10+2

* Re-add help output separators.

* Tighten the constraint on `args`.

## 0.12.10+1

* Temporarily remove separators from the help output. Version 0.12.8 was
  erroneously released without an appropriate `args` constraint for the features
  it used; this version will help ensure that users who can't use `args` 0.13.1
  will get a working version of `test`.

## 0.12.10

* Add support for a package-level configuration file called `dart_test.yaml`.

## 0.12.9

* Add `SuiteEvent` to the JSON reporter, which reports data about the suites in
  which tests are run.

* Add `AllSuitesEvent` to the JSON reporter, which reports the total number of
  suites that will be run.

* Add `Group.testCount` to the JSON reporter, which reports the total number of
  tests in each group.

## 0.12.8

* Organize the `--help` output into sections.

* Add a `--timeout` flag.

## 0.12.7

* Add the ability to re-run tests while debugging. When the browser is paused at
  a breakpoint, the test runner will open an interactive console on the command
  line that can be used to restart the test.

* Add support for passing any object as a description to `test()` and `group()`.
  These objects will be converted to strings.

* Add the ability to tag tests. Tests with specific tags may be run by passing
  the `--tags` command-line argument, or excluded by passing the
  `--exclude-tags` parameter.

  This feature is not yet complete. For now, tags are only intended to be added
  temporarily to enable use-cases like [focusing][] on a specific test or group.
  Further development can be followed on [the issue tracker][issue 16].

* Wait for a test's tear-down logic to run, even if it times out.

[focusing]: http://jasmine.github.io/2.1/focused_specs.html
[issue 16]: https://github.com/dart-lang/test/issues/16

## 0.12.6+2

* Declare compatibility with `http_parser` 2.0.0.

## 0.12.6+1

* Declare compatibility with `http_multi_server` 2.0.0.

## 0.12.6

* Add a machine-readable JSON reporter. For details, see
  [the protocol documentation][json-protocol].

* Skipped groups now properly print skip messages.

[json-protocol]: https://github.com/dart-lang/test/blob/master/json_reporter.md

## 0.12.5+2

* Declare compatibility with Dart 1.14 and 1.15.

## 0.12.5+1

* Fixed a deadlock bug when using `setUpAll()` and `tearDownAll()`.

## 0.12.5

* Add `setUpAll()` and `tearDownAll()` methods that run callbacks before and
  after all tests in a group or suite. **Note that these methods are for special
  cases and should be avoided**—they make it very easy to accidentally introduce
  dependencies between tests. Use `setUp()` and `tearDown()` instead if
  possible.

* Allow `setUp()` and `tearDown()` to be called multiple times within the same
  group.

* When a `tearDown()` callback runs after a signal has been caught, it can now
  schedule out-of-band asynchronous callbacks normally rather than having them
  throw exceptions.

* Don't show package warnings when compiling tests with dart2js. This was
  accidentally enabled in 0.12.2, but was never intended.

## 0.12.4+9

* If a `tearDown()` callback throws an error, outer `tearDown()` callbacks are
  still executed.

## 0.12.4+8

* Don't compile tests to JavaScript when running via `pub serve` on Dartium or
  content shell.

## 0.12.4+7

* Support `http_parser` 1.0.0.

## 0.12.4+6

* Fix a broken link in the README.

## 0.12.4+5

* Internal changes only.

## 0.12.4+4

* Widen the Dart SDK constraint to include `1.13.0`.

## 0.12.4+3

* Make source maps work properly in the browser when not using `--pub-serve`.

## 0.12.4+2

* Fix a memory leak when running many browser tests where old test suites failed
  to be unloaded when they were supposed to.

## 0.12.4+1

* Require Dart SDK >= `1.11.0` and `shelf` >= `0.6.0`, allowing `test` to remove
  various hacks and workarounds.

## 0.12.4

* Add a `--pause-after-load` flag that pauses the test runner after each suite
  is loaded so that breakpoints and other debugging annotations can be added.
  Currently this is only supported on browsers.

* Add a `Timeout.none` value indicating that a test should never time out.

* The `dart-vm` platform selector variable is now `true` for Dartium and content
  shell.

* The compact reporter no longer prints status lines that only update the clock
  if they would get in the way of messages or errors from a test.

* The expanded reporter no longer double-prints the descriptions of skipped
  tests.

## 0.12.3+9

* Widen the constraint on `analyzer` to include `0.26.0`.

## 0.12.3+8

* Fix an uncaught error that could crop up when killing the test runner process
  at the wrong time.

## 0.12.3+7

* Add a missing dependency on the `collection` package.

## 0.12.3+6

**This version was unpublished due to [issue 287][].**

* Properly report load errors caused by failing to start browsers.

* Substantially increase browser timeouts. These timeouts are the cause of a lot
  of flakiness, and now that they don't block test running there's less harm in
  making them longer.

## 0.12.3+5

**This version was unpublished due to [issue 287][].**

* Fix a crash when skipping tests because their platforms don't match.

## 0.12.3+4

**This version was unpublished due to [issue 287][].**

* The compact reporter will update the timer every second, rather than only
  updating it occasionally.

* The compact reporter will now print the full, untruncated test name before any
  errors or prints emitted by a test.

* The expanded reporter will now *always* print the full, untruncated test name.

## 0.12.3+3

**This version was unpublished due to [issue 287][].**

* Limit the number of test suites loaded at once. This helps ensure that the
  test runner won't run out of memory when running many test suites that each
  load a large amount of code.

## 0.12.3+2

**This version was unpublished due to [issue 287][].**

[issue 287]: https://github.com/dart-lang/test/issues/287

* Improve the display of syntax errors in VM tests.

* Work around a [Firefox bug][]. Computed styles now work in tests on Firefox.

[Firefox bug]: https://bugzilla.mozilla.org/show_bug.cgi?id=548397

* Fix a bug where VM tests would be loaded from the wrong URLs on Windows (or in
  special circumstances on other operating systems).

## 0.12.3+1

* Fix a bug that caused the test runner to crash on Windows because symlink
  resolution failed.

## 0.12.3

* If a future matched against the `completes` or `completion()` matcher throws
  an error, that error is printed directly rather than being wrapped in a
  string. This allows such errors to be captured using the Zone API and improves
  formatting.

* Improve support for Polymer tests. This fixes a flaky time-out error and adds
  support for Dartifying JavaScript stack traces when running Polymer tests via
  `pub serve`.

* In order to be more extensible, all exception handling within tests now uses
  the Zone API.

* Add a heartbeat to reset a test's timeout whenever the test interacts with the
  test infrastructure.

* `expect()`, `expectAsync()`, and `expectAsyncUntil()` throw more useful errors
  if called outside a test body.

## 0.12.2

* Convert JavaScript stack traces into Dart stack traces using source maps. This
  can be disabled with the new `--js-trace` flag.

* Improve the browser test suite timeout logic to avoid timeouts when running
  many browser suites at once.

## 0.12.1

* Add a `--verbose-trace` flag to include core library frames in stack traces.

## 0.12.0

### Test Runner

`0.12.0` adds support for a test runner, which can be run via `pub run
test:test` (or `pub run test` in Dart 1.10). By default it runs all files
recursively in the `test/` directory that end in `_test.dart` and aren't in a
`packages/` directory.

The test runner supports running tests on the Dart VM and many different
browsers. Test files can use the `@TestOn` annotation to declare which platforms
they support. For more information on this and many more new features, see [the
README](README).

[README]: https://github.com/dart-lang/test/blob/master/README.md

### Removed and Changed APIs

As part of moving to a runner-based model, most test configuration is moving out
of the test file and into the runner. As such, many ancillary APIs have been
removed. These APIs include `skip_` and `solo_` functions, `Configuration` and
all its subclasses, `TestCase`, `TestFunction`, `testConfiguration`,
`formatStacks`, `filterStacks`, `groupSep`, `logMessage`, `testCases`,
`BREATH_INTERVAL`, `currentTestCase`, `PASS`, `FAIL`, `ERROR`, `filterTests`,
`runTests`, `ensureInitialized`, `setSoloTest`, `enableTest`, `disableTest`, and
`withTestEnvironment`.

`FailureHandler`, `DefaultFailureHandler`, `configureExpectFailureHandler`, and
`getOrCreateExpectFailureHandler` which used to be exported from the `matcher`
package have also been removed. They existed to enable integration between
`test` and `matcher` that has been streamlined.

A number of APIs from `matcher` have been into `test`, including: `completes`,
`completion`, `ErrorFormatter`, `expect`,`fail`, `prints`, `TestFailure`,
`Throws`, and all of the `throws` methods. Some of these have changed slightly:

* `expect` no longer has a named `failureHandler` argument.

* `expect` added an optional `formatter` argument.

* `completion` argument `id` renamed to `description`.

##0.11.6+4

* Fix some strong mode warnings we missed in the `vm_config.dart` and
  `html_config.dart` libraries.

##0.11.6+3

* Fix a bug introduced in 0.11.6+2 in which operator matchers broke when taking
  lists of matchers.

##0.11.6+2

* Fix all strong mode warnings.

##0.11.6+1

* Give tests more time to start running.

##0.11.6

* Merge in the last `0.11.x` release of `matcher` to allow projects to use both
  `test` and `unittest` without conflicts.

* Fix running individual tests with `HtmlIndividualConfiguration` when the test
  name contains URI-escaped values and is provided with the `group` query
  parameter.

##0.11.5+1

* Internal code cleanups and documentation improvements.

##0.11.5

* Bumped the version constraint for `matcher`.

##0.11.4

* Bump the version constraint for `matcher`.

##0.11.3

* Narrow the constraint on matcher to ensure that new features are reflected in
  unittest's version.

##0.11.2

* Prints a warning instead of throwing an error when setting the test
  configuration after it has already been set. The first configuration is always
  used.

##0.11.1+1

* Fix bug in withTestEnvironment where test cases were not reinitialized if
  called multiple times.

##0.11.1

* Add `reason` named argument to `expectAsync` and `expectAsyncUntil`, which has
  the same definition as `expect`'s `reason` argument.
* Added support for private test environments.

##0.11.0+6

* Refactored package tests.

##0.11.0+5

* Release test functions after each test is run.

##0.11.0+4

* Fix for [20153](https://code.google.com/p/dart/issues/detail?id=20153)

##0.11.0+3

* Updated maximum `matcher` version.

##0.11.0+2

*  Removed unused files from tests and standardized remaining test file names.

##0.11.0+1

* Widen the version constraint for `stack_trace`.

##0.11.0

* Deprecated methods have been removed:
    * `expectAsync0`, `expectAsync1`, and `expectAsync2` - use `expectAsync`
      instead
    * `expectAsyncUntil0`, `expectAsyncUntil1`, and `expectAsyncUntil2` - use
      `expectAsyncUntil` instead
    * `guardAsync` - no longer needed
    * `protectAsync0`, `protectAsync1`, and `protectAsync2` - no longer needed
* `matcher.dart` and `mirror_matchers.dart` have been removed. They are now in
  the `matcher` package.
* `mock.dart` has been removed. It is now in the `mock` package.

##0.10.1+2

* Fixed deprecation message for `mock`.

##0.10.1+1

* Fixed CHANGELOG
* Moved to triple-slash for all doc comments.

##0.10.1

* **DEPRECATED**
    * `matcher.dart` and `mirror_matchers.dart` are now in the `matcher`
      package.
    * `mock.dart` is now in the `mock` package.
* `equals` now allows a nested matcher as an expected list element or map value
  when doing deep matching.
* `expectAsync` and `expectAsyncUntil` now support up to 6 positional arguments
  and correctly handle functions with optional positional arguments with default
  values.

##0.10.0

* Each test is run in a separate `Zone`. This ensures that any exceptions that
occur is async operations are reported back to the source test case.
* **DEPRECATED** `guardAsync`, `protectAsync0`, `protectAsync1`,
and `protectAsync2`
    * Running each test in a `Zone` addresses the need for these methods.
* **NEW!** `expectAsync` replaces the now deprecated `expectAsync0`,
    `expectAsync1` and `expectAsync2`
* **NEW!** `expectAsyncUntil` replaces the now deprecated `expectAsyncUntil0`,
    `expectAsyncUntil1` and `expectAsyncUntil2`
* `TestCase`:
    * Removed properties: `setUp`, `tearDown`, `testFunction`
    * `enabled` is now get-only
    * Removed methods: `pass`, `fail`, `error`
* `interactive_html_config.dart` has been removed.
* `runTests`, `tearDown`, `setUp`, `test`, `group`, `solo_test`, and
  `solo_group` now throw a `StateError` if called while tests are running.
* `rerunTests` has been removed.<|MERGE_RESOLUTION|>--- conflicted
+++ resolved
@@ -1,12 +1,10 @@
 ## 0.12.30
 
-<<<<<<< HEAD
 * Platform selectors for operating systems now work for Node.js tests
   ([#742][]).
-=======
+
 * `fail()` is now typed to return `Null`, so it can be used in the same places
   as a raw `throw`.
->>>>>>> 0c1112f5
 
 * Run Chrome in headless mode unless debugging is enabled.
 
