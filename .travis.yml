language: dart
sudo: required

# We require PhantomJS 2.x, which is only available on Trusty.
dist: trusty

dart:
 - dev

env: FORCE_TEST_EXIT=true

# Content shell needs these fonts.
addons:
  apt:
    packages:
    - ttf-kochi-mincho
    - ttf-kochi-gothic
    - ttf-dejavu
    - ttf-indic-fonts
    - fonts-tlwg-garuda

before_install:
  - mkdir -p bin
  - export PATH="$PATH:`pwd`/bin/"
  - ln -s `which chromium-browser` bin/google-chrome

dart_task:
<<<<<<< HEAD

 - dart_task: dartfmt
 - dart_task: dartanalyzer

 # Split the tests into five shards to help parallelize them across Travis workers.
 - test: --preset travis --total-shards 5 --shard-index 0
 - test: --preset travis --total-shards 5 --shard-index 1
 - test: --preset travis --total-shards 5 --shard-index 2
 - test: --preset travis --total-shards 5 --shard-index 3
 - test: --preset travis --total-shards 5 --shard-index 4
=======
 - dartfmt
 - dartanalyzer
 # Split the tests into five shards to help parallelize them across Travis workers.
 - test: --preset travis --total-shards 5 --shard-index 0 -x dartium
 - test: --preset travis --total-shards 5 --shard-index 1 -x dartium
 - test: --preset travis --total-shards 5 --shard-index 2 -x dartium
 - test: --preset travis --total-shards 5 --shard-index 3 -x dartium
 - test: --preset travis --total-shards 5 --shard-index 4 -x dartium
>>>>>>> c168b03c

# Only building master means that we don't run two builds for each pull request.
branches:
  only: [master, /feature\..*/]

cache:
 directories:
   - $HOME/.pub-cache<|MERGE_RESOLUTION|>--- conflicted
+++ resolved
@@ -25,27 +25,14 @@
   - ln -s `which chromium-browser` bin/google-chrome
 
 dart_task:
-<<<<<<< HEAD
-
- - dart_task: dartfmt
- - dart_task: dartanalyzer
-
+ - dartfmt
+ - dartanalyzer
  # Split the tests into five shards to help parallelize them across Travis workers.
  - test: --preset travis --total-shards 5 --shard-index 0
  - test: --preset travis --total-shards 5 --shard-index 1
  - test: --preset travis --total-shards 5 --shard-index 2
  - test: --preset travis --total-shards 5 --shard-index 3
  - test: --preset travis --total-shards 5 --shard-index 4
-=======
- - dartfmt
- - dartanalyzer
- # Split the tests into five shards to help parallelize them across Travis workers.
- - test: --preset travis --total-shards 5 --shard-index 0 -x dartium
- - test: --preset travis --total-shards 5 --shard-index 1 -x dartium
- - test: --preset travis --total-shards 5 --shard-index 2 -x dartium
- - test: --preset travis --total-shards 5 --shard-index 3 -x dartium
- - test: --preset travis --total-shards 5 --shard-index 4 -x dartium
->>>>>>> c168b03c
 
 # Only building master means that we don't run two builds for each pull request.
 branches:
