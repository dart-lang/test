--- conflicted
+++ resolved
@@ -1,9 +1,5 @@
 name: test
-<<<<<<< HEAD
 version: 0.12.12-dev
-=======
-version: 0.12.11+2
->>>>>>> 3d3e8f52
 author: Dart Team <misc@dartlang.org>
 description: A library for writing dart unit tests.
 homepage: https://github.com/dart-lang/test
