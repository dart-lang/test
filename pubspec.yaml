name: test
version: 0.12.35
author: Dart Team <misc@dartlang.org>
description: A library for writing dart unit tests.
homepage: https://github.com/dart-lang/test
environment:
<<<<<<< HEAD
  sdk: '>=2.0.0-dev.17.0 <2.0.0'
=======
  sdk: '>=2.0.0-dev.22.0 <2.0.0'
>>>>>>> c168b03c
dependencies:
  analyzer: '>=0.26.4 <0.32.0'
  args: '>=0.13.1 <2.0.0'
  async: '>=1.13.0 <3.0.0'
  barback: '>=0.14.0 <0.16.0'
  boolean_selector: '^1.0.0'
  collection: '^1.8.0'
  glob: '^1.0.0'
  http_multi_server: '>=1.0.0 <3.0.0'
  io: '^0.3.0'
  js: '^0.6.0'
  meta: '^1.1.0'
  multi_server_socket: '^1.0.0'
  node_preamble: '^1.3.0'
  package_resolver: '^1.0.0'
  path: '^1.2.0'
  pool: '^1.3.0'
  pub_semver: '^1.0.0'
  shelf: '>=0.6.5 <0.8.0'
  shelf_packages_handler: '^1.0.0'
  shelf_static: '^0.2.6'
  shelf_web_socket: '^0.2.0'
  source_map_stack_trace: '^1.1.4'
  source_maps: '^0.10.2'
  source_span: '^1.4.0'
  stack_trace: '^1.9.0'
  stream_channel: '^1.6.0'
  string_scanner: '>=0.1.1 <2.0.0'
  term_glyph: '^1.0.0'
  typed_data: '^1.0.0'
  web_socket_channel: '^1.0.0'
  yaml: '^2.0.0'

  # Use a tight version constraint to ensure that a constraint on matcher
  # properly constrains all features it provides.
  matcher: '>=0.12.1 <0.12.2'
dev_dependencies:
  fake_async: '^0.1.2'
  http: '^0.11.0'
  shelf_test_handler: '^1.0.0'
  test_descriptor: '^1.0.0'
  test_process: '^1.0.0'<|MERGE_RESOLUTION|>--- conflicted
+++ resolved
@@ -4,11 +4,7 @@
 description: A library for writing dart unit tests.
 homepage: https://github.com/dart-lang/test
 environment:
-<<<<<<< HEAD
-  sdk: '>=2.0.0-dev.17.0 <2.0.0'
-=======
   sdk: '>=2.0.0-dev.22.0 <2.0.0'
->>>>>>> c168b03c
 dependencies:
   analyzer: '>=0.26.4 <0.32.0'
   args: '>=0.13.1 <2.0.0'
