--- conflicted
+++ resolved
@@ -1,9 +1,5 @@
 name: test
-<<<<<<< HEAD
-version: 0.12.23-dev
-=======
-version: 0.12.22+2
->>>>>>> ef9b4e2b
+version: 0.12.23
 author: Dart Team <misc@dartlang.org>
 description: A library for writing dart unit tests.
 homepage: https://github.com/dart-lang/test
