--- conflicted
+++ resolved
@@ -4,11 +4,7 @@
 description: A library for writing dart unit tests.
 homepage: https://github.com/dart-lang/test
 environment:
-<<<<<<< HEAD
-  sdk: '>=1.22.1 <2.0.0'
-=======
   sdk: '>=1.23.0 <2.0.0'
->>>>>>> e35a7aa7
 dependencies:
   analyzer: '>=0.26.4 <0.31.0'
   args: '^0.13.1'
