<<<<<<< HEAD
=======
// Copyright (c) 2023, the Dart project authors.  Please see the AUTHORS file
// for details. All rights reserved. Use of this source code is governed by a
// BSD-style license that can be found in the LICENSE file.

@Skip('https://github.com/dart-lang/test/issues/2142')
library;

>>>>>>> 5a9790c9
import 'package:test/test.dart';
import 'import.dart';

void main() {
  test('aThing is a Thing', () {
    expect(newThing(), isA<Thing>());
  });
}

class Thing {}<|MERGE_RESOLUTION|>--- conflicted
+++ resolved
@@ -1,13 +1,7 @@
-<<<<<<< HEAD
-=======
 // Copyright (c) 2023, the Dart project authors.  Please see the AUTHORS file
 // for details. All rights reserved. Use of this source code is governed by a
 // BSD-style license that can be found in the LICENSE file.
 
-@Skip('https://github.com/dart-lang/test/issues/2142')
-library;
-
->>>>>>> 5a9790c9
 import 'package:test/test.dart';
 import 'import.dart';
 
