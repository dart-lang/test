--- conflicted
+++ resolved
@@ -190,13 +190,12 @@
         run: dart analyze --fatal-infos
         if: "always() && steps.pkgs_test_core_pub_upgrade.conclusion == 'success'"
         working-directory: pkgs/test_core
-<<<<<<< HEAD
-  job_005:
+  job_004:
     name: "analyze_and_format; linux; Dart main; PKG: integration_tests/wasm; `dart format --output=none --set-exit-if-changed .`, `dart analyze --fatal-infos`"
     runs-on: ubuntu-latest
     steps:
       - name: Cache Pub hosted dependencies
-        uses: actions/cache@fd5de65bc895cf536527842281bea11763fefd77
+        uses: actions/cache@9b0c1fce7a93df8e3bb8926b0d6e9d89e92f20a7
         with:
           path: "~/.pub-cache/hosted"
           key: "os:ubuntu-latest;pub-cache-hosted;sdk:main;packages:integration_tests/wasm;commands:format-analyze_0"
@@ -211,7 +210,7 @@
           sdk: main
       - id: checkout
         name: Checkout repository
-        uses: actions/checkout@2541b1294d2704b0964813337f33b291d3f8596b
+        uses: actions/checkout@93ea575cb5d8a053eaa0ac8fa3b40d7e05a33cc8
       - id: integration_tests_wasm_pub_upgrade
         name: integration_tests/wasm; dart pub upgrade
         run: dart pub upgrade
@@ -225,10 +224,7 @@
         run: dart analyze --fatal-infos
         if: "always() && steps.integration_tests_wasm_pub_upgrade.conclusion == 'success'"
         working-directory: integration_tests/wasm
-  job_006:
-=======
-  job_004:
->>>>>>> 262bc7bd
+  job_005:
     name: "unit_test; linux; Dart 2.18.0; PKG: integration_tests/nnbd_opted_in; `dart test -p chrome,vm,node`"
     runs-on: ubuntu-latest
     steps:
@@ -262,13 +258,8 @@
       - job_001
       - job_002
       - job_003
-<<<<<<< HEAD
-      - job_004
-      - job_005
-  job_007:
-=======
-  job_005:
->>>>>>> 262bc7bd
+      - job_004
+  job_006:
     name: "unit_test; linux; Dart 2.18.0; PKG: integration_tests/nnbd_opted_out; `dart test -p chrome,vm,node`"
     runs-on: ubuntu-latest
     steps:
@@ -302,13 +293,8 @@
       - job_001
       - job_002
       - job_003
-<<<<<<< HEAD
-      - job_004
-      - job_005
-  job_008:
-=======
-  job_006:
->>>>>>> 262bc7bd
+      - job_004
+  job_007:
     name: "unit_test; linux; Dart 2.18.0; PKG: integration_tests/spawn_hybrid; `dart test -p chrome,vm,node`"
     runs-on: ubuntu-latest
     steps:
@@ -342,13 +328,8 @@
       - job_001
       - job_002
       - job_003
-<<<<<<< HEAD
-      - job_004
-      - job_005
-  job_009:
-=======
-  job_007:
->>>>>>> 262bc7bd
+      - job_004
+  job_008:
     name: "unit_test; linux; Dart 2.18.0; PKG: pkgs/checks; `dart test`"
     runs-on: ubuntu-latest
     steps:
@@ -382,13 +363,8 @@
       - job_001
       - job_002
       - job_003
-<<<<<<< HEAD
-      - job_004
-      - job_005
-  job_010:
-=======
-  job_008:
->>>>>>> 262bc7bd
+      - job_004
+  job_009:
     name: "unit_test; linux; Dart 2.18.0; PKG: pkgs/test; `xvfb-run -s \"-screen 0 1024x768x24\" dart test --preset travis --total-shards 5 --shard-index 0`"
     runs-on: ubuntu-latest
     steps:
@@ -422,13 +398,8 @@
       - job_001
       - job_002
       - job_003
-<<<<<<< HEAD
-      - job_004
-      - job_005
-  job_011:
-=======
-  job_009:
->>>>>>> 262bc7bd
+      - job_004
+  job_010:
     name: "unit_test; linux; Dart 2.18.0; PKG: pkgs/test; `xvfb-run -s \"-screen 0 1024x768x24\" dart test --preset travis --total-shards 5 --shard-index 1`"
     runs-on: ubuntu-latest
     steps:
@@ -462,13 +433,8 @@
       - job_001
       - job_002
       - job_003
-<<<<<<< HEAD
-      - job_004
-      - job_005
-  job_012:
-=======
-  job_010:
->>>>>>> 262bc7bd
+      - job_004
+  job_011:
     name: "unit_test; linux; Dart 2.18.0; PKG: pkgs/test; `xvfb-run -s \"-screen 0 1024x768x24\" dart test --preset travis --total-shards 5 --shard-index 2`"
     runs-on: ubuntu-latest
     steps:
@@ -502,13 +468,8 @@
       - job_001
       - job_002
       - job_003
-<<<<<<< HEAD
-      - job_004
-      - job_005
-  job_013:
-=======
-  job_011:
->>>>>>> 262bc7bd
+      - job_004
+  job_012:
     name: "unit_test; linux; Dart 2.18.0; PKG: pkgs/test; `xvfb-run -s \"-screen 0 1024x768x24\" dart test --preset travis --total-shards 5 --shard-index 3`"
     runs-on: ubuntu-latest
     steps:
@@ -542,13 +503,8 @@
       - job_001
       - job_002
       - job_003
-<<<<<<< HEAD
-      - job_004
-      - job_005
-  job_014:
-=======
-  job_012:
->>>>>>> 262bc7bd
+      - job_004
+  job_013:
     name: "unit_test; linux; Dart 2.18.0; PKG: pkgs/test; `xvfb-run -s \"-screen 0 1024x768x24\" dart test --preset travis --total-shards 5 --shard-index 4`"
     runs-on: ubuntu-latest
     steps:
@@ -582,13 +538,8 @@
       - job_001
       - job_002
       - job_003
-<<<<<<< HEAD
-      - job_004
-      - job_005
-  job_015:
-=======
-  job_013:
->>>>>>> 262bc7bd
+      - job_004
+  job_014:
     name: "unit_test; linux; Dart 2.18.0; PKG: pkgs/test_api; `dart test --preset travis -x browser`"
     runs-on: ubuntu-latest
     steps:
@@ -622,13 +573,8 @@
       - job_001
       - job_002
       - job_003
-<<<<<<< HEAD
-      - job_004
-      - job_005
-  job_016:
-=======
-  job_014:
->>>>>>> 262bc7bd
+      - job_004
+  job_015:
     name: "unit_test; linux; Dart dev; PKG: integration_tests/nnbd_opted_in; `dart test -p chrome,vm,node`"
     runs-on: ubuntu-latest
     steps:
@@ -662,13 +608,8 @@
       - job_001
       - job_002
       - job_003
-<<<<<<< HEAD
-      - job_004
-      - job_005
-  job_017:
-=======
-  job_015:
->>>>>>> 262bc7bd
+      - job_004
+  job_016:
     name: "unit_test; linux; Dart dev; PKG: integration_tests/nnbd_opted_out; `dart test -p chrome,vm,node`"
     runs-on: ubuntu-latest
     steps:
@@ -702,13 +643,8 @@
       - job_001
       - job_002
       - job_003
-<<<<<<< HEAD
-      - job_004
-      - job_005
-  job_018:
-=======
-  job_016:
->>>>>>> 262bc7bd
+      - job_004
+  job_017:
     name: "unit_test; linux; Dart dev; PKG: integration_tests/spawn_hybrid; `dart test -p chrome,vm,node`"
     runs-on: ubuntu-latest
     steps:
@@ -742,13 +678,8 @@
       - job_001
       - job_002
       - job_003
-<<<<<<< HEAD
-      - job_004
-      - job_005
-  job_019:
-=======
-  job_017:
->>>>>>> 262bc7bd
+      - job_004
+  job_018:
     name: "unit_test; linux; Dart dev; PKG: pkgs/checks; `dart test`"
     runs-on: ubuntu-latest
     steps:
@@ -782,13 +713,8 @@
       - job_001
       - job_002
       - job_003
-<<<<<<< HEAD
-      - job_004
-      - job_005
-  job_020:
-=======
-  job_018:
->>>>>>> 262bc7bd
+      - job_004
+  job_019:
     name: "unit_test; linux; Dart dev; PKG: pkgs/test; `xvfb-run -s \"-screen 0 1024x768x24\" dart test --preset travis --total-shards 5 --shard-index 0`"
     runs-on: ubuntu-latest
     steps:
@@ -822,13 +748,8 @@
       - job_001
       - job_002
       - job_003
-<<<<<<< HEAD
-      - job_004
-      - job_005
-  job_021:
-=======
-  job_019:
->>>>>>> 262bc7bd
+      - job_004
+  job_020:
     name: "unit_test; linux; Dart dev; PKG: pkgs/test; `xvfb-run -s \"-screen 0 1024x768x24\" dart test --preset travis --total-shards 5 --shard-index 1`"
     runs-on: ubuntu-latest
     steps:
@@ -862,13 +783,8 @@
       - job_001
       - job_002
       - job_003
-<<<<<<< HEAD
-      - job_004
-      - job_005
-  job_022:
-=======
-  job_020:
->>>>>>> 262bc7bd
+      - job_004
+  job_021:
     name: "unit_test; linux; Dart dev; PKG: pkgs/test; `xvfb-run -s \"-screen 0 1024x768x24\" dart test --preset travis --total-shards 5 --shard-index 2`"
     runs-on: ubuntu-latest
     steps:
@@ -902,13 +818,8 @@
       - job_001
       - job_002
       - job_003
-<<<<<<< HEAD
-      - job_004
-      - job_005
-  job_023:
-=======
-  job_021:
->>>>>>> 262bc7bd
+      - job_004
+  job_022:
     name: "unit_test; linux; Dart dev; PKG: pkgs/test; `xvfb-run -s \"-screen 0 1024x768x24\" dart test --preset travis --total-shards 5 --shard-index 3`"
     runs-on: ubuntu-latest
     steps:
@@ -942,13 +853,8 @@
       - job_001
       - job_002
       - job_003
-<<<<<<< HEAD
-      - job_004
-      - job_005
-  job_024:
-=======
-  job_022:
->>>>>>> 262bc7bd
+      - job_004
+  job_023:
     name: "unit_test; linux; Dart dev; PKG: pkgs/test; `xvfb-run -s \"-screen 0 1024x768x24\" dart test --preset travis --total-shards 5 --shard-index 4`"
     runs-on: ubuntu-latest
     steps:
@@ -982,13 +888,8 @@
       - job_001
       - job_002
       - job_003
-<<<<<<< HEAD
-      - job_004
-      - job_005
-  job_025:
-=======
-  job_023:
->>>>>>> 262bc7bd
+      - job_004
+  job_024:
     name: "unit_test; linux; Dart dev; PKG: pkgs/test_api; `dart test --preset travis -x browser`"
     runs-on: ubuntu-latest
     steps:
@@ -1022,15 +923,13 @@
       - job_001
       - job_002
       - job_003
-<<<<<<< HEAD
-      - job_004
-      - job_005
-  job_026:
+      - job_004
+  job_025:
     name: "unit_test; linux; Dart main; PKG: integration_tests/wasm; `pushd /tmp && wget https://dl.google.com/linux/direct/google-chrome-beta_current_amd64.deb && sudo dpkg -i google-chrome-beta_current_amd64.deb && popd && which google-chrome-beta`, `dart test`"
     runs-on: ubuntu-latest
     steps:
       - name: Cache Pub hosted dependencies
-        uses: actions/cache@fd5de65bc895cf536527842281bea11763fefd77
+        uses: actions/cache@9b0c1fce7a93df8e3bb8926b0d6e9d89e92f20a7
         with:
           path: "~/.pub-cache/hosted"
           key: "os:ubuntu-latest;pub-cache-hosted;sdk:main;packages:integration_tests/wasm;commands:command_00-command_01"
@@ -1045,7 +944,7 @@
           sdk: main
       - id: checkout
         name: Checkout repository
-        uses: actions/checkout@2541b1294d2704b0964813337f33b291d3f8596b
+        uses: actions/checkout@93ea575cb5d8a053eaa0ac8fa3b40d7e05a33cc8
       - id: integration_tests_wasm_pub_upgrade
         name: integration_tests/wasm; dart pub upgrade
         run: dart pub upgrade
@@ -1064,11 +963,7 @@
       - job_002
       - job_003
       - job_004
-      - job_005
-  job_027:
-=======
-  job_024:
->>>>>>> 262bc7bd
+  job_026:
     name: "unit_test; windows; Dart 2.18.0; PKG: integration_tests/nnbd_opted_in; `dart test -p chrome,vm,node`"
     runs-on: windows-latest
     steps:
@@ -1092,13 +987,8 @@
       - job_001
       - job_002
       - job_003
-<<<<<<< HEAD
-      - job_004
-      - job_005
-  job_028:
-=======
-  job_025:
->>>>>>> 262bc7bd
+      - job_004
+  job_027:
     name: "unit_test; windows; Dart 2.18.0; PKG: integration_tests/nnbd_opted_out; `dart test -p chrome,vm,node`"
     runs-on: windows-latest
     steps:
@@ -1122,13 +1012,8 @@
       - job_001
       - job_002
       - job_003
-<<<<<<< HEAD
-      - job_004
-      - job_005
-  job_029:
-=======
-  job_026:
->>>>>>> 262bc7bd
+      - job_004
+  job_028:
     name: "unit_test; windows; Dart 2.18.0; PKG: integration_tests/spawn_hybrid; `dart test -p chrome,vm,node`"
     runs-on: windows-latest
     steps:
@@ -1152,13 +1037,8 @@
       - job_001
       - job_002
       - job_003
-<<<<<<< HEAD
-      - job_004
-      - job_005
-  job_030:
-=======
-  job_027:
->>>>>>> 262bc7bd
+      - job_004
+  job_029:
     name: "unit_test; windows; Dart 2.18.0; PKG: pkgs/test; `dart test --preset travis --total-shards 5 --shard-index 0`"
     runs-on: windows-latest
     steps:
@@ -1182,13 +1062,8 @@
       - job_001
       - job_002
       - job_003
-<<<<<<< HEAD
-      - job_004
-      - job_005
-  job_031:
-=======
-  job_028:
->>>>>>> 262bc7bd
+      - job_004
+  job_030:
     name: "unit_test; windows; Dart 2.18.0; PKG: pkgs/test; `dart test --preset travis --total-shards 5 --shard-index 1`"
     runs-on: windows-latest
     steps:
@@ -1212,13 +1087,8 @@
       - job_001
       - job_002
       - job_003
-<<<<<<< HEAD
-      - job_004
-      - job_005
-  job_032:
-=======
-  job_029:
->>>>>>> 262bc7bd
+      - job_004
+  job_031:
     name: "unit_test; windows; Dart 2.18.0; PKG: pkgs/test; `dart test --preset travis --total-shards 5 --shard-index 2`"
     runs-on: windows-latest
     steps:
@@ -1242,13 +1112,8 @@
       - job_001
       - job_002
       - job_003
-<<<<<<< HEAD
-      - job_004
-      - job_005
-  job_033:
-=======
-  job_030:
->>>>>>> 262bc7bd
+      - job_004
+  job_032:
     name: "unit_test; windows; Dart 2.18.0; PKG: pkgs/test; `dart test --preset travis --total-shards 5 --shard-index 3`"
     runs-on: windows-latest
     steps:
@@ -1272,13 +1137,8 @@
       - job_001
       - job_002
       - job_003
-<<<<<<< HEAD
-      - job_004
-      - job_005
-  job_034:
-=======
-  job_031:
->>>>>>> 262bc7bd
+      - job_004
+  job_033:
     name: "unit_test; windows; Dart 2.18.0; PKG: pkgs/test; `dart test --preset travis --total-shards 5 --shard-index 4`"
     runs-on: windows-latest
     steps:
@@ -1302,13 +1162,8 @@
       - job_001
       - job_002
       - job_003
-<<<<<<< HEAD
-      - job_004
-      - job_005
-  job_035:
-=======
-  job_032:
->>>>>>> 262bc7bd
+      - job_004
+  job_034:
     name: "unit_test; windows; Dart dev; PKG: integration_tests/nnbd_opted_in; `dart test -p chrome,vm,node`"
     runs-on: windows-latest
     steps:
@@ -1332,13 +1187,8 @@
       - job_001
       - job_002
       - job_003
-<<<<<<< HEAD
-      - job_004
-      - job_005
-  job_036:
-=======
-  job_033:
->>>>>>> 262bc7bd
+      - job_004
+  job_035:
     name: "unit_test; windows; Dart dev; PKG: integration_tests/nnbd_opted_out; `dart test -p chrome,vm,node`"
     runs-on: windows-latest
     steps:
@@ -1362,13 +1212,8 @@
       - job_001
       - job_002
       - job_003
-<<<<<<< HEAD
-      - job_004
-      - job_005
-  job_037:
-=======
-  job_034:
->>>>>>> 262bc7bd
+      - job_004
+  job_036:
     name: "unit_test; windows; Dart dev; PKG: integration_tests/spawn_hybrid; `dart test -p chrome,vm,node`"
     runs-on: windows-latest
     steps:
@@ -1392,13 +1237,8 @@
       - job_001
       - job_002
       - job_003
-<<<<<<< HEAD
-      - job_004
-      - job_005
-  job_038:
-=======
-  job_035:
->>>>>>> 262bc7bd
+      - job_004
+  job_037:
     name: Notify failure
     runs-on: ubuntu-latest
     if: "(github.event_name == 'push' || github.event_name == 'schedule') && failure()"
@@ -1443,11 +1283,6 @@
       - job_031
       - job_032
       - job_033
-<<<<<<< HEAD
       - job_034
       - job_035
-      - job_036
-      - job_037
-=======
-      - job_034
->>>>>>> 262bc7bd
+      - job_036