--- conflicted
+++ resolved
@@ -55,18 +55,15 @@
     git:
       url: git://github.com/dart-lang/collection.git
       ref: null_safety
-<<<<<<< HEAD
   fake_async:
     git:
       url: git://github.com/dart-lang/fake_async.git
       ref: null_safety
-=======
   js:
     git:
       url: git://github.com/dart-lang/sdk.git
       ref: null_safety-pkgs
       path: pkg/js
->>>>>>> d101d71a
   matcher:
     git:
       url: git://github.com/dart-lang/matcher.git
