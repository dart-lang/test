## 0.3.1-dev

<<<<<<< HEAD
* Add libraries `scaffolding.dart`, and `expect.dart` to allow importing as
  subset of the normal surface area.
* Add new APIs in `hooks.dart` to allow writing custom expectation frameworks
  which integrate with the test runner.
=======
* Add examples to `throwsA` and make top-level `throws...` matchers refer to it.
>>>>>>> cced2c48

## 0.3.0

* **Breaking** `TestException.message` is now nullable.
  * Fixes handling of `null` messages in remote exceptions.

## 0.2.20

* Fix some strong null safety mode errors in the original migration.

## 0.2.19

* Stable release for null safety.

## 0.2.19-nullsafety.7

* Expand upper bound constraints for some null safe migrated packages.

## 0.2.19-nullsafety.6

* Fix `spawnHybridUri` to respect language versioning of the spawned uri.

## 0.2.19-nullsafety.5

* Update SDK constraints to `>=2.12.0-0 <3.0.0` based on beta release
  guidelines.

## 0.2.19-nullsafety.4

* Allow prerelease versions of the 2.12 sdk.

## 0.2.19-nullsafety.3

* Add capability to filter to a single exact test name in `Declarer`.
* Add `markTestSkipped` API.

## 0.2.19-nullsafety.2

* Allow `2.10` stable and `2.11.0-dev` SDKs.
* Annotate the classes used as annotations to restrict their usage to library
  level.

## 0.2.19-nullsafety

* Migrate to NNBD.
  * The vast majority of changes are intended to express the pre-existing
    behavior of the code regarding to handling of nulls.
  * **Breaking Change**: `GroupEntry.name` is no longer nullable, the root
    group now has the empty string as its name.
* Add the `Fake` class, available through `package:test_api/fake.dart`.  This
  was previously part of the Mockito package, but with null safety it is useful
  enough that we decided to make it available through `package:test`.  In a
  future release it will be made available directly through
  `package:test_api/test_api.dart` (and hence through
  `package:test_core/test_core.dart` and `package:test/test.dart`).

## 0.2.18+1 (Backport)

* Fix `spawnHybridUri` to respect language versioning of the spawned uri.

## 0.2.18

* Update to `matcher` version `0.12.9`.

## 0.2.17

* Add `languageVersionComment` on the `MetaData` class. This should only be
  present for test suites.

## 0.2.16

* Deprecate `LiveTestController.liveTest`, the `LiveTestController` instance now
  implements `LiveTest` and can be used directly.

## 0.2.15

* Cancel any StreamQueue that is created as a part of a stream matcher once it
  is done matching.
  * This fixes a bug where using a matcher on a custom stream controller and
    then awaiting the `close()` method on that controller would hang.
* Avoid causing the test runner to hang if there is a timeout during a
  `tearDown` callback following a failing test case.

## 0.2.14

* Bump minimum SDK to `2.4.0` for safer usage of for-loop elements.

## 0.2.13

* Work around a bug in the `2.3.0` SDK by avoiding for-loop elements at the top
  level.

## 0.2.12

* Link to docs on setting timeout when a test times out with the default
  duration.
* No longer directly depend on `package:pedantic`.

## 0.2.11

* Extend the timeout for synthetic tests, e.g. `tearDownAll`.

## 0.2.10

* Update to latest `package:matcher`. Improves output for instances of private
  classes.

## 0.2.9

* Treat non-solo tests as skipped so they are properly reported.

## 0.2.8

* Remove logic which accounted for a race condition in state change. The logic
  was required because `package:sse` used to not guarantee order. This is no
  longer the case.

## 0.2.7

* Prepare for upcoming `Stream<List<int>>` changes in the Dart SDK.
* Mark `package:test_api` as deprecated to prevent accidental use.

## 0.2.6

* Don't swallow exceptions from callbacks in `expectAsync*`.
* Internal cleanup - fix lints.
* Fixed a race condition that caused tests to occasionally fail during
  `tearDownAll` with the message `(tearDownAll) - did not complete [E]`.

## 0.2.5

* Expose the  `Metadata`, `PlatformSelector`, `Runtime`, and `SuitePlatform`
  classes publicly through a new `backend.dart` import.

## 0.2.4

* Allow `stream_channel` version `2.0.0`.

## 0.2.3

* Update to matcher version `0.12.5`.

## 0.2.2

* Require Dart SDK `>=2.1.0`.

## 0.2.1

* Add `remote_listener.dart` and `suite_channel_manager.dart`.

## 0.2.0

* Remove "runner" extensions.


## 0.1.1

* Update `stack_trace_formatter` to fold `test_api` frames by default.


## 0.1.0

* Initial release of `test_api`. Provides the basic API for writing tests and
  touch points for implementing a custom test runner.<|MERGE_RESOLUTION|>--- conflicted
+++ resolved
@@ -1,13 +1,10 @@
 ## 0.3.1-dev
 
-<<<<<<< HEAD
 * Add libraries `scaffolding.dart`, and `expect.dart` to allow importing as
   subset of the normal surface area.
 * Add new APIs in `hooks.dart` to allow writing custom expectation frameworks
   which integrate with the test runner.
-=======
 * Add examples to `throwsA` and make top-level `throws...` matchers refer to it.
->>>>>>> cced2c48
 
 ## 0.3.0
 
