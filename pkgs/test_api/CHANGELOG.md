<<<<<<< HEAD
## 0.3.0-dev

* Add `SuiteChannelManager` argument to the `beforeLoad` callback of
  `RmoteListener.start`. This is now used in place of using zones to
  communicate the value.
=======
## 0.4.0-dev

* Add examples to `throwsA` and make top-level `throws...` matchers refer to it.
* Disable stack trace chaining by default.
* **Breaking** remove `Runtime.phantomJS`

## 0.3.0

* **Breaking** `TestException.message` is now nullable.
  * Fixes handling of `null` messages in remote exceptions.

## 0.2.20

* Fix some strong null safety mode errors in the original migration.

## 0.2.19

* Stable release for null safety.

## 0.2.19-nullsafety.7

* Expand upper bound constraints for some null safe migrated packages.

## 0.2.19-nullsafety.6

* Fix `spawnHybridUri` to respect language versioning of the spawned uri.

## 0.2.19-nullsafety.5

* Update SDK constraints to `>=2.12.0-0 <3.0.0` based on beta release
  guidelines.

## 0.2.19-nullsafety.4

* Allow prerelease versions of the 2.12 sdk.

## 0.2.19-nullsafety.3

* Add capability to filter to a single exact test name in `Declarer`.
* Add `markTestSkipped` API.

## 0.2.19-nullsafety.2

* Allow `2.10` stable and `2.11.0-dev` SDKs.
* Annotate the classes used as annotations to restrict their usage to library
  level.

## 0.2.19-nullsafety

* Migrate to NNBD.
  * The vast majority of changes are intended to express the pre-existing
    behavior of the code regarding to handling of nulls.
  * **Breaking Change**: `GroupEntry.name` is no longer nullable, the root
    group now has the empty string as its name.
* Add the `Fake` class, available through `package:test_api/fake.dart`.  This
  was previously part of the Mockito package, but with null safety it is useful
  enough that we decided to make it available through `package:test`.  In a
  future release it will be made available directly through
  `package:test_api/test_api.dart` (and hence through
  `package:test_core/test_core.dart` and `package:test/test.dart`).

## 0.2.18+1 (Backport)

* Fix `spawnHybridUri` to respect language versioning of the spawned uri.

## 0.2.18

* Update to `matcher` version `0.12.9`.
>>>>>>> 6630163a

## 0.2.17

* Add `languageVersionComment` on the `MetaData` class. This should only be
  present for test suites.

## 0.2.16

* Deprecate `LiveTestController.liveTest`, the `LiveTestController` instance now
  implements `LiveTest` and can be used directly.

## 0.2.15

* Cancel any StreamQueue that is created as a part of a stream matcher once it
  is done matching.
  * This fixes a bug where using a matcher on a custom stream controller and
    then awaiting the `close()` method on that controller would hang.
* Avoid causing the test runner to hang if there is a timeout during a
  `tearDown` callback following a failing test case.

## 0.2.14

* Bump minimum SDK to `2.4.0` for safer usage of for-loop elements.

## 0.2.13

* Work around a bug in the `2.3.0` SDK by avoiding for-loop elements at the top
  level.

## 0.2.12

* Link to docs on setting timeout when a test times out with the default
  duration.
* No longer directly depend on `package:pedantic`.

## 0.2.11

* Extend the timeout for synthetic tests, e.g. `tearDownAll`.

## 0.2.10

* Update to latest `package:matcher`. Improves output for instances of private
  classes.

## 0.2.9

* Treat non-solo tests as skipped so they are properly reported.

## 0.2.8

* Remove logic which accounted for a race condition in state change. The logic
  was required because `package:sse` used to not guarantee order. This is no
  longer the case.

## 0.2.7

* Prepare for upcoming `Stream<List<int>>` changes in the Dart SDK.
* Mark `package:test_api` as deprecated to prevent accidental use.

## 0.2.6

* Don't swallow exceptions from callbacks in `expectAsync*`.
* Internal cleanup - fix lints.
* Fixed a race condition that caused tests to occasionally fail during
  `tearDownAll` with the message `(tearDownAll) - did not complete [E]`.

## 0.2.5

* Expose the  `Metadata`, `PlatformSelector`, `Runtime`, and `SuitePlatform`
  classes publicly through a new `backend.dart` import.

## 0.2.4

* Allow `stream_channel` version `2.0.0`.

## 0.2.3

* Update to matcher version `0.12.5`.

## 0.2.2

* Require Dart SDK `>=2.1.0`.

## 0.2.1

* Add `remote_listener.dart` and `suite_channel_manager.dart`.

## 0.2.0

* Remove "runner" extensions.


## 0.1.1

* Update `stack_trace_formatter` to fold `test_api` frames by default.


## 0.1.0

* Initial release of `test_api`. Provides the basic API for writing tests and
  touch points for implementing a custom test runner.<|MERGE_RESOLUTION|>--- conflicted
+++ resolved
@@ -1,15 +1,11 @@
-<<<<<<< HEAD
-## 0.3.0-dev
-
-* Add `SuiteChannelManager` argument to the `beforeLoad` callback of
-  `RmoteListener.start`. This is now used in place of using zones to
-  communicate the value.
-=======
 ## 0.4.0-dev
 
 * Add examples to `throwsA` and make top-level `throws...` matchers refer to it.
 * Disable stack trace chaining by default.
 * **Breaking** remove `Runtime.phantomJS`
+* **Breaking** Add `SuiteChannelManager` argument to the `beforeLoad` callback of
+  `RmoteListener.start`. This is now used in place of using zones to
+  communicate the value.
 
 ## 0.3.0
 
@@ -73,7 +69,6 @@
 ## 0.2.18
 
 * Update to `matcher` version `0.12.9`.
->>>>>>> 6630163a
 
 ## 0.2.17
 
