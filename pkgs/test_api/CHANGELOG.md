## 0.7.0-wip

<<<<<<< HEAD
* Deprecate `Runtime.internetExplorer`.
=======
* Added `dart2wasm` as a supported compiler for the `chrome` runtime.
* **BREAKING**: Removed the `experimentalChromeWasm` runtime.
* **BREAKING**: Removed `Runtime.isJS` and `Runtime.isWasm`, as this is now
  based on the compiler and not the runtime.
>>>>>>> 43ff5bf9

## 0.6.1

* Drop support for null unsafe Dart, bump SDK constraint to `3.0.0`.
* Make some implementation classes `final`. These classes were never intended to
  be extended or implemented. `Metadata`, `PlatformSelector`, `RemoteListener`,
  `Runtime`, `StackTraceFormatter`, `SuitePlatform`, `RemoteException`,
  `TestHandle`, `OutstandingWork`, `OutsideTestException`, `OnPlatform`,
  `Retry`, `Skip`, `Tags`, `TestOn`, `Timeout`.
* Mark an implementation class `interface`: `StackTraceMapper`.
* Change the `Compiler` class into an `enum`.
* Make `Fake` a `mixin class`.
* Allow the latest analyzer (6.x.x).

## 0.6.0

* Remove the `package:test_api/expect.dart' library. `test` will export from
  `package:matcher` directly.
* Fix compatibility with wasm number semantics.

## 0.5.2

* Remove deprecation for the `scaffolding.dart` and `backend.dart` libraries.
* Export `registerException` from the `scaffolding.dart` library.

## 0.5.1

* Handle a missing `'compiler'` value when running a test compiled against a
  newer `test_api` than the runner back end is using. The expectation was that
  the json protocol is only used across packages compatible with the same major
  version of the `test_api` package, but `flutter test` does not check the
  version of packages in the pub solve for user test code.

## 0.5.0

* Add `Compiler` class, exposed through `backend.dart`.
* Support compiler identifiers in platform selectors.
* Add `compiler` field to `SuitePlatform`. This will become required in the next
  major release.
* **BREAKING** Add required `defaultCompiler` and `supportedCompilers` fields
  to `Runtime`.
* Add `package:test_api/hooks_testing.dart` library for writing tests against
  code that uses `package:test_api/hooks.dart`.
* **BREAKING** Remove `ErrorFormatter`, `expectAsync`,  `throws`, and `Throws`
  from `package:test_api/test_api.dart`.

## 0.4.18

* Don't run `tearDown` until the test body and outstanding work is complete,
  even if the test has already failed.

## 0.4.17

* Deprecate `throwsNullThrownError`, use `throwsA(isA<TypeError>())` instead.
  The implementation has been changed to ease migrations.
* Deprecate `throwsCyclicInitializationError` and replace the implementation
  with `Throws(TypeMatcher<Error>())`. The specific exception no longer exists
  and there is no guarantee about what type of error will be thrown.

## 0.4.16

* Add the `experimental-chrome-wasm` runtime. This is very unstable and will
  eventually be deleted, to be replaced by a `--compiler` flag. See
  https://github.com/dart-lang/test/issues/1776 for more information on future
  plans
* Add `isWasm` field to `Runtime` (defaults to `false`).

## 0.4.15

* Expand the pubspec description.
* Support `package:matcher` version `0.12.13`.

## 0.4.14

* Require Dart >= 2.18.0
* Support the latest `package:analyzer`.

## 0.4.13

* Fix `printOnFailure` output to be associated with the correct test.

## 0.4.12

* Internal cleanup.

## 0.4.11

* Support the latest version of `package:matcher`.

## 0.4.10

* Add `Target` to restrict `TestOn` annotation to library level.

## 0.4.9

* Add `ignoreTimeouts` option to `Suite`, which disables all timeouts for all
  tests in that suite.

## 0.4.8

* `TestFailure` implements `Exception` for compatibility with
  `only_throw_exceptions`.

## 0.4.7

* Remove logging about enabling the chain-stack-traces flag from the invoker.

## 0.4.6

* Give a better exception when using `markTestSkipped` outside of a test.
* Format stack traces if a formatter is available when serializing tests
  and groups from the remote listener.

## 0.4.5

* Add defaulting for older test backends that don't pass a configuration for
  the `allow_duplicate_test_names` parameter to the remote listener.

## 0.4.4

* Allow disabling duplicate test or group names in the `Declarer`.

## 0.4.3

* Use the latest `package:matcher`.

## 0.4.2

* Update `analyzer` constraint to `>=1.5.0 <3.0.0`.

## 0.4.1

* Give a better error when `printOnFailure` is called from outside a test
  zone.

## 0.4.0

* Add libraries `scaffolding.dart`, and `expect.dart` to allow importing as
  subset of the normal surface area.
* Add new APIs in `hooks.dart` to allow writing custom expectation frameworks
  which integrate with the test runner.
* Add examples to `throwsA` and make top-level `throws...` matchers refer to it.
* Disable stack trace chaining by default.
* Fix `expectAsync` function type checks.
* Add `RemoteException`, `RemoteListener`, `StackTraceFormatter`, and
  `StackTraceMapper` to `backend.dart`.
* **Breaking** remove `Runtime.phantomJS`
* **Breaking** Add callback to get the suite channel in the `beforeLoad`
  callback of `RemoteListener.start`. This is now used in place of using zones
  to communicate the value.

## 0.3.0

* **Breaking** `TestException.message` is now nullable.
  * Fixes handling of `null` messages in remote exceptions.

## 0.2.20

* Fix some strong null safety mode errors in the original migration.

## 0.2.19

* Stable release for null safety.

## 0.2.19-nullsafety.7

* Expand upper bound constraints for some null safe migrated packages.

## 0.2.19-nullsafety.6

* Fix `spawnHybridUri` to respect language versioning of the spawned uri.

## 0.2.19-nullsafety.5

* Update SDK constraints to `>=2.12.0-0 <3.0.0` based on beta release
  guidelines.

## 0.2.19-nullsafety.4

* Allow prerelease versions of the 2.12 sdk.

## 0.2.19-nullsafety.3

* Add capability to filter to a single exact test name in `Declarer`.
* Add `markTestSkipped` API.

## 0.2.19-nullsafety.2

* Allow `2.10` stable and `2.11.0-dev` SDKs.
* Annotate the classes used as annotations to restrict their usage to library
  level.

## 0.2.19-nullsafety

* Migrate to NNBD.
  * The vast majority of changes are intended to express the pre-existing
    behavior of the code regarding to handling of nulls.
  * **Breaking Change**: `GroupEntry.name` is no longer nullable, the root
    group now has the empty string as its name.
* Add the `Fake` class, available through `package:test_api/fake.dart`.  This
  was previously part of the Mockito package, but with null safety it is useful
  enough that we decided to make it available through `package:test`.  In a
  future release it will be made available directly through
  `package:test_api/test_api.dart` (and hence through
  `package:test_core/test_core.dart` and `package:test/test.dart`).

## 0.2.18+1 (Backport)

* Fix `spawnHybridUri` to respect language versioning of the spawned uri.

## 0.2.18

* Update to `matcher` version `0.12.9`.

## 0.2.17

* Add `languageVersionComment` on the `MetaData` class. This should only be
  present for test suites.

## 0.2.16

* Deprecate `LiveTestController.liveTest`, the `LiveTestController` instance now
  implements `LiveTest` and can be used directly.

## 0.2.15

* Cancel any StreamQueue that is created as a part of a stream matcher once it
  is done matching.
  * This fixes a bug where using a matcher on a custom stream controller and
    then awaiting the `close()` method on that controller would hang.
* Avoid causing the test runner to hang if there is a timeout during a
  `tearDown` callback following a failing test case.

## 0.2.14

* Bump minimum SDK to `2.4.0` for safer usage of for-loop elements.

## 0.2.13

* Work around a bug in the `2.3.0` SDK by avoiding for-loop elements at the top
  level.

## 0.2.12

* Link to docs on setting timeout when a test times out with the default
  duration.
* No longer directly depend on `package:pedantic`.

## 0.2.11

* Extend the timeout for synthetic tests, e.g. `tearDownAll`.

## 0.2.10

* Update to latest `package:matcher`. Improves output for instances of private
  classes.

## 0.2.9

* Treat non-solo tests as skipped so they are properly reported.

## 0.2.8

* Remove logic which accounted for a race condition in state change. The logic
  was required because `package:sse` used to not guarantee order. This is no
  longer the case.

## 0.2.7

* Prepare for upcoming `Stream<List<int>>` changes in the Dart SDK.
* Mark `package:test_api` as deprecated to prevent accidental use.

## 0.2.6

* Don't swallow exceptions from callbacks in `expectAsync*`.
* Internal cleanup - fix lints.
* Fixed a race condition that caused tests to occasionally fail during
  `tearDownAll` with the message `(tearDownAll) - did not complete [E]`.

## 0.2.5

* Expose the  `Metadata`, `PlatformSelector`, `Runtime`, and `SuitePlatform`
  classes publicly through a new `backend.dart` import.

## 0.2.4

* Allow `stream_channel` version `2.0.0`.

## 0.2.3

* Update to matcher version `0.12.5`.

## 0.2.2

* Require Dart SDK `>=2.1.0`.

## 0.2.1

* Add `remote_listener.dart` and `suite_channel_manager.dart`.

## 0.2.0

* Remove "runner" extensions.


## 0.1.1

* Update `stack_trace_formatter` to fold `test_api` frames by default.


## 0.1.0

* Initial release of `test_api`. Provides the basic API for writing tests and
  touch points for implementing a custom test runner.<|MERGE_RESOLUTION|>--- conflicted
+++ resolved
@@ -1,13 +1,10 @@
 ## 0.7.0-wip
 
-<<<<<<< HEAD
 * Deprecate `Runtime.internetExplorer`.
-=======
 * Added `dart2wasm` as a supported compiler for the `chrome` runtime.
 * **BREAKING**: Removed the `experimentalChromeWasm` runtime.
 * **BREAKING**: Removed `Runtime.isJS` and `Runtime.isWasm`, as this is now
   based on the compiler and not the runtime.
->>>>>>> 43ff5bf9
 
 ## 0.6.1
 
