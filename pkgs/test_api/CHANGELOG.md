<<<<<<< HEAD
=======
## 0.2.19-nullsafety.6

* Fix `spawnHybridUri` to respect language versioning of the spawned uri.

## 0.2.19-nullsafety.5

* Update SDK constraints to `>=2.12.0-0 <3.0.0` based on beta release
  guidelines.

## 0.2.19-nullsafety.4

* Allow prerelease versions of the 2.12 sdk.

## 0.2.19-nullsafety.3

* Add capability to filter to a single exact test name in `Declarer`.
* Add `markTestSkipped` API.

## 0.2.19-nullsafety.2

* Allow `2.10` stable and `2.11.0-dev` SDKs.
* Annotate the classes used as annotations to restrict their usage to library
  level.

## 0.2.19-nullsafety

* Migrate to NNBD.
  * The vast majority of changes are intended to express the pre-existing
    behavior of the code regarding to handling of nulls.
  * **Breaking Change**: `GroupEntry.name` is no longer nullable, the root
    group now has the empty string as its name.
* Add the `Fake` class, available through `package:test_api/fake.dart`.  This
  was previously part of the Mockito package, but with null safety it is useful
  enough that we decided to make it available through `package:test`.  In a
  future release it will be made available directly through
  `package:test_api/test_api.dart` (and hence through
  `package:test_core/test_core.dart` and `package:test/test.dart`).

>>>>>>> 767e1488
## 0.2.18+1 (Backport)

* Fix `spawnHybridUri` to respect language versioning of the spawned uri.

## 0.2.18

* Update to `matcher` version `0.12.9`.

## 0.2.17

* Add `languageVersionComment` on the `MetaData` class. This should only be
  present for test suites.

## 0.2.16

* Deprecate `LiveTestController.liveTest`, the `LiveTestController` instance now
  implements `LiveTest` and can be used directly.

## 0.2.15

* Cancel any StreamQueue that is created as a part of a stream matcher once it
  is done matching.
  * This fixes a bug where using a matcher on a custom stream controller and
    then awaiting the `close()` method on that controller would hang.
* Avoid causing the test runner to hang if there is a timeout during a
  `tearDown` callback following a failing test case.

## 0.2.14

* Bump minimum SDK to `2.4.0` for safer usage of for-loop elements.

## 0.2.13

* Work around a bug in the `2.3.0` SDK by avoiding for-loop elements at the top
  level.

## 0.2.12

* Link to docs on setting timeout when a test times out with the default
  duration.
* No longer directly depend on `package:pedantic`.

## 0.2.11

* Extend the timeout for synthetic tests, e.g. `tearDownAll`.

## 0.2.10

* Update to latest `package:matcher`. Improves output for instances of private
  classes.

## 0.2.9

* Treat non-solo tests as skipped so they are properly reported.

## 0.2.8

* Remove logic which accounted for a race condition in state change. The logic
  was required because `package:sse` used to not guarantee order. This is no
  longer the case.

## 0.2.7

* Prepare for upcoming `Stream<List<int>>` changes in the Dart SDK.
* Mark `package:test_api` as deprecated to prevent accidental use.

## 0.2.6

* Don't swallow exceptions from callbacks in `expectAsync*`.
* Internal cleanup - fix lints.
* Fixed a race condition that caused tests to occasionally fail during
  `tearDownAll` with the message `(tearDownAll) - did not complete [E]`.

## 0.2.5

* Expose the  `Metadata`, `PlatformSelector`, `Runtime`, and `SuitePlatform`
  classes publicly through a new `backend.dart` import.

## 0.2.4

* Allow `stream_channel` version `2.0.0`.

## 0.2.3

* Update to matcher version `0.12.5`.

## 0.2.2

* Require Dart SDK `>=2.1.0`.

## 0.2.1

* Add `remote_listener.dart` and `suite_channel_manager.dart`.

## 0.2.0

* Remove "runner" extensions.


## 0.1.1

* Update `stack_trace_formatter` to fold `test_api` frames by default.


## 0.1.0

* Initial release of `test_api`. Provides the basic API for writing tests and
  touch points for implementing a custom test runner.<|MERGE_RESOLUTION|>--- conflicted
+++ resolved
@@ -1,5 +1,3 @@
-<<<<<<< HEAD
-=======
 ## 0.2.19-nullsafety.6
 
 * Fix `spawnHybridUri` to respect language versioning of the spawned uri.
@@ -38,7 +36,6 @@
   `package:test_api/test_api.dart` (and hence through
   `package:test_core/test_core.dart` and `package:test/test.dart`).
 
->>>>>>> 767e1488
 ## 0.2.18+1 (Backport)
 
 * Fix `spawnHybridUri` to respect language versioning of the spawned uri.
