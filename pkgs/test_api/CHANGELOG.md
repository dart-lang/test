--- conflicted
+++ resolved
@@ -5,14 +5,11 @@
     behavior of the code regarding to handling of nulls.
   * **Breaking Change**: `GroupEntry.name` is no longer nullable, the root
     group now has the empty string as its name.
-<<<<<<< HEAD
 * Add `languageVersionComment` on the `MetaData` class. This should only be
   presen for test suites.
-=======
 * Deprecate `LiveTestController.liveTest`, the `LiveTestController` instance now
   implements `LiveTest` and can be used directly.
 
->>>>>>> 7d879cc2
 
 ## 0.2.15
 
