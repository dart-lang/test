<<<<<<< HEAD
## 0.3.0-dev

* Migrate to NNBD.
  * The vast majority of changes are intended to express the pre-existing
    behavior of the code regarding to handling of nulls.
  * **Breaking Change**: `GroupEntry.name` is no longer nullable, the root
    group now has the empty string as its name.
  
=======
## 0.2.16-dev
>>>>>>> 8145ab50

## 0.2.15

* Cancel any StreamQueue that is created as a part of a stream matcher once it
  is done matching.
  * This fixes a bug where using a matcher on a custom stream controller and
    then awaiting the `close()` method on that controller would hang.
* Avoid causing the test runner to hang if there is a timeout during a
  `tearDown` callback following a failing test case.

## 0.2.14

* Bump minimum SDK to `2.4.0` for safer usage of for-loop elements.

## 0.2.13

* Work around a bug in the `2.3.0` SDK by avoiding for-loop elements at the top
  level.

## 0.2.12

* Link to docs on setting timeout when a test times out with the default
  duration.
* No longer directly depend on `package:pedantic`.

## 0.2.11

* Extend the timeout for synthetic tests, e.g. `tearDownAll`.

## 0.2.10

* Update to latest `package:matcher`. Improves output for instances of private
  classes.

## 0.2.9

* Treat non-solo tests as skipped so they are properly reported.

## 0.2.8

* Remove logic which accounted for a race condition in state change. The logic
  was required because `package:sse` used to not guarantee order. This is no
  longer the case.

## 0.2.7

* Prepare for upcoming `Stream<List<int>>` changes in the Dart SDK.
* Mark `package:test_api` as deprecated to prevent accidental use.

## 0.2.6

* Don't swallow exceptions from callbacks in `expectAsync*`.
* Internal cleanup - fix lints.
* Fixed a race condition that caused tests to occasionally fail during
  `tearDownAll` with the message `(tearDownAll) - did not complete [E]`.

## 0.2.5

* Expose the  `Metadata`, `PlatformSelector`, `Runtime`, and `SuitePlatform`
  classes publicly through a new `backend.dart` import.

## 0.2.4

* Allow `stream_channel` version `2.0.0`.

## 0.2.3

* Update to matcher version `0.12.5`.

## 0.2.2

* Require Dart SDK `>=2.1.0`.

## 0.2.1

* Add `remote_listener.dart` and `suite_channel_manager.dart`.

## 0.2.0

* Remove "runner" extensions.


## 0.1.1

* Update `stack_trace_formatter` to fold `test_api` frames by default.


## 0.1.0

* Initial release of `test_api`. Provides the basic API for writing tests and
  touch points for implementing a custom test runner.<|MERGE_RESOLUTION|>--- conflicted
+++ resolved
@@ -1,4 +1,3 @@
-<<<<<<< HEAD
 ## 0.3.0-dev
 
 * Migrate to NNBD.
@@ -7,9 +6,7 @@
   * **Breaking Change**: `GroupEntry.name` is no longer nullable, the root
     group now has the empty string as its name.
   
-=======
 ## 0.2.16-dev
->>>>>>> 8145ab50
 
 ## 0.2.15
 
