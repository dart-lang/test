--- conflicted
+++ resolved
@@ -78,13 +78,8 @@
   /// The live test being driven by the invoker.
   ///
   /// This provides a view into the state of the test being executed.
-<<<<<<< HEAD
-  LiveTest get liveTest => _controller.liveTest;
+  LiveTest get liveTest => _controller;
   late final LiveTestController _controller;
-=======
-  LiveTest get liveTest => _controller;
-  LiveTestController _controller;
->>>>>>> ec76ca0b
 
   /// Whether to run this test in its own error zone.
   final bool _guarded;
