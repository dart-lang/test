// Copyright (c) 2015, the Dart project authors.  Please see the AUTHORS file
// for details. All rights reserved. Use of this source code is governed by a
// BSD-style license that can be found in the LICENSE file.

import 'dart:async';

import 'package:stack_trace/stack_trace.dart';

import '../frontend/expect.dart';
import '../util/test.dart';
import '../utils.dart';
import 'closed_exception.dart';
import 'declarer.dart';
import 'group.dart';
import 'live_test.dart';
import 'live_test_controller.dart';
import 'message.dart';
import 'metadata.dart';
import 'state.dart';
import 'suite.dart';
import 'suite_platform.dart';
import 'test.dart';

/// A test in this isolate.
class LocalTest extends Test {
  @override
  final String name;

  @override
  final Metadata metadata;

  @override
  final Trace? trace;

  /// Whether this is a test defined using `setUpAll()` or `tearDownAll()`.
  final bool isScaffoldAll;

  /// The test body.
  final Function() _body;

  /// Whether the test is run in its own error zone.
  final bool _guarded;

  /// Creates a new [LocalTest].
  ///
  /// If [guarded] is `true`, the test is run in its own error zone, and any
  /// errors that escape that zone cause the test to fail. If it's `false`, it's
  /// the caller's responsiblity to invoke [LiveTest.run] in the context of a
  /// call to [Invoker.guard].
  LocalTest(this.name, this.metadata, this._body,
      {this.trace, bool guarded = true, this.isScaffoldAll = false})
      : _guarded = guarded;

  LocalTest._(this.name, this.metadata, this._body, this.trace, this._guarded,
      this.isScaffoldAll);

  /// Loads a single runnable instance of this test.
  @override
  LiveTest load(Suite suite, {Iterable<Group>? groups}) {
    var invoker = Invoker._(suite, this, groups: groups, guarded: _guarded);
    return invoker.liveTest;
  }

  @override
  Test? forPlatform(SuitePlatform platform) {
    if (!metadata.testOn.evaluate(platform)) return null;
    return LocalTest._(name, metadata.forPlatform(platform), _body, trace,
        _guarded, isScaffoldAll);
  }
}

/// The class responsible for managing the lifecycle of a single local test.
///
/// The current invoker is accessible within the zone scope of the running test
/// using [Invoker.current]. It's used to track asynchronous callbacks and
/// report asynchronous errors.
class Invoker {
  /// The live test being driven by the invoker.
  ///
  /// This provides a view into the state of the test being executed.
  LiveTest get liveTest => _controller;
  late final LiveTestController _controller;

  /// Whether to run this test in its own error zone.
  final bool _guarded;

  /// Whether the test can be closed in the current zone.
  bool get _closable => Zone.current[_closableKey] as bool;

  /// An opaque object used as a key in the zone value map to identify
  /// [_closable].
  ///
  /// This is an instance variable to ensure that multiple invokers don't step
  /// on one anothers' toes.
  final _closableKey = Object();

  /// Whether the test has been closed.
  ///
  /// Once the test is closed, [expect] and [expectAsync] will throw
  /// [ClosedException]s whenever accessed to help the test stop executing as
  /// soon as possible.
  bool get closed => _closable && _onCloseCompleter.isCompleted;

  /// A future that completes once the test has been closed.
  Future<void> get onClose => _closable
      ? _onCloseCompleter.future
      // If we're in an unclosable block, return a future that will never
      // complete.
      : Completer<void>().future;
  final _onCloseCompleter = Completer<void>();

  /// The test being run.
  LocalTest get _test => liveTest.test as LocalTest;

  /// The outstanding callback counter for the current zone.
  _AsyncCounter get _outstandingCallbacks {
    var counter = Zone.current[_counterKey] as _AsyncCounter?;
    if (counter != null) return counter;
    throw StateError("Can't add or remove outstanding callbacks outside "
        'of a test body.');
  }

  /// All the zones created by [waitForOutstandingCallbacks], in the order they
  /// were created.
  ///
  /// This is used to throw timeout errors in the most recent zone.
  final _outstandingCallbackZones = <Zone>[];

  /// An opaque object used as a key in the zone value map to identify
  /// [_outstandingCallbacks].
  ///
  /// This is an instance variable to ensure that multiple invokers don't step
  /// on one anothers' toes.
  final _counterKey = Object();

  /// The number of times this [liveTest] has been run.
  int _runCount = 0;

  /// The current invoker, or `null` if none is defined.
  ///
  /// An invoker is only set within the zone scope of a running test.
  static Invoker? get current {
    // TODO(nweiz): Use a private symbol when dart2js supports it (issue 17526).
    return Zone.current[#test.invoker] as Invoker?;
  }

  /// Runs [callback] in a zone where unhandled errors from [LiveTest]s are
  /// caught and dispatched to the appropriate [Invoker].
  static T? guard<T>(T Function() callback) =>
      runZoned<T?>(callback, zoneSpecification: ZoneSpecification(
          // Use [handleUncaughtError] rather than [onError] so we can
          // capture [zone] and with it the outstanding callback counter for
          // the zone in which [error] was thrown.
          handleUncaughtError: (self, _, zone, error, stackTrace) {
        var invoker = zone[#test.invoker] as Invoker?;
        if (invoker != null) {
          self.parent!.run(() => invoker._handleError(zone, error, stackTrace));
        } else {
          self.parent!.handleUncaughtError(error, stackTrace);
        }
      }));

<<<<<<< HEAD
  /// The zone that the top level of [_test.body] is running in.
  ///
  /// Tracking this ensures that [_timeoutTimer] isn't created in a
  /// timer-mocking zone created by the test.
  Zone? _invokerZone;

=======
>>>>>>> 6e388688
  /// The timer for tracking timeouts.
  ///
  /// This will be `null` until the test starts running.
  Timer? _timeoutTimer;

  /// The tear-down functions to run when this test finishes.
  final _tearDowns = <Function()>[];

  /// Messages to print if and when this test fails.
  final _printsOnFailure = <String>[];

  Invoker._(Suite suite, LocalTest test,
      {Iterable<Group>? groups, bool guarded = true})
      : _guarded = guarded {
    _controller = LiveTestController(
        suite, test, _onRun, _onCloseCompleter.complete,
        groups: groups);
  }

  /// Runs [callback] after this test completes.
  ///
  /// The [callback] may return a [Future]. Like all tear-downs, callbacks are
  /// run in the reverse of the order they're declared.
  void addTearDown(dynamic Function() callback) {
    if (closed) throw ClosedException();

    if (_test.isScaffoldAll) {
      Declarer.current!.addTearDownAll(callback);
    } else {
      _tearDowns.add(callback);
    }
  }

  /// Tells the invoker that there's a callback running that it should wait for
  /// before considering the test successful.
  ///
  /// Each call to [addOutstandingCallback] should be followed by a call to
  /// [removeOutstandingCallback] once the callback is no longer running. Note
  /// that only successful tests wait for outstanding callbacks; as soon as a
  /// test experiences an error, any further calls to [addOutstandingCallback]
  /// or [removeOutstandingCallback] will do nothing.
  ///
  /// Throws a [ClosedException] if this test has been closed.
  void addOutstandingCallback() {
    if (closed) throw ClosedException();
    _outstandingCallbacks.increment();
  }

  /// Tells the invoker that a callback declared with [addOutstandingCallback]
  /// is no longer running.
  void removeOutstandingCallback() {
    heartbeat();
    _outstandingCallbacks.decrement();
  }

  /// Runs [fn] and completes once [fn] and all outstanding callbacks registered
  /// within [fn] have completed.
  ///
  /// Outstanding callbacks registered within [fn] will *not* be registered as
  /// outstanding callback outside of [fn].
  Future<void> waitForOutstandingCallbacks(FutureOr<void> Function() fn) {
    heartbeat();

    Zone? zone;
    var counter = _AsyncCounter();
    runZoned(() async {
      zone = Zone.current;
      _outstandingCallbackZones.add(zone!);
      await fn();
      counter.decrement();
    }, zoneValues: {_counterKey: counter});

    return counter.onZero.whenComplete(() {
      _outstandingCallbackZones.remove(zone!);
    });
  }

  /// Runs [fn] in a zone where [closed] is always `false`.
  ///
  /// This is useful for running code that should be able to register callbacks
  /// and interact with the test framework normally even when the invoker is
  /// closed, for example cleanup code.
  T unclosable<T>(T Function() fn) {
    heartbeat();

    return runZoned(fn, zoneValues: {_closableKey: false});
  }

  /// Notifies the invoker that progress is being made.
  ///
  /// Each heartbeat resets the timeout timer. This helps ensure that
  /// long-running tests that still make progress don't time out.
  void heartbeat() {
    if (liveTest.isComplete) return;
    if (_timeoutTimer != null) _timeoutTimer!.cancel();

    const defaultTimeout = Duration(seconds: 30);
    var timeout = liveTest.test.metadata.timeout.apply(defaultTimeout);
    if (timeout == null) return;
    String message() {
      var message = 'Test timed out after ${niceDuration(timeout)}.';
      if (timeout == defaultTimeout) {
        message += ' See https://pub.dev/packages/test#timeouts';
      }
      return message;
    }

<<<<<<< HEAD
    _timeoutTimer = _invokerZone!.createTimer(timeout, () {
=======
    _timeoutTimer = Zone.root.createTimer(timeout, () {
>>>>>>> 6e388688
      _outstandingCallbackZones.last.run(() {
        _handleError(Zone.current, TimeoutException(message(), timeout));
      });
    });
  }

  /// Marks the current test as skipped.
  ///
  /// If passed, [message] is emitted as a skip message.
  ///
  /// Note that this *does not* mark the test as complete. That is, it sets
  /// the result to [Result.skipped], but doesn't change the state.
  void skip([String? message]) {
    if (liveTest.state.shouldBeDone) {
      // Set the state explicitly so we don't get an extra error about the test
      // failing after being complete.
      _controller.setState(const State(Status.complete, Result.error));
      throw 'This test was marked as skipped after it had already completed. '
          'Make sure to use\n'
          '[expectAsync] or the [completes] matcher when testing async code.';
    }

    if (message != null) _controller.message(Message.skip(message));
    // TODO: error if the test is already complete.
    _controller.setState(const State(Status.pending, Result.skipped));
  }

  /// Prints [message] if and when this test fails.
  void printOnFailure(String message) {
    message = message.trim();
    if (liveTest.state.result.isFailing) {
      print('\n$message');
    } else {
      _printsOnFailure.add(message);
    }
  }

  /// Notifies the invoker of an asynchronous error.
  ///
  /// The [zone] is the zone in which the error was thrown.
  void _handleError(Zone zone, Object error, [StackTrace? stackTrace]) {
    // Ignore errors propagated from previous test runs
    if (_runCount != zone[#runCount]) return;

    // Get the chain information from the zone in which the error was thrown.
    zone.run(() {
      if (stackTrace == null) {
        stackTrace = Chain.current();
      } else {
        stackTrace = Chain.forTrace(stackTrace!);
      }
    });

    // Store these here because they'll change when we set the state below.
    var shouldBeDone = liveTest.state.shouldBeDone;

    if (error is! TestFailure) {
      _controller.setState(const State(Status.complete, Result.error));
    } else if (liveTest.state.result != Result.error) {
      _controller.setState(const State(Status.complete, Result.failure));
    }

    _controller.addError(error, stackTrace!);
    zone.run(() => _outstandingCallbacks.complete());

    if (!liveTest.test.metadata.chainStackTraces) {
      _printsOnFailure.add('Consider enabling the flag chain-stack-traces to '
          'receive more detailed exceptions.\n'
          "For example, 'pub run test --chain-stack-traces'.");
    }

    if (_printsOnFailure.isNotEmpty) {
      print(_printsOnFailure.join('\n\n'));
      _printsOnFailure.clear();
    }

    // If a test was supposed to be done but then had an error, that indicates
    // that it was poorly-written and could be flaky.
    if (!shouldBeDone) return;

    // However, users don't think of load tests as "tests", so the error isn't
    // helpful for them.
    if (liveTest.suite.isLoadSuite) return;

    _handleError(
        zone,
        'This test failed after it had already completed. Make sure to use '
        '[expectAsync]\n'
        'or the [completes] matcher when testing async code.',
        stackTrace);
  }

  /// The method that's run when the test is started.
  void _onRun() {
    _controller.setState(const State(Status.running, Result.success));

    _runCount++;
    Chain.capture(() {
      _guardIfGuarded(() {
        runZoned(() async {
          _outstandingCallbackZones.add(Zone.current);

          // Run the test asynchronously so that the "running" state change
          // has a chance to hit its event handler(s) before the test produces
          // an error. If an error is emitted before the first state change is
          // handled, we can end up with [onError] callbacks firing before the
          // corresponding [onStateChange], which violates the timing
          // guarantees.
          //
          // Use the event loop over the microtask queue to avoid starvation.
          await Future(() {});

          await waitForOutstandingCallbacks(_test._body);
          await waitForOutstandingCallbacks(() => unclosable(_runTearDowns));

          if (_timeoutTimer != null) _timeoutTimer!.cancel();

          if (liveTest.state.result != Result.success &&
              _runCount < liveTest.test.metadata.retry + 1) {
            _controller.message(Message.print('Retry: ${liveTest.test.name}'));
            _onRun();
            return;
          }

          _controller.setState(State(Status.complete, liveTest.state.result));

          _controller.completer.complete();
        },
            zoneValues: {
              #test.invoker: this,
              _closableKey: true,
              #runCount: _runCount,
            },
            zoneSpecification:
                ZoneSpecification(print: (_, __, ___, line) => _print(line)));
      });
    }, when: liveTest.test.metadata.chainStackTraces, errorZone: false);
  }

  /// Runs [callback], in a [Invoker.guard] context if [_guarded] is `true`.
  void _guardIfGuarded(void Function() callback) {
    if (_guarded) {
      Invoker.guard(callback);
    } else {
      callback();
    }
  }

  /// Prints [text] as a message to [_controller].
  void _print(String text) => _controller.message(Message.print(text));

  /// Run [_tearDowns] in reverse order.
  Future<void> _runTearDowns() async {
    while (_tearDowns.isNotEmpty) {
      await errorsDontStopTest(_tearDowns.removeLast());
    }
  }
}

/// A manually incremented/decremented counter that completes a [Future] the
/// first time it reaches zero or is forcefully completed.
class _AsyncCounter {
  var _count = 1;

  /// A Future that completes the first time the counter reaches 0.
  Future<void> get onZero => _completer.future;
  final _completer = Completer<void>();

  void increment() {
    _count++;
  }

  void decrement() {
    _count--;
    if (_count != 0) return;
    if (_completer.isCompleted) return;
    _completer.complete();
  }

  /// Force [onZero] to complete.
  ///
  /// No effect if [onZero] has already completed.
  void complete() {
    if (!_completer.isCompleted) _completer.complete();
  }
}<|MERGE_RESOLUTION|>--- conflicted
+++ resolved
@@ -160,15 +160,6 @@
         }
       }));
 
-<<<<<<< HEAD
-  /// The zone that the top level of [_test.body] is running in.
-  ///
-  /// Tracking this ensures that [_timeoutTimer] isn't created in a
-  /// timer-mocking zone created by the test.
-  Zone? _invokerZone;
-
-=======
->>>>>>> 6e388688
   /// The timer for tracking timeouts.
   ///
   /// This will be `null` until the test starts running.
@@ -276,11 +267,7 @@
       return message;
     }
 
-<<<<<<< HEAD
-    _timeoutTimer = _invokerZone!.createTimer(timeout, () {
-=======
     _timeoutTimer = Zone.root.createTimer(timeout, () {
->>>>>>> 6e388688
       _outstandingCallbackZones.last.run(() {
         _handleError(Zone.current, TimeoutException(message(), timeout));
       });
