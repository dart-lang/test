// Copyright (c) 2015, the Dart project authors.  Please see the AUTHORS file
// for details. All rights reserved. Use of this source code is governed by a
// BSD-style license that can be found in the LICENSE file.

import 'dart:async';
import 'dart:collection';

import 'package:stack_trace/stack_trace.dart';

import 'group.dart';
import 'live_test.dart';
import 'message.dart';
import 'state.dart';
import 'suite.dart';
import 'test.dart';

/// A concrete [LiveTest] that enforces some lifecycle guarantees.
///
/// This automatically handles some of [LiveTest]'s guarantees, but for the most
/// part it's the caller's responsibility to make sure everything gets
/// dispatched in the correct order.
<<<<<<< HEAD
class LiveTestController {
  /// The [LiveTest] controlled by [this].
  late final LiveTest liveTest;
=======
class LiveTestController extends LiveTest {
  @Deprecated('Use this instance instead')
  LiveTest get liveTest => this;
>>>>>>> ec76ca0b

  @override
  final Suite suite;

  @override
  final List<Group> groups;

  @override
  final Test test;

  /// The function that will actually start the test running.
  final void Function() _onRun;

  /// A function to run when the test is closed.
  ///
  /// This may be `null`.
  final void Function() _onClose;

  /// The list of errors caught by the test.
  final _errors = <AsyncError>[];

  @override
  List<AsyncError> get errors => UnmodifiableListView(_errors);

  /// The current state of the test.
  @override
  var state = const State(Status.pending, Result.success);

  /// The controller for [onStateChange].
  ///
  /// This is synchronous to ensure that events are well-ordered across multiple
  /// streams.
  final _onStateChange = StreamController<State>.broadcast(sync: true);
  @override
  Stream<State> get onStateChange => _onStateChange.stream;

  /// The controller for [onError].
  ///
  /// This is synchronous to ensure that events are well-ordered across multiple
  /// streams.
  final _onError = StreamController<AsyncError>.broadcast(sync: true);
  @override
  Stream<AsyncError> get onError => _onError.stream;

  /// The controller for [onMessage].
  ///
  /// This is synchronous to ensure that events are well-ordered across multiple
  /// streams.
  final _onMessage = StreamController<Message>.broadcast(sync: true);
  @override
  Stream<Message> get onMessage => _onMessage.stream;

  final completer = Completer<void>();

  /// Whether [run] has been called.
  var _runCalled = false;

  /// Whether [close] has been called.
  bool get _isClosed => _onError.isClosed;

  /// Creates a new controller for a [LiveTest].
  ///
  /// [test] is the test being run; [suite] is the suite that contains it.
  ///
  /// [onRun] is a function that's called from [LiveTest.run]. It should start
  /// the test running. The controller takes care of ensuring that
  /// [LiveTest.run] isn't called more than once and that [LiveTest.onComplete]
  /// is returned.
  ///
  /// [onClose] is a function that's called the first time [LiveTest.close] is
  /// called. It should clean up any resources that have been allocated for the
  /// test and ensure that the test finishes quickly if it's still running. It
  /// will only be called if [onRun] has been called first.
  ///
  /// If [groups] is passed, it's used to populate the list of groups that
  /// contain this test. Otherwise, `suite.group` is used.
<<<<<<< HEAD
  LiveTestController(
      Suite suite, this._test, void Function() onRun, void Function() onClose,
      {Iterable<Group>? groups})
      : _suite = suite,
        _onRun = onRun,
        _onClose = onClose,
        _groups = groups == null ? [suite.group] : List.unmodifiable(groups) {
    liveTest = _LiveTest(this);
  }
=======
  LiveTestController(this.suite, this.test, this._onRun, this._onClose,
      {Iterable<Group> groups})
      : groups = groups == null ? [suite.group] : List.unmodifiable(groups);
>>>>>>> ec76ca0b

  /// Adds an error to the [LiveTest].
  ///
  /// This both adds the error to [LiveTest.errors] and emits it via
  /// [LiveTest.onError]. [stackTrace] is automatically converted into a [Chain]
  /// if it's not one already.
  void addError(Object error, StackTrace? stackTrace) {
    if (_isClosed) return;

    var asyncError = AsyncError(
        error, Chain.forTrace(stackTrace ?? StackTrace.fromString('')));
    _errors.add(asyncError);
    _onError.add(asyncError);
  }

  /// Sets the current state of the [LiveTest] to [newState].
  ///
  /// If [newState] is different than the old state, this both sets
  /// [LiveTest.state] and emits the new state via [LiveTest.onStateChanged]. If
  /// it's not different, this does nothing.
  void setState(State newState) {
    if (_isClosed) return;
    if (state == newState) return;

    state = newState;
    _onStateChange.add(newState);
  }

  /// Emits message over [LiveTest.onMessage].
  void message(Message message) {
    if (_onMessage.hasListener) {
      _onMessage.add(message);
    } else {
      // Make sure all messages get surfaced one way or another to aid in
      // debugging.
      Zone.root.print(message.text);
    }
  }

  @override
  Future<void> run() {
    if (_runCalled) {
      throw StateError('LiveTest.run() may not be called more than once.');
    } else if (_isClosed) {
      throw StateError('LiveTest.run() may not be called for a closed '
          'test.');
    }
    _runCalled = true;

    _onRun();
    return onComplete;
  }

  /// Returns a future that completes when the test is complete.
  ///
  /// We also wait for the state to transition to Status.complete.
  @override
  Future<void> get onComplete => completer.future;

  @override
  Future<void> close() {
    if (_isClosed) return onComplete;

    _onStateChange.close();
    _onError.close();

    if (_runCalled) {
      _onClose();
    } else {
      completer.complete();
    }

    return onComplete;
  }
}<|MERGE_RESOLUTION|>--- conflicted
+++ resolved
@@ -19,15 +19,9 @@
 /// This automatically handles some of [LiveTest]'s guarantees, but for the most
 /// part it's the caller's responsibility to make sure everything gets
 /// dispatched in the correct order.
-<<<<<<< HEAD
-class LiveTestController {
-  /// The [LiveTest] controlled by [this].
-  late final LiveTest liveTest;
-=======
 class LiveTestController extends LiveTest {
   @Deprecated('Use this instance instead')
   LiveTest get liveTest => this;
->>>>>>> ec76ca0b
 
   @override
   final Suite suite;
@@ -104,21 +98,9 @@
   ///
   /// If [groups] is passed, it's used to populate the list of groups that
   /// contain this test. Otherwise, `suite.group` is used.
-<<<<<<< HEAD
-  LiveTestController(
-      Suite suite, this._test, void Function() onRun, void Function() onClose,
+  LiveTestController(this.suite, this.test, this._onRun, this._onClose,
       {Iterable<Group>? groups})
-      : _suite = suite,
-        _onRun = onRun,
-        _onClose = onClose,
-        _groups = groups == null ? [suite.group] : List.unmodifiable(groups) {
-    liveTest = _LiveTest(this);
-  }
-=======
-  LiveTestController(this.suite, this.test, this._onRun, this._onClose,
-      {Iterable<Group> groups})
       : groups = groups == null ? [suite.group] : List.unmodifiable(groups);
->>>>>>> ec76ca0b
 
   /// Adds an error to the [LiveTest].
   ///
