--- conflicted
+++ resolved
@@ -125,12 +125,7 @@
               // useful errors when calling `test()` and `group()` within a test,
               // and so they can add to the declarer's `tearDownAll()` list.
               zoneValues: {#test.declarer: declarer});
-<<<<<<< HEAD
-          // ignore: deprecated_member_use
-        }, onError: (error, StackTrace stackTrace) {
-=======
         }, (error, stackTrace) {
->>>>>>> 767e1488
           _sendError(channel, error, stackTrace, verboseChain);
         }, zoneSpecification: spec);
       });
