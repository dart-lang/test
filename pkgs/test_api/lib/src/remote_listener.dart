// Copyright (c) 2021, the Dart project authors.  Please see the AUTHORS file
// for details. All rights reserved. Use of this source code is governed by a
// BSD-style license that can be found in the LICENSE file.

<<<<<<< HEAD
import 'dart:async';

import 'package:async/async.dart';
import 'package:stream_channel/stream_channel.dart';
import 'package:term_glyph/term_glyph.dart' as glyph;

import 'package:test_api/src/backend/declarer.dart'; // ignore: implementation_imports
import 'package:test_api/src/backend/group.dart'; // ignore: implementation_imports
import 'package:test_api/src/backend/invoker.dart'; // ignore: implementation_imports
import 'package:test_api/src/backend/live_test.dart'; // ignore: implementation_imports
import 'package:test_api/src/backend/metadata.dart'; // ignore: implementation_imports
import 'package:test_api/src/backend/stack_trace_formatter.dart'; // ignore: implementation_imports
import 'package:test_api/src/backend/suite.dart'; // ignore: implementation_imports
import 'package:test_api/src/backend/suite_platform.dart'; // ignore: implementation_imports
import 'package:test_api/src/backend/test.dart'; // ignore: implementation_imports
import 'package:test_api/src/util/remote_exception.dart'; // ignore: implementation_imports

import 'suite_channel_manager.dart';

class RemoteListener {
  /// The test suite to run.
  final Suite _suite;

  /// The zone to forward prints to, or `null` if prints shouldn't be forwarded.
  final Zone? _printZone;

  /// Extracts metadata about all the tests in the function returned by
  /// [getMain] and returns a channel that will send information about them.
  ///
  /// The main function is wrapped in a closure so that we can handle it being
  /// undefined here rather than in the generated code.
  ///
  /// Once that's done, this starts listening for commands about which tests to
  /// run.
  ///
  /// If [hidePrints] is `true` (the default), calls to `print()` within this
  /// suite will not be forwarded to the parent zone's print handler. However,
  /// the caller may want them to be forwarded in (for example) a browser
  /// context where they'll be visible in the development console.
  ///
  /// If [beforeLoad] is passed, it's called before the tests have been declared
  /// for this worker.
  static StreamChannel<Object?> start(Function Function() getMain,
      {bool hidePrints = true,
      Future<void> Function(
              StreamChannel<Object?> Function(String name) suiteChannel)?
          beforeLoad}) {
    // Synchronous in order to allow `print` output to show up immediately, even
    // if they are followed by long running synchronous work.
    var controller =
        StreamChannelController<Object?>(allowForeignErrors: false, sync: true);
    var channel = MultiChannel<Object?>(controller.local);

    var verboseChain = true;

    var printZone = hidePrints ? null : Zone.current;
    var spec = ZoneSpecification(print: (_, __, ___, line) {
      if (printZone != null) printZone.print(line);
      channel.sink.add({'type': 'print', 'line': line});
    });

    final suiteChannelManager = SuiteChannelManager();
    StackTraceFormatter().asCurrent(() {
      runZonedGuarded(() async {
        Function? main;
        try {
          main = getMain();
        } on NoSuchMethodError catch (_) {
          _sendLoadException(channel, 'No top-level main() function defined.');
          return;
        } catch (error, stackTrace) {
          _sendError(channel, error, stackTrace, verboseChain);
          return;
        }

        if (main is! Function()) {
          _sendLoadException(
              channel, 'Top-level main() function takes arguments.');
          return;
        }

        var queue = StreamQueue(channel.stream);
        var message = await queue.next as Map;
        assert(message['type'] == 'initial');

        queue.rest.cast<Map<String, Object?>>().listen((message) {
          if (message['type'] == 'close') {
            controller.local.sink.close();
            return;
          }

          assert(message['type'] == 'suiteChannel');
          suiteChannelManager.connectIn(message['name'] as String,
              channel.virtualChannel(message['id'] as int));
        });

        if ((message['asciiGlyphs'] as bool?) ?? false) glyph.ascii = true;
        var metadata = Metadata.deserialize(message['metadata']);
        verboseChain = metadata.verboseTrace;
        var declarer = Declarer(
            metadata: metadata,
            platformVariables:
                Set.from(message['platformVariables'] as Iterable),
            collectTraces: message['collectTraces'] as bool,
            noRetry: message['noRetry'] as bool);
        StackTraceFormatter.current!.configure(
            except:
                _deserializeSet((message['foldTraceExcept'] as List).cast()),
            only: _deserializeSet((message['foldTraceOnly'] as List).cast()));

        if (beforeLoad != null) {
          await beforeLoad(suiteChannelManager.connectOut);
        }

        await declarer.declare(main);

        var suite = Suite(declarer.build(),
            SuitePlatform.deserialize(message['platform'] as Object),
            path: message['path'] as String);

        runZoned(() {
          Invoker.guard(
              () => RemoteListener._(suite, printZone)._listen(channel));
        },
            // Make the declarer visible to running tests so that they'll throw
            // useful errors when calling `test()` and `group()` within a test,
            // and so they can add to the declarer's `tearDownAll()` list.
            zoneValues: {#test.declarer: declarer});
      }, (error, stackTrace) {
        _sendError(channel, error, stackTrace, verboseChain);
      }, zoneSpecification: spec);
    });

    return controller.foreign;
  }

  /// Returns a [Set] from a JSON serialized list of strings, or `null` if the
  /// list is empty or `null`.
  static Set<String>? _deserializeSet(List<String>? list) {
    if (list == null) return null;
    if (list.isEmpty) return null;
    return Set.from(list);
  }

  /// Sends a message over [channel] indicating that the tests failed to load.
  ///
  /// [message] should describe the failure.
  static void _sendLoadException(
      StreamChannel<dynamic> channel, String message) {
    channel.sink.add({'type': 'loadException', 'message': message});
  }

  /// Sends a message over [channel] indicating an error from user code.
  static void _sendError(StreamChannel<dynamic> channel, Object error,
      StackTrace stackTrace, bool verboseChain) {
    channel.sink.add({
      'type': 'error',
      'error': RemoteException.serialize(
          error,
          StackTraceFormatter.current!
              .formatStackTrace(stackTrace, verbose: verboseChain))
    });
  }

  RemoteListener._(this._suite, this._printZone);

  /// Send information about [_suite] across [channel] and start listening for
  /// commands to run the tests.
  void _listen(MultiChannel<dynamic> channel) {
    channel.sink.add({
      'type': 'success',
      'root': _serializeGroup(channel, _suite.group, [])
    });
  }

  /// Serializes [group] into a JSON-safe map.
  ///
  /// [parents] lists the groups that contain [group].
  Map<dynamic, dynamic> _serializeGroup(
      MultiChannel<dynamic> channel, Group group, Iterable<Group> parents) {
    parents = parents.toList()..add(group);
    return {
      'type': 'group',
      'name': group.name,
      'metadata': group.metadata.serialize(),
      'trace': group.trace?.toString(),
      'setUpAll': _serializeTest(channel, group.setUpAll, parents),
      'tearDownAll': _serializeTest(channel, group.tearDownAll, parents),
      'entries': group.entries.map((entry) {
        return entry is Group
            ? _serializeGroup(channel, entry, parents)
            : _serializeTest(channel, entry as Test, parents);
      }).toList()
    };
  }

  /// Serializes [test] into a JSON-safe map.
  ///
  /// [groups] lists the groups that contain [test]. Returns `null` if [test]
  /// is `null`.
  Map<dynamic, dynamic>? _serializeTest(
      MultiChannel<dynamic> channel, Test? test, Iterable<Group>? groups) {
    if (test == null) return null;

    var testChannel = channel.virtualChannel();
    testChannel.stream.listen((message) {
      assert(message['command'] == 'run');
      _runLiveTest(test.load(_suite, groups: groups),
          channel.virtualChannel(message['channel'] as int));
    });

    return {
      'type': 'test',
      'name': test.name,
      'metadata': test.metadata.serialize(),
      'trace': test.trace?.toString(),
      'channel': testChannel.id
    };
  }

  /// Runs [liveTest] and sends the results across [channel].
  void _runLiveTest(LiveTest liveTest, MultiChannel<dynamic> channel) {
    channel.stream.listen((message) {
      assert(message['command'] == 'close');
      liveTest.close();
    });

    liveTest.onStateChange.listen((state) {
      channel.sink.add({
        'type': 'state-change',
        'status': state.status.name,
        'result': state.result.name
      });
    });

    liveTest.onError.listen((asyncError) {
      channel.sink.add({
        'type': 'error',
        'error': RemoteException.serialize(
            asyncError.error,
            StackTraceFormatter.current!.formatStackTrace(asyncError.stackTrace,
                verbose: liveTest.test.metadata.verboseTrace))
      });
    });

    liveTest.onMessage.listen((message) {
      if (_printZone != null) _printZone!.print(message.text);
      channel.sink.add({
        'type': 'message',
        'message-type': message.type.name,
        'text': message.text
      });
    });

    runZoned(() {
      liveTest.run().then((_) => channel.sink.add({'type': 'complete'}));
    }, zoneValues: {#test.runner.test_channel: channel});
  }
}
=======
export 'backend/remote_listener.dart' show RemoteListener;
>>>>>>> bd96213a
<|MERGE_RESOLUTION|>--- conflicted
+++ resolved
@@ -2,266 +2,4 @@
 // for details. All rights reserved. Use of this source code is governed by a
 // BSD-style license that can be found in the LICENSE file.
 
-<<<<<<< HEAD
-import 'dart:async';
-
-import 'package:async/async.dart';
-import 'package:stream_channel/stream_channel.dart';
-import 'package:term_glyph/term_glyph.dart' as glyph;
-
-import 'package:test_api/src/backend/declarer.dart'; // ignore: implementation_imports
-import 'package:test_api/src/backend/group.dart'; // ignore: implementation_imports
-import 'package:test_api/src/backend/invoker.dart'; // ignore: implementation_imports
-import 'package:test_api/src/backend/live_test.dart'; // ignore: implementation_imports
-import 'package:test_api/src/backend/metadata.dart'; // ignore: implementation_imports
-import 'package:test_api/src/backend/stack_trace_formatter.dart'; // ignore: implementation_imports
-import 'package:test_api/src/backend/suite.dart'; // ignore: implementation_imports
-import 'package:test_api/src/backend/suite_platform.dart'; // ignore: implementation_imports
-import 'package:test_api/src/backend/test.dart'; // ignore: implementation_imports
-import 'package:test_api/src/util/remote_exception.dart'; // ignore: implementation_imports
-
-import 'suite_channel_manager.dart';
-
-class RemoteListener {
-  /// The test suite to run.
-  final Suite _suite;
-
-  /// The zone to forward prints to, or `null` if prints shouldn't be forwarded.
-  final Zone? _printZone;
-
-  /// Extracts metadata about all the tests in the function returned by
-  /// [getMain] and returns a channel that will send information about them.
-  ///
-  /// The main function is wrapped in a closure so that we can handle it being
-  /// undefined here rather than in the generated code.
-  ///
-  /// Once that's done, this starts listening for commands about which tests to
-  /// run.
-  ///
-  /// If [hidePrints] is `true` (the default), calls to `print()` within this
-  /// suite will not be forwarded to the parent zone's print handler. However,
-  /// the caller may want them to be forwarded in (for example) a browser
-  /// context where they'll be visible in the development console.
-  ///
-  /// If [beforeLoad] is passed, it's called before the tests have been declared
-  /// for this worker.
-  static StreamChannel<Object?> start(Function Function() getMain,
-      {bool hidePrints = true,
-      Future<void> Function(
-              StreamChannel<Object?> Function(String name) suiteChannel)?
-          beforeLoad}) {
-    // Synchronous in order to allow `print` output to show up immediately, even
-    // if they are followed by long running synchronous work.
-    var controller =
-        StreamChannelController<Object?>(allowForeignErrors: false, sync: true);
-    var channel = MultiChannel<Object?>(controller.local);
-
-    var verboseChain = true;
-
-    var printZone = hidePrints ? null : Zone.current;
-    var spec = ZoneSpecification(print: (_, __, ___, line) {
-      if (printZone != null) printZone.print(line);
-      channel.sink.add({'type': 'print', 'line': line});
-    });
-
-    final suiteChannelManager = SuiteChannelManager();
-    StackTraceFormatter().asCurrent(() {
-      runZonedGuarded(() async {
-        Function? main;
-        try {
-          main = getMain();
-        } on NoSuchMethodError catch (_) {
-          _sendLoadException(channel, 'No top-level main() function defined.');
-          return;
-        } catch (error, stackTrace) {
-          _sendError(channel, error, stackTrace, verboseChain);
-          return;
-        }
-
-        if (main is! Function()) {
-          _sendLoadException(
-              channel, 'Top-level main() function takes arguments.');
-          return;
-        }
-
-        var queue = StreamQueue(channel.stream);
-        var message = await queue.next as Map;
-        assert(message['type'] == 'initial');
-
-        queue.rest.cast<Map<String, Object?>>().listen((message) {
-          if (message['type'] == 'close') {
-            controller.local.sink.close();
-            return;
-          }
-
-          assert(message['type'] == 'suiteChannel');
-          suiteChannelManager.connectIn(message['name'] as String,
-              channel.virtualChannel(message['id'] as int));
-        });
-
-        if ((message['asciiGlyphs'] as bool?) ?? false) glyph.ascii = true;
-        var metadata = Metadata.deserialize(message['metadata']);
-        verboseChain = metadata.verboseTrace;
-        var declarer = Declarer(
-            metadata: metadata,
-            platformVariables:
-                Set.from(message['platformVariables'] as Iterable),
-            collectTraces: message['collectTraces'] as bool,
-            noRetry: message['noRetry'] as bool);
-        StackTraceFormatter.current!.configure(
-            except:
-                _deserializeSet((message['foldTraceExcept'] as List).cast()),
-            only: _deserializeSet((message['foldTraceOnly'] as List).cast()));
-
-        if (beforeLoad != null) {
-          await beforeLoad(suiteChannelManager.connectOut);
-        }
-
-        await declarer.declare(main);
-
-        var suite = Suite(declarer.build(),
-            SuitePlatform.deserialize(message['platform'] as Object),
-            path: message['path'] as String);
-
-        runZoned(() {
-          Invoker.guard(
-              () => RemoteListener._(suite, printZone)._listen(channel));
-        },
-            // Make the declarer visible to running tests so that they'll throw
-            // useful errors when calling `test()` and `group()` within a test,
-            // and so they can add to the declarer's `tearDownAll()` list.
-            zoneValues: {#test.declarer: declarer});
-      }, (error, stackTrace) {
-        _sendError(channel, error, stackTrace, verboseChain);
-      }, zoneSpecification: spec);
-    });
-
-    return controller.foreign;
-  }
-
-  /// Returns a [Set] from a JSON serialized list of strings, or `null` if the
-  /// list is empty or `null`.
-  static Set<String>? _deserializeSet(List<String>? list) {
-    if (list == null) return null;
-    if (list.isEmpty) return null;
-    return Set.from(list);
-  }
-
-  /// Sends a message over [channel] indicating that the tests failed to load.
-  ///
-  /// [message] should describe the failure.
-  static void _sendLoadException(
-      StreamChannel<dynamic> channel, String message) {
-    channel.sink.add({'type': 'loadException', 'message': message});
-  }
-
-  /// Sends a message over [channel] indicating an error from user code.
-  static void _sendError(StreamChannel<dynamic> channel, Object error,
-      StackTrace stackTrace, bool verboseChain) {
-    channel.sink.add({
-      'type': 'error',
-      'error': RemoteException.serialize(
-          error,
-          StackTraceFormatter.current!
-              .formatStackTrace(stackTrace, verbose: verboseChain))
-    });
-  }
-
-  RemoteListener._(this._suite, this._printZone);
-
-  /// Send information about [_suite] across [channel] and start listening for
-  /// commands to run the tests.
-  void _listen(MultiChannel<dynamic> channel) {
-    channel.sink.add({
-      'type': 'success',
-      'root': _serializeGroup(channel, _suite.group, [])
-    });
-  }
-
-  /// Serializes [group] into a JSON-safe map.
-  ///
-  /// [parents] lists the groups that contain [group].
-  Map<dynamic, dynamic> _serializeGroup(
-      MultiChannel<dynamic> channel, Group group, Iterable<Group> parents) {
-    parents = parents.toList()..add(group);
-    return {
-      'type': 'group',
-      'name': group.name,
-      'metadata': group.metadata.serialize(),
-      'trace': group.trace?.toString(),
-      'setUpAll': _serializeTest(channel, group.setUpAll, parents),
-      'tearDownAll': _serializeTest(channel, group.tearDownAll, parents),
-      'entries': group.entries.map((entry) {
-        return entry is Group
-            ? _serializeGroup(channel, entry, parents)
-            : _serializeTest(channel, entry as Test, parents);
-      }).toList()
-    };
-  }
-
-  /// Serializes [test] into a JSON-safe map.
-  ///
-  /// [groups] lists the groups that contain [test]. Returns `null` if [test]
-  /// is `null`.
-  Map<dynamic, dynamic>? _serializeTest(
-      MultiChannel<dynamic> channel, Test? test, Iterable<Group>? groups) {
-    if (test == null) return null;
-
-    var testChannel = channel.virtualChannel();
-    testChannel.stream.listen((message) {
-      assert(message['command'] == 'run');
-      _runLiveTest(test.load(_suite, groups: groups),
-          channel.virtualChannel(message['channel'] as int));
-    });
-
-    return {
-      'type': 'test',
-      'name': test.name,
-      'metadata': test.metadata.serialize(),
-      'trace': test.trace?.toString(),
-      'channel': testChannel.id
-    };
-  }
-
-  /// Runs [liveTest] and sends the results across [channel].
-  void _runLiveTest(LiveTest liveTest, MultiChannel<dynamic> channel) {
-    channel.stream.listen((message) {
-      assert(message['command'] == 'close');
-      liveTest.close();
-    });
-
-    liveTest.onStateChange.listen((state) {
-      channel.sink.add({
-        'type': 'state-change',
-        'status': state.status.name,
-        'result': state.result.name
-      });
-    });
-
-    liveTest.onError.listen((asyncError) {
-      channel.sink.add({
-        'type': 'error',
-        'error': RemoteException.serialize(
-            asyncError.error,
-            StackTraceFormatter.current!.formatStackTrace(asyncError.stackTrace,
-                verbose: liveTest.test.metadata.verboseTrace))
-      });
-    });
-
-    liveTest.onMessage.listen((message) {
-      if (_printZone != null) _printZone!.print(message.text);
-      channel.sink.add({
-        'type': 'message',
-        'message-type': message.type.name,
-        'text': message.text
-      });
-    });
-
-    runZoned(() {
-      liveTest.run().then((_) => channel.sink.add({'type': 'complete'}));
-    }, zoneValues: {#test.runner.test_channel: channel});
-  }
-}
-=======
-export 'backend/remote_listener.dart' show RemoteListener;
->>>>>>> bd96213a
+export 'backend/remote_listener.dart' show RemoteListener;