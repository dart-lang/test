// Copyright (c) 2015, the Dart project authors.  Please see the AUTHORS file
// for details. All rights reserved. Use of this source code is governed by a
// BSD-style license that can be found in the LICENSE file.

import 'dart:async';
import 'dart:isolate';

import 'package:stack_trace/stack_trace.dart';

import '../frontend/expect.dart';

/// An exception that was thrown remotely.
///
/// This could be an exception thrown in a different isolate, a different
/// process, or on an entirely different computer.
class RemoteException implements Exception {
  /// The original exception's message, if it had one.
  ///
  /// If the original exception was a plain string, this will contain that
  /// string.
  final String message;

  /// The value of the original exception's `runtimeType.toString()`.
  final String type;

  /// The value of the original exception's `toString()`.
  final String _toString;

  /// Serializes [error] and [stackTrace] into a JSON-safe object.
  ///
  /// Other than JSON- and isolate-safety, no guarantees are made about the
  /// serialized format.
  static serialize(error, StackTrace stackTrace) {
    String message;
    if (error is String) {
      message = error;
    } else {
      try {
        message = error.message.toString();
      } on NoSuchMethodError catch (_) {
        // Do nothing.
      }
    }

    // It's possible (although unlikely) for a user-defined class to have
    // multiple of these supertypes. That's fine, though, since we only care
    // about core-library-raised IsolateSpawnExceptions anyway.
    String supertype;
    if (error is TestFailure) {
      supertype = 'TestFailure';
    } else if (error is IsolateSpawnException) {
      supertype = 'IsolateSpawnException';
    }

    return {
      'message': message,
      'type': error.runtimeType.toString(),
      'supertype': supertype,
      'toString': error.toString(),
      'stackChain': Chain.forTrace(stackTrace).toString()
    };
  }

  /// Deserializes an exception serialized with [RemoteException.serialize].
  ///
  /// The returned [AsyncError] is guaranteed to have a [RemoteException] as its
  /// error and a [Chain] as its stack trace.
  static AsyncError deserialize(serialized) {
    return AsyncError(_deserializeException(serialized),
        Chain.parse(serialized['stackChain'] as String));
  }

  /// Deserializes the exception portion of [serialized].
  static RemoteException _deserializeException(serialized) {
<<<<<<< HEAD
    String message = serialized['message'] as String;
    String type = serialized['type'] as String;
    String toString = serialized['toString'] as String;
=======
    final message = serialized['message'] as String;
    final type = serialized['type'] as String;
    final toString = serialized['toString'] as String;
>>>>>>> 17af9239

    switch (serialized['supertype'] as String) {
      case 'TestFailure':
        return _RemoteTestFailure(message, type, toString);
      case 'IsolateSpawnException':
        return _RemoteIsolateSpawnException(message, type, toString);
      default:
        return RemoteException._(message, type, toString);
    }
  }

  RemoteException._(this.message, this.type, this._toString);

  String toString() => _toString;
}

/// A subclass of [RemoteException] that implements [TestFailure].
///
/// It's important to preserve [TestFailure]-ness, because tests have different
/// results depending on whether an exception was a failure or an error.
class _RemoteTestFailure extends RemoteException implements TestFailure {
  _RemoteTestFailure(String message, String type, String toString)
      : super._(message, type, toString);
}

/// A subclass of [RemoteException] that implements [IsolateSpawnException].
class _RemoteIsolateSpawnException extends RemoteException
    implements IsolateSpawnException {
  _RemoteIsolateSpawnException(String message, String type, String toString)
      : super._(message, type, toString);
}<|MERGE_RESOLUTION|>--- conflicted
+++ resolved
@@ -72,15 +72,9 @@
 
   /// Deserializes the exception portion of [serialized].
   static RemoteException _deserializeException(serialized) {
-<<<<<<< HEAD
-    String message = serialized['message'] as String;
-    String type = serialized['type'] as String;
-    String toString = serialized['toString'] as String;
-=======
     final message = serialized['message'] as String;
     final type = serialized['type'] as String;
     final toString = serialized['toString'] as String;
->>>>>>> 17af9239
 
     switch (serialized['supertype'] as String) {
       case 'TestFailure':
