// Copyright (c) 2018, the Dart project authors.  Please see the AUTHORS file
// for details. All rights reserved. Use of this source code is governed by a
// BSD-style license that can be found in the LICENSE file.

import 'package:stream_channel/stream_channel.dart';

/// A class that connects incoming and outgoing channels with the same names.
class SuiteChannelManager {
  /// Connections from the test runner that have yet to connect to corresponding
  /// calls to [suiteChannel] within this worker.
  final _incomingConnections = <String, StreamChannel<Object?>>{};

  /// Connections from calls to [suiteChannel] that have yet to connect to
  /// corresponding connections from the test runner.
  final _outgoingConnections = <String, StreamChannelCompleter<Object?>>{};

  /// The channel names that have already been used.
  final _names = <String>{};

<<<<<<< HEAD
=======
  /// Returns the current manager, or `null` if this isn't called within a call
  /// to [asCurrent].
  static SuiteChannelManager? get current =>
      Zone.current[_currentKey] as SuiteChannelManager?;

  /// Runs [body] with [this] as [SuiteChannelManager.current].
  ///
  /// This is zone-scoped, so [this] will be the current configuration in any
  /// asynchronous callbacks transitively created by [body].
  T asCurrent<T>(T Function() body) =>
      runZoned(body, zoneValues: {_currentKey: this});

>>>>>>> 6630163a
  /// Creates a connection to the test runnner's channel with the given [name].
  StreamChannel<Object?> connectOut(String name) {
    if (_incomingConnections.containsKey(name)) {
      return (_incomingConnections[name])!;
    } else if (_names.contains(name)) {
      throw StateError('Duplicate suiteChannel() connection "$name".');
    } else {
      _names.add(name);
      var completer = StreamChannelCompleter<Object?>();
      _outgoingConnections[name] = completer;
      return completer.channel;
    }
  }

  /// Connects [channel] to this worker's channel with the given [name].
  void connectIn(String name, StreamChannel<Object?> channel) {
    if (_outgoingConnections.containsKey(name)) {
      _outgoingConnections.remove(name)!.setChannel(channel);
    } else if (_incomingConnections.containsKey(name)) {
      throw StateError('Duplicate RunnerSuite.channel() connection "$name".');
    } else {
      _incomingConnections[name] = channel;
    }
  }
}<|MERGE_RESOLUTION|>--- conflicted
+++ resolved
@@ -17,21 +17,6 @@
   /// The channel names that have already been used.
   final _names = <String>{};
 
-<<<<<<< HEAD
-=======
-  /// Returns the current manager, or `null` if this isn't called within a call
-  /// to [asCurrent].
-  static SuiteChannelManager? get current =>
-      Zone.current[_currentKey] as SuiteChannelManager?;
-
-  /// Runs [body] with [this] as [SuiteChannelManager.current].
-  ///
-  /// This is zone-scoped, so [this] will be the current configuration in any
-  /// asynchronous callbacks transitively created by [body].
-  T asCurrent<T>(T Function() body) =>
-      runZoned(body, zoneValues: {_currentKey: this});
-
->>>>>>> 6630163a
   /// Creates a connection to the test runnner's channel with the given [name].
   StreamChannel<Object?> connectOut(String name) {
     if (_incomingConnections.containsKey(name)) {
