--- conflicted
+++ resolved
@@ -5,64 +5,5 @@
 @Deprecated('Moved to src/expect/async_matcher.dart')
 library test_api.src.frontend.async_matcher;
 
-<<<<<<< HEAD
-import '../backend/invoker.dart';
-import 'expect.dart';
-
-/// A matcher that does asynchronous computation.
-///
-/// Rather than implementing [matches], subclasses implement [matchAsync].
-/// [AsyncMatcher.matches] ensures that the test doesn't complete until the
-/// returned future completes, and [expect] returns a future that completes when
-/// the returned future completes so that tests can wait for it.
-abstract class AsyncMatcher extends Matcher {
-  const AsyncMatcher();
-
-  /// Returns `null` if this matches [item], or a [String] description of the
-  /// failure if it doesn't match.
-  ///
-  /// This can return a [Future] or a synchronous value. If it returns a
-  /// [Future], neither [expect] nor the test will complete until that [Future]
-  /// completes.
-  ///
-  /// If this returns a [String] synchronously, [expect] will synchronously
-  /// throw a [TestFailure] and [matches] will synchronusly return `false`.
-  dynamic /*FutureOr<String>*/ matchAsync(item);
-
-  @override
-  bool matches(item, Map<dynamic, dynamic> matchState) {
-    var result = matchAsync(item);
-    expect(
-        result,
-        anyOf([
-          equals(null),
-          TypeMatcher<Future<dynamic>>(),
-          TypeMatcher<String>()
-        ]),
-        reason: 'matchAsync() may only return a String, a Future, or null.');
-
-    if (result is Future) {
-      Invoker.current!.addOutstandingCallback();
-      result.then((realResult) {
-        if (realResult != null) {
-          fail(formatFailure(this, item, realResult as String));
-        }
-        Invoker.current!.removeOutstandingCallback();
-      });
-    } else if (result is String) {
-      matchState[this] = result;
-      return false;
-    }
-
-    return true;
-  }
-
-  @override
-  Description describeMismatch(dynamic item, Description description,
-          Map<dynamic, dynamic> matchState, bool verbose) =>
-      StringDescription(matchState[this] as String);
-}
-=======
 // Temporary re-export to reduce churn in flutter_test.
-export '../expect/async_matcher.dart';
->>>>>>> bd96213a
+export '../expect/async_matcher.dart';