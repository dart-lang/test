// Copyright (c) 2015, the Dart project authors.  Please see the AUTHORS file
// for details. All rights reserved. Use of this source code is governed by a
// BSD-style license that can be found in the LICENSE file.

import 'dart:async';

import 'package:test/test.dart';
import 'package:test_api/src/backend/group.dart';
import 'package:test_api/src/backend/invoker.dart';
import 'package:test_api/src/backend/live_test.dart';
import 'package:test_api/src/backend/message.dart';
import 'package:test_api/src/backend/metadata.dart';
import 'package:test_api/src/backend/state.dart';
import 'package:test_api/src/backend/suite.dart';
import 'package:test_api/src/utils.dart';

import '../utils.dart';

void main() {
  late Suite suite;
  setUp(() {
    lastState = null;
    suite = Suite(Group.root([]), suitePlatform);
  });

  group('Invoker.current', () {
    var invoker = Invoker.current;
    test('returns null outside of a test body', () {
      expect(invoker, isNull);
    });

    test('returns the current invoker in a test body', () async {
      late Invoker invoker;
      var liveTest = _localTest(() {
        invoker = Invoker.current!;
      }).load(suite);
      liveTest.onError.listen(expectAsync1((_) {}, count: 0));

      await liveTest.run();
      expect(invoker.liveTest, equals(liveTest));
    });

    test('returns the current invoker in a test body after the test completes',
        () async {
      Status? status;
      var completer = Completer();
      var liveTest = _localTest(() {
        // Use the event loop to wait longer than a microtask for the test to
        // complete.
        Future(() {
          status = Invoker.current!.liveTest.state.status;
          completer.complete(Invoker.current);
        });
      }).load(suite);
      liveTest.onError.listen(expectAsync1((_) {}, count: 0));

      expect(liveTest.run(), completes);
      var invoker = await completer.future;
      expect(invoker.liveTest, equals(liveTest));
      expect(status, equals(Status.complete));
    });
  });

  group('in a successful test,', () {
    test('the state changes from pending to running to complete', () async {
      late State stateInTest;
      late LiveTest liveTest;
      liveTest = _localTest(() {
        stateInTest = liveTest.state;
      }).load(suite);
      liveTest.onError.listen(expectAsync1((_) {}, count: 0));

      expect(liveTest.state.status, equals(Status.pending));
      expect(liveTest.state.result, equals(Result.success));

      var future = liveTest.run();

      expect(liveTest.state.status, equals(Status.running));
      expect(liveTest.state.result, equals(Result.success));

      await future;

      expect(stateInTest.status, equals(Status.running));
      expect(stateInTest.result, equals(Result.success));

      expect(liveTest.state.status, equals(Status.complete));
      expect(liveTest.state.result, equals(Result.success));
    });

    test('onStateChange fires for each state change', () {
      var liveTest = _localTest(() {}).load(suite);
      liveTest.onError.listen(expectAsync1((_) {}, count: 0));

      var first = true;
      liveTest.onStateChange.listen(expectAsync1((state) {
        if (first) {
          expect(state.status, equals(Status.running));
          first = false;
        } else {
          expect(state.status, equals(Status.complete));
        }
        expect(state.result, equals(Result.success));
      }, count: 2, max: 2));

      return liveTest.run();
    });

    test('onComplete completes once the test body is done', () {
      var testRun = false;
      var liveTest = _localTest(() {
        testRun = true;
      }).load(suite);

      expect(liveTest.onComplete.then((_) {
        expect(testRun, isTrue);
      }), completes);

      return liveTest.run();
    });
  });

  group('in a test with failures,', () {
    test('a synchronous throw is reported and causes the test to fail', () {
      var liveTest = _localTest(() {
        throw TestFailure('oh no');
      }).load(suite);

      expectSingleFailure(liveTest);
      return liveTest.run();
    });

    test('a synchronous reported failure causes the test to fail', () {
      var liveTest = _localTest(() {
        registerException(TestFailure('oh no'));
      }).load(suite);

      expectSingleFailure(liveTest);
      return liveTest.run();
    });

    test('a failure reported asynchronously during the test causes it to fail',
        () {
      var liveTest = _localTest(() {
        Invoker.current!.addOutstandingCallback();
        Future(() => registerException(TestFailure('oh no')));
      }).load(suite);

      expectSingleFailure(liveTest);
      return liveTest.run();
    });

    test('a failure thrown asynchronously during the test causes it to fail',
        () {
      var liveTest = _localTest(() {
        Invoker.current!.addOutstandingCallback();
        Future(() => throw TestFailure('oh no'));
      }).load(suite);

      expectSingleFailure(liveTest);
      return liveTest.run();
    });

    test('a failure reported asynchronously after the test causes it to error',
        () {
      var liveTest = _localTest(() {
        Future(() => registerException(TestFailure('oh no')));
      }).load(suite);

      expectStates(liveTest, [
        const State(Status.running, Result.success),
        const State(Status.complete, Result.success),
        const State(Status.complete, Result.failure),
        const State(Status.complete, Result.error)
      ]);

      expectErrors(liveTest, [
        (error) {
          expect(
              lastState, equals(const State(Status.complete, Result.failure)));
          expect(error, isTestFailure('oh no'));
        },
        (error) {
          expect(lastState, equals(const State(Status.complete, Result.error)));
          expect(
              error,
              equals(
                  'This test failed after it had already completed. Make sure to '
                  'use [expectAsync]\n'
                  'or the [completes] matcher when testing async code.'));
        }
      ]);

      return liveTest.run();
    });

    test('multiple asynchronous failures are reported', () {
      var liveTest = _localTest(() {
        Invoker.current!.addOutstandingCallback();
        Future(() => throw TestFailure('one'));
        Future(() => throw TestFailure('two'));
        Future(() => throw TestFailure('three'));
        Future(() => throw TestFailure('four'));
      }).load(suite);

      expectStates(liveTest, [
        const State(Status.running, Result.success),
        const State(Status.complete, Result.failure)
      ]);

      expectErrors(liveTest, [
        (error) {
          expect(lastState?.status, equals(Status.complete));
          expect(error, isTestFailure('one'));
        },
        (error) {
          expect(error, isTestFailure('two'));
        },
        (error) {
          expect(error, isTestFailure('three'));
        },
        (error) {
          expect(error, isTestFailure('four'));
        }
      ]);

      return liveTest.run();
    });

    test("a failure after an error doesn't change the state of the test", () {
      var liveTest = _localTest(() {
        Future(() => throw TestFailure('fail'));
        throw 'error';
      }).load(suite);

      expectStates(liveTest, [
        const State(Status.running, Result.success),
        const State(Status.complete, Result.error)
      ]);

      expectErrors(liveTest, [
        (error) {
          expect(lastState, equals(const State(Status.complete, Result.error)));
          expect(error, equals('error'));
        },
        (error) {
          expect(error, isTestFailure('fail'));
        }
      ]);

      return liveTest.run();
    });
  });

  group('in a test with errors,', () {
    test('a synchronous throw is reported and causes the test to error', () {
      var liveTest = _localTest(() {
        throw 'oh no';
      }).load(suite);

      expectSingleError(liveTest);
      return liveTest.run();
    });

    test('a synchronous reported error causes the test to error', () {
      var liveTest = _localTest(() {
        registerException('oh no');
      }).load(suite);

      expectSingleError(liveTest);
      return liveTest.run();
    });

    test('an error reported asynchronously during the test causes it to error',
        () {
      var liveTest = _localTest(() {
        Invoker.current!.addOutstandingCallback();
        Future(() => registerException('oh no'));
      }).load(suite);

      expectSingleError(liveTest);
      return liveTest.run();
    });

    test('an error thrown asynchronously during the test causes it to error',
        () {
      var liveTest = _localTest(() {
        Invoker.current!.addOutstandingCallback();
        Future(() => throw 'oh no');
      }).load(suite);

      expectSingleError(liveTest);
      return liveTest.run();
    });

    test('an error reported asynchronously after the test causes it to error',
        () {
      var liveTest = _localTest(() {
        Future(() => registerException('oh no'));
      }).load(suite);

      expectStates(liveTest, [
        const State(Status.running, Result.success),
        const State(Status.complete, Result.success),
        const State(Status.complete, Result.error)
      ]);

      expectErrors(liveTest, [
        (error) {
          expect(lastState, equals(const State(Status.complete, Result.error)));
          expect(error, equals('oh no'));
        },
        (error) {
          expect(
              error,
              equals(
                  'This test failed after it had already completed. Make sure to '
                  'use [expectAsync]\n'
                  'or the [completes] matcher when testing async code.'));
        }
      ]);

      return liveTest.run();
    });

    test('multiple asynchronous errors are reported', () {
      var liveTest = _localTest(() {
        Invoker.current!.addOutstandingCallback();
        Future(() => throw 'one');
        Future(() => throw 'two');
        Future(() => throw 'three');
        Future(() => throw 'four');
      }).load(suite);

      expectStates(liveTest, [
        const State(Status.running, Result.success),
        const State(Status.complete, Result.error)
      ]);

      expectErrors(liveTest, [
        (error) {
          expect(lastState?.status, equals(Status.complete));
          expect(error, equals('one'));
        },
        (error) {
          expect(error, equals('two'));
        },
        (error) {
          expect(error, equals('three'));
        },
        (error) {
          expect(error, equals('four'));
        }
      ]);

      return liveTest.run();
    });

    test('an error after a failure changes the state of the test', () {
      var liveTest = _localTest(() {
        Future(() => throw 'error');
        throw TestFailure('fail');
      }).load(suite);

      expectStates(liveTest, [
        const State(Status.running, Result.success),
        const State(Status.complete, Result.failure),
        const State(Status.complete, Result.error)
      ]);

      expectErrors(liveTest, [
        (error) {
          expect(
              lastState, equals(const State(Status.complete, Result.failure)));
          expect(error, isTestFailure('fail'));
        },
        (error) {
          expect(lastState, equals(const State(Status.complete, Result.error)));
          expect(error, equals('error'));
        }
      ]);

      return liveTest.run();
    });
  });

  test("a test doesn't complete until there are no outstanding callbacks",
      () async {
    var outstandingCallbackRemoved = false;
    var liveTest = _localTest(() {
      Invoker.current!.addOutstandingCallback();

      // Pump the event queue to make sure the test isn't coincidentally
      // completing after the outstanding callback is removed.
      pumpEventQueue().then((_) {
        outstandingCallbackRemoved = true;
        Invoker.current!.removeOutstandingCallback();
      });
    }).load(suite);

    liveTest.onError.listen(expectAsync1((_) {}, count: 0));

    await liveTest.run();
    expect(outstandingCallbackRemoved, isTrue);
  });

  test("a test's prints are captured and reported", () {
    expect(() {
      var liveTest = _localTest(() {
        print('Hello,');
        return Future(() => print('world!'));
      }).load(suite);

      expect(
          liveTest.onMessage.take(2).toList().then((messages) {
            expect(messages[0].type, equals(MessageType.print));
            expect(messages[0].text, equals('Hello,'));
            expect(messages[1].type, equals(MessageType.print));
            expect(messages[1].text, equals('world!'));
          }),
          completes);

      return liveTest.run();
    }, prints(isEmpty));
  });

  group('timeout:', () {
<<<<<<< HEAD
    test('a test times out after 30 seconds by default', () {
      FakeAsync().run((async) {
        var liveTest = _localTest(() {
          Invoker.current!.addOutstandingCallback();
        }).load(suite);

        expectStates(liveTest, [
          const State(Status.running, Result.success),
          const State(Status.complete, Result.error)
        ]);

        expectErrors(liveTest, [
          (error) {
            expect(lastState?.status, equals(Status.complete));
            expect(error, TypeMatcher<TimeoutException>());
          }
        ]);

        liveTest.run();
        async.elapse(Duration(seconds: 30));
      });
    });

    test("a test's custom timeout takes precedence", () {
      FakeAsync().run((async) {
        var liveTest = _localTest(() {
          Invoker.current!.addOutstandingCallback();
        }, metadata: Metadata(timeout: Timeout(Duration(seconds: 15))))
            .load(suite);

        expectStates(liveTest, [
          const State(Status.running, Result.success),
          const State(Status.complete, Result.error)
        ]);

        expectErrors(liveTest, [
          (error) {
            expect(lastState?.status, equals(Status.complete));
            expect(error, TypeMatcher<TimeoutException>());
          }
        ]);

        liveTest.run();
        async.elapse(Duration(seconds: 15));
      });
    });

    test('a timeout factor is applied on top of the 30s default', () {
      FakeAsync().run((async) {
        var liveTest = _localTest(() {
          Invoker.current!.addOutstandingCallback();
        }, metadata: Metadata(timeout: Timeout.factor(0.5)))
            .load(suite);

        expectStates(liveTest, [
          const State(Status.running, Result.success),
          const State(Status.complete, Result.error)
        ]);

        expectErrors(liveTest, [
          (error) {
            expect(lastState?.status, equals(Status.complete));
            expect(error, TypeMatcher<TimeoutException>());
          }
        ]);

        liveTest.run();
        async.elapse(Duration(seconds: 15));
      });
    });

    test('a test with Timeout.none never times out', () {
      FakeAsync().run((async) {
        var liveTest = _localTest(() {
          Invoker.current!.addOutstandingCallback();
        }, metadata: Metadata(timeout: Timeout.none))
            .load(suite);
=======
    test('A test can be timed out', () {
      var liveTest = _localTest(() {
        Invoker.current.addOutstandingCallback();
      }, metadata: Metadata(timeout: Timeout(Duration(milliseconds: 100))))
          .load(suite);

      expectStates(liveTest, [
        const State(Status.running, Result.success),
        const State(Status.complete, Result.error)
      ]);
>>>>>>> 6e388688

      expectErrors(liveTest, [
        (error) {
          expect(lastState.status, equals(Status.complete));
          expect(error, TypeMatcher<TimeoutException>());
        }
      ]);

      liveTest.run();
    });
  });

  group('waitForOutstandingCallbacks:', () {
    test('waits for the wrapped function to complete', () async {
      var functionCompleted = false;
      await Invoker.current!.waitForOutstandingCallbacks(() async {
        await pumpEventQueue();
        functionCompleted = true;
      });

      expect(functionCompleted, isTrue);
    });

    test('waits for registered callbacks in the wrapped function to run',
        () async {
      var callbackRun = false;
      await Invoker.current!.waitForOutstandingCallbacks(() {
        pumpEventQueue().then(expectAsync1((_) {
          callbackRun = true;
        }));
      });

      expect(callbackRun, isTrue);
    });

    test("doesn't automatically block the enclosing context", () async {
      var innerFunctionCompleted = false;
      await Invoker.current!.waitForOutstandingCallbacks(() {
        Invoker.current!.waitForOutstandingCallbacks(() async {
          await pumpEventQueue();
          innerFunctionCompleted = true;
        });
      });

      expect(innerFunctionCompleted, isFalse);
    });

    test(
        "forwards errors to the enclosing test but doesn't remove its "
        'outstanding callbacks', () async {
      var liveTest = _localTest(() async {
        Invoker.current!.addOutstandingCallback();
        await Invoker.current!.waitForOutstandingCallbacks(() {
          throw 'oh no';
        });
      }).load(suite);

      expectStates(liveTest, [
        const State(Status.running, Result.success),
        const State(Status.complete, Result.error)
      ]);

      var isComplete = false;
      unawaited(liveTest.run().then((_) => isComplete = true));
      await pumpEventQueue();
      expect(liveTest.state.status, equals(Status.complete));
      expect(isComplete, isFalse);
    });
  });

  group('chainStackTraces', () {
    test(
        'if disabled, directs users to run with the flag enabled when '
        'failures occur', () {
      expect(() async {
        var liveTest = _localTest(() {
          expect(true, isFalse);
        }, metadata: Metadata(chainStackTraces: false))
            .load(suite);
        liveTest.onError.listen(expectAsync1((_) {}, count: 1));

        await liveTest.run();
      },
          prints('Consider enabling the flag chain-stack-traces to '
              'receive more detailed exceptions.\n'
              "For example, 'pub run test --chain-stack-traces'.\n"));
    });
  });

  group('printOnFailure:', () {
    test("doesn't print anything if the test succeeds", () {
      expect(() async {
        var liveTest = _localTest(() {
          Invoker.current!.printOnFailure('only on failure');
        }).load(suite);
        liveTest.onError.listen(expectAsync1((_) {}, count: 0));

        await liveTest.run();
      }, prints(isEmpty));
    });

    test('prints if the test fails', () {
      expect(() async {
        var liveTest = _localTest(() {
          Invoker.current!.printOnFailure('only on failure');
          expect(true, isFalse);
        }).load(suite);
        liveTest.onError.listen(expectAsync1((_) {}, count: 1));

        await liveTest.run();
      }, prints('only on failure\n'));
    });
  });
}

LocalTest _localTest(dynamic Function() body, {Metadata? metadata}) {
  metadata ??= Metadata();
  return LocalTest('test', metadata, body);
}<|MERGE_RESOLUTION|>--- conflicted
+++ resolved
@@ -424,88 +424,9 @@
   });
 
   group('timeout:', () {
-<<<<<<< HEAD
-    test('a test times out after 30 seconds by default', () {
-      FakeAsync().run((async) {
-        var liveTest = _localTest(() {
-          Invoker.current!.addOutstandingCallback();
-        }).load(suite);
-
-        expectStates(liveTest, [
-          const State(Status.running, Result.success),
-          const State(Status.complete, Result.error)
-        ]);
-
-        expectErrors(liveTest, [
-          (error) {
-            expect(lastState?.status, equals(Status.complete));
-            expect(error, TypeMatcher<TimeoutException>());
-          }
-        ]);
-
-        liveTest.run();
-        async.elapse(Duration(seconds: 30));
-      });
-    });
-
-    test("a test's custom timeout takes precedence", () {
-      FakeAsync().run((async) {
-        var liveTest = _localTest(() {
-          Invoker.current!.addOutstandingCallback();
-        }, metadata: Metadata(timeout: Timeout(Duration(seconds: 15))))
-            .load(suite);
-
-        expectStates(liveTest, [
-          const State(Status.running, Result.success),
-          const State(Status.complete, Result.error)
-        ]);
-
-        expectErrors(liveTest, [
-          (error) {
-            expect(lastState?.status, equals(Status.complete));
-            expect(error, TypeMatcher<TimeoutException>());
-          }
-        ]);
-
-        liveTest.run();
-        async.elapse(Duration(seconds: 15));
-      });
-    });
-
-    test('a timeout factor is applied on top of the 30s default', () {
-      FakeAsync().run((async) {
-        var liveTest = _localTest(() {
-          Invoker.current!.addOutstandingCallback();
-        }, metadata: Metadata(timeout: Timeout.factor(0.5)))
-            .load(suite);
-
-        expectStates(liveTest, [
-          const State(Status.running, Result.success),
-          const State(Status.complete, Result.error)
-        ]);
-
-        expectErrors(liveTest, [
-          (error) {
-            expect(lastState?.status, equals(Status.complete));
-            expect(error, TypeMatcher<TimeoutException>());
-          }
-        ]);
-
-        liveTest.run();
-        async.elapse(Duration(seconds: 15));
-      });
-    });
-
-    test('a test with Timeout.none never times out', () {
-      FakeAsync().run((async) {
-        var liveTest = _localTest(() {
-          Invoker.current!.addOutstandingCallback();
-        }, metadata: Metadata(timeout: Timeout.none))
-            .load(suite);
-=======
     test('A test can be timed out', () {
       var liveTest = _localTest(() {
-        Invoker.current.addOutstandingCallback();
+        Invoker.current!.addOutstandingCallback();
       }, metadata: Metadata(timeout: Timeout(Duration(milliseconds: 100))))
           .load(suite);
 
@@ -513,11 +434,10 @@
         const State(Status.running, Result.success),
         const State(Status.complete, Result.error)
       ]);
->>>>>>> 6e388688
-
-      expectErrors(liveTest, [
-        (error) {
-          expect(lastState.status, equals(Status.complete));
+
+      expectErrors(liveTest, [
+        (error) {
+          expect(lastState!.status, equals(Status.complete));
           expect(error, TypeMatcher<TimeoutException>());
         }
       ]);
