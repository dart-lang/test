--- conflicted
+++ resolved
@@ -66,7 +66,9 @@
   /// This is stored so that we can cancel it when the runner is closed.
   CancelableOperation? _debugOperation;
 
-  bool _closed = false;
+  /// The memoizer for ensuring [close] only runs once.
+  final _closeMemo = AsyncMemoizer();
+  bool get _closed => _closeMemo.hasRun;
 
   /// Sinks created for each file reporter (if there are any).
   final List<IOSink> _sinks;
@@ -219,35 +221,6 @@
   /// This stops any future test suites from running. It will wait for any
   /// currently-running VM tests, in case they have stuff to clean up on the
   /// filesystem.
-<<<<<<< HEAD
-  Future close() {
-    if (_closed) return Future.value(null);
-    _closed = true;
-    Timer timer;
-    if (!_engine.isIdle) {
-      // Wait a bit to print this message, since printing it eagerly looks weird
-      // if the tests then finish immediately.
-      timer = Timer(Duration(seconds: 1), () {
-        // Pause the reporter while we print to ensure that we don't interfere
-        // with its output.
-        _reporter.pause();
-        print('Waiting for current test(s) to finish.');
-        print('Press Control-C again to terminate immediately.');
-        _reporter.resume();
-      });
-    }
-
-    var done = Future<dynamic>.value(null);
-
-    if (_debugOperation != null) {
-      done = done.then((_) => _debugOperation.cancel());
-    }
-
-    if (_suiteSubscription != null) {
-      done = done.then((_) =>
-          _suiteSubscription.cancel().then((_) => _suiteSubscription = null));
-    }
-=======
   Future close() => _closeMemo.runOnce(() async {
         Timer? timer;
         if (!_engine.isIdle) {
@@ -277,25 +250,11 @@
         await Future.wait([_loader.closeEphemeral(), _engine.close()]);
         timer?.cancel();
         await _loader.close();
->>>>>>> e37a93bb
-
-    // Make sure we close the engine *before* the loader. Otherwise,
-    // LoadSuites provided by the loader may get into bad states.
-    //
-    // We close the loader's browsers while we're closing the engine because
-    // browser tests don't store any state we care about and we want them to
-    // shut down without waiting for their tear-downs.
-    done = done
-        .then((_) => Future.wait([_loader.closeEphemeral(), _engine.close()]));
-    if (timer != null) timer.cancel();
-    done = done.then((_) => _loader.close());
-
-    // Flush any IOSinks created for file reporters.
-    done = done.then((_) =>
-        Future.wait(_sinks.map((s) => s.flush().then((_) => s.close())))
-            .then((_) => _sinks.clear()));
-    return done;
-  }
+
+        // Flush any IOSinks created for file reporters.
+        await Future.wait(_sinks.map((s) => s.flush().then((_) => s.close())));
+        _sinks.clear();
+      });
 
   /// Return a stream of [LoadSuite]s in [_config.paths].
   ///
