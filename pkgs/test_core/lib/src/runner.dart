// Copyright (c) 2015, the Dart project authors.  Please see the AUTHORS file
// for details. All rights reserved. Use of this source code is governed by a
// BSD-style license that can be found in the LICENSE file.

import 'dart:async';
import 'dart:io';

import 'package:async/async.dart';
import 'package:boolean_selector/boolean_selector.dart';
import 'package:stack_trace/stack_trace.dart';
import 'package:test_api/backend.dart'
    show PlatformSelector, Runtime, SuitePlatform;
import 'package:test_api/src/backend/group.dart'; // ignore: implementation_imports
import 'package:test_api/src/backend/group_entry.dart'; // ignore: implementation_imports
import 'package:test_api/src/backend/operating_system.dart'; // ignore: implementation_imports
import 'package:test_api/src/backend/suite.dart'; // ignore: implementation_imports
import 'package:test_api/src/backend/test.dart'; // ignore: implementation_imports
import 'package:test_api/src/backend/util/pretty_print.dart'; // ignore: implementation_imports

import 'runner/configuration.dart';
import 'runner/configuration/reporters.dart';
import 'runner/debugger.dart';
import 'runner/engine.dart';
import 'runner/load_exception.dart';
import 'runner/load_suite.dart';
import 'runner/loader.dart';
import 'runner/no_tests_found_exception.dart';
import 'runner/reporter.dart';
import 'runner/reporter/compact.dart';
import 'runner/reporter/expanded.dart';
import 'runner/reporter/multiplex.dart';
import 'runner/runner_suite.dart';
import 'util/io.dart';

/// A class that loads and runs tests based on a [Configuration].
///
/// This maintains a [Loader] and an [Engine] and passes test suites from one to
/// the other, as well as printing out tests with a [CompactReporter] or an
/// [ExpandedReporter].
class Runner {
  /// The test runner configuration.
  final _config = Configuration.current;

  /// The loader that loads the test suites from the filesystem.
  final _loader = Loader();

  /// The engine that runs the test suites.
  final Engine _engine;

  /// The reporter that's emitting the test runner's results.
  final Reporter _reporter;

  /// The subscription to the stream returned by [_loadSuites].
  StreamSubscription? _suiteSubscription;

  /// The set of suite paths for which [_warnForUnknownTags] has already been
  /// called.
  ///
  /// This is used to avoid printing duplicate warnings when a suite is loaded
  /// on multiple platforms.
  final _tagWarningSuites = <String>{};

  /// The current debug operation, if any.
  ///
  /// This is stored so that we can cancel it when the runner is closed.
  CancelableOperation? _debugOperation;

  /// The memoizer for ensuring [close] only runs once.
  final _closeMemo = AsyncMemoizer<void>();
  bool get _closed => _closeMemo.hasRun;

  /// Sinks created for each file reporter (if there are any).
  final List<IOSink> _sinks;

  /// Creates a new runner based on [configuration].
  factory Runner(Configuration config) => config.asCurrent(() {
<<<<<<< HEAD
        var engine = Engine(
          concurrency: config.concurrency,
          coverage: config.coverage,
          coverageLcov: config.coverageLcov,
          testRandomizeOrderingSeed: config.testRandomizeOrderingSeed,
          stopOnFirstFailure: config.stopOnFirstFailure,
        );
=======
    var engine = Engine(
      concurrency: config.concurrency,
      coverage: config.coverage,
      testRandomizeOrderingSeed: config.testRandomizeOrderingSeed,
      stopOnFirstFailure: config.stopOnFirstFailure,
    );

    var sinks = <IOSink>[];
    Reporter createFileReporter(String reporterName, String filepath) {
      final sink = (File(filepath)..createSync(recursive: true)).openWrite();
      sinks.add(sink);
      return allReporters[reporterName]!.factory(config, engine, sink);
    }
>>>>>>> 953e8282

    return Runner._(
      engine,
      MultiplexReporter([
        // Standard reporter.
        allReporters[config.reporter]!.factory(config, engine, stdout),
        // File reporters.
        for (var reporter in config.fileReporters.keys)
          createFileReporter(reporter, config.fileReporters[reporter]!),
      ]),
      sinks,
    );
  });

  Runner._(this._engine, this._reporter, this._sinks);

  /// Starts the runner.
  ///
  /// This starts running tests and printing their progress. It returns whether
  /// or not they ran successfully.
  Future<bool> run() => _config.asCurrent(() async {
    if (_closed) {
      throw StateError('run() may not be called on a closed Runner.');
    }

    _warnForUnsupportedPlatforms();

    var suites = _loadSuites();

    if (_config.coverage != null) {
      await Directory(_config.coverage!).create(recursive: true);
    }

    bool? success;
    if (_config.pauseAfterLoad) {
      success = await _loadThenPause(suites);
    } else {
      var subscription =
          _suiteSubscription = suites.listen(_engine.suiteSink.add);
      var results = await Future.wait(<Future>[
        subscription.asFuture<void>().then((_) => _engine.suiteSink.close()),
        _engine.run(),
      ], eagerError: true);
      success = results.last as bool?;
    }

    if (_closed) return false;

    if (_engine.passed.isEmpty &&
        _engine.failed.isEmpty &&
        _engine.skipped.isEmpty) {
      if (_config.globalPatterns.isNotEmpty) {
        var patterns = toSentence(
          _config.globalPatterns.map(
            (pattern) =>
                pattern is RegExp
                    ? 'regular expression "${pattern.pattern}"'
                    : '"$pattern"',
          ),
        );
        throw NoTestsFoundException('No tests match $patterns.');
      } else if (_config.includeTags != BooleanSelector.all ||
          _config.excludeTags != BooleanSelector.none) {
        throw NoTestsFoundException(
          'No tests match the requested tag selectors:\n'
          '  include: "${_config.includeTags}"\n'
          '  exclude: "${_config.excludeTags}"',
        );
      } else {
        throw NoTestsFoundException('No tests were found.');
      }
    }

    return (success ?? false) &&
        (_engine.passed.isNotEmpty || _engine.skipped.isNotEmpty);
  });

  /// Emits a warning if the user is trying to run on a platform that's
  /// unsupported for the entire package.
  void _warnForUnsupportedPlatforms() {
    var testOn = _config.suiteDefaults.metadata.testOn;
    if (testOn == PlatformSelector.all) return;

    var unsupportedRuntimes =
        _config.suiteDefaults.runtimes
            .map(_loader.findRuntime)
            .whereType<Runtime>()
            .where(
              (runtime) => !testOn.evaluate(currentPlatform(runtime, null)),
            )
            .toList();

    if (unsupportedRuntimes.isEmpty) return;

    // Human-readable names for all unsupported runtimes.
    var unsupportedNames = <String>[];

    // If the user tried to run on one or more unsupported browsers, figure out
    // whether we should warn about the individual browsers or whether all
    // browsers are unsupported.
    var unsupportedBrowsers = unsupportedRuntimes.where(
      (platform) => platform.isBrowser,
    );
    if (unsupportedBrowsers.isNotEmpty) {
      var supportsAnyBrowser = _loader.allRuntimes
          .where((runtime) => runtime.isBrowser)
          .any((runtime) => testOn.evaluate(currentPlatform(runtime, null)));

      if (supportsAnyBrowser) {
        unsupportedNames.addAll(
          unsupportedBrowsers.map((runtime) => runtime.name),
        );
      } else {
        unsupportedNames.add('browsers');
      }
    }

    // If the user tried to run on the VM and it's not supported, figure out if
    // that's because of the current OS or whether the VM is unsupported.
    if (unsupportedRuntimes.contains(Runtime.vm)) {
      var supportsAnyOS = OperatingSystem.all.any(
        (os) => testOn.evaluate(
          SuitePlatform(Runtime.vm, compiler: null, os: os, inGoogle: inGoogle),
        ),
      );

      if (supportsAnyOS) {
        unsupportedNames.add(currentOS.name);
      } else {
        unsupportedNames.add('the Dart VM');
      }
    }

    warn(
      "this package doesn't support running tests on "
      '${toSentence(unsupportedNames, conjunction: 'or')}.',
    );
  }

  /// Closes the runner.
  ///
  /// This stops any future test suites from running. It will wait for any
  /// currently-running VM tests, in case they have stuff to clean up on the
  /// filesystem.
  Future close() => _closeMemo.runOnce(() async {
    Timer? timer;
    if (!_engine.isIdle) {
      // Wait a bit to print this message, since printing it eagerly looks weird
      // if the tests then finish immediately.
      timer = Timer(const Duration(seconds: 1), () {
        // Pause the reporter while we print to ensure that we don't interfere
        // with its output.
        _reporter.pause();
        print('Waiting for current test(s) to finish.');
        print('Press Control-C again to terminate immediately.');
        _reporter.resume();
      });
    }

    await _debugOperation?.cancel();
    await _suiteSubscription?.cancel();

    _suiteSubscription = null;

    // Make sure we close the engine *before* the loader. Otherwise,
    // LoadSuites provided by the loader may get into bad states.
    //
    // We close the loader's browsers while we're closing the engine because
    // browser tests don't store any state we care about and we want them to
    // shut down without waiting for their tear-downs.
    await Future.wait([_loader.closeEphemeral(), _engine.close()]);
    timer?.cancel();
    await _loader.close();

    // Flush any IOSinks created for file reporters.
    await Future.wait(_sinks.map((s) => s.flush().then((_) => s.close())));
    _sinks.clear();
  });

  /// Return a stream of [LoadSuite]s in [_config.testSelections].
  ///
  /// Only tests that match [_config.patterns] will be included in the
  /// suites once they're loaded.
  Stream<LoadSuite> _loadSuites() {
    return StreamGroup.merge(
      _config.testSelections.entries.map((pathEntry) {
        final testPath = pathEntry.key;
        final testSelections = pathEntry.value;
        final suiteConfig = _config.suiteDefaults.selectTests(testSelections);
        if (Directory(testPath).existsSync()) {
          return _loader.loadDir(testPath, suiteConfig);
        } else if (File(testPath).existsSync()) {
          return _loader.loadFile(testPath, suiteConfig);
        } else {
          return Stream.fromIterable([
            LoadSuite.forLoadException(
              LoadException(testPath, 'Does not exist.'),
              suiteConfig,
            ),
          ]);
        }
      }),
    ).map((loadSuite) {
      return loadSuite.changeSuite((suite) {
        _warnForUnknownTags(suite);

        return _shardSuite(
          suite.filter((test) {
            // Skip any tests that don't match all the global patterns.
            if (!_config.globalPatterns.every(
              (pattern) => test.name.contains(pattern),
            )) {
              return false;
            }

            // If the user provided tags, skip tests that don't match all of them.
            if (!_config.includeTags.evaluate(test.metadata.tags.contains)) {
              return false;
            }

            // Skip tests that do match any tags the user wants to exclude.
            if (_config.excludeTags.evaluate(test.metadata.tags.contains)) {
              return false;
            }

            final testSelections = suite.config.testSelections;
            assert(
              testSelections.isNotEmpty,
              'Tests should have been selected',
            );
            return testSelections.any((selection) {
              // Skip tests that don't match all the suite specific patterns.
              if (!selection.testPatterns.every(
                (pattern) => test.name.contains(pattern),
              )) {
                return false;
              }
              // Skip tests that don't start on `line` or `col` if specified.
              var line = selection.line;
              var col = selection.col;
              if (line == null && col == null) return true;

              var trace = test.trace;
              if (trace == null && test.location == null) {
                throw StateError(
                  'Cannot filter by line/column for this test suite, no stack'
                  'trace or location available.',
                );
              }
              var path = suite.path;
              if (path == null) {
                throw StateError(
                  'Cannot filter by line/column for this test suite, no suite'
                  'path available.',
                );
              }
              // The absolute path as it will appear in stack traces.
              var suiteUri = File(path).absolute.uri;
              var absoluteSuitePath = suiteUri.toFilePath();

              /// Helper to check if [uri] matches the suite path.
              bool matchesUri(Uri uri) {
                switch (uri.scheme) {
                  case 'file':
                    if (uri.toFilePath() != absoluteSuitePath) {
                      return false;
                    }
                  case 'package':
                    // It is unlikely that the test case is specified in a
                    // package: URI. Ignore this case.
                    return false;
                  default:
                    // Now we can assume that the kernel is compiled using
                    // --filesystem-scheme.
                    // In this case, because we don't know the --filesystem-root, as
                    // long as the path matches we assume it is the same file.
                    if (!suiteUri.path.endsWith(uri.path)) {
                      return false;
                    }
                }

                return true;
              }

              // First check if we're a match for the overridden location for this
              // item or any parents.
              var current = test as GroupEntry?;
              while (current != null) {
                if (current.location case var location?) {
                  if ((line == null || location.line == line) &&
                      (col == null || location.column == col) &&
                      matchesUri(location.uri)) {
                    return true;
                  }
                }
                current = current.parent;
              }

              /// Helper to check if [frame] matches the suite path, line and col.
              bool matchLineAndCol(Frame frame) {
                if (!matchesUri(frame.uri)) {
                  return false;
                }
                if (line != null && frame.line != line) {
                  return false;
                }
                if (col != null && frame.column != col) {
                  return false;
                }
                return true;
              }

              // Check if any frames in the stack trace match.
              return trace?.frames.any(matchLineAndCol) ?? false;
            });
          }),
        );
      });
    });
  }

  /// Prints a warning for any unknown tags referenced in [suite] or its
  /// children.
  void _warnForUnknownTags(Suite suite) {
    if (_tagWarningSuites.contains(suite.path)) return;
    _tagWarningSuites.add(suite.path!);

    var unknownTags = _collectUnknownTags(suite);
    if (unknownTags.isEmpty) return;

    var yellow = _config.color ? '\u001b[33m' : '';
    var bold = _config.color ? '\u001b[1m' : '';
    var noColor = _config.color ? '\u001b[0m' : '';

    var buffer =
        StringBuffer()
          ..write('${yellow}Warning:$noColor ')
          ..write(unknownTags.length == 1 ? 'A tag was ' : 'Tags were ')
          ..write('used that ')
          ..write(unknownTags.length == 1 ? "wasn't " : "weren't ")
          ..writeln('specified in dart_test.yaml.');

    unknownTags.forEach((tag, entries) {
      buffer.write('  $bold$tag$noColor was used in');

      if (entries.length == 1) {
        buffer.writeln(' ${_entryDescription(entries.single)}');
        return;
      }

      buffer.write(':');
      for (var entry in entries) {
        buffer.write('\n    ${_entryDescription(entry)}');
      }
      buffer.writeln();
    });

    print(buffer.toString());
  }

  /// Collects all tags used by [suite] or its children that aren't also passed
  /// on the command line.
  ///
  /// This returns a map from tag names to lists of entries that use those tags.
  Map<String, List<GroupEntry>> _collectUnknownTags(Suite suite) {
    var unknownTags = <String, List<GroupEntry>>{};
    var currentTags = <String>{};

    void collect(GroupEntry entry) {
      var newTags = <String>{};
      for (var unknownTag in entry.metadata.tags.difference(
        _config.knownTags,
      )) {
        if (currentTags.contains(unknownTag)) continue;
        unknownTags.putIfAbsent(unknownTag, () => []).add(entry);
        newTags.add(unknownTag);
      }

      if (entry is! Group) return;

      currentTags.addAll(newTags);
      for (var child in entry.entries) {
        collect(child);
      }
      currentTags.removeAll(newTags);
    }

    collect(suite.group);
    return unknownTags;
  }

  /// Returns a human-readable description of [entry], including its type.
  String _entryDescription(GroupEntry entry) {
    if (entry is Test) return 'the test "${entry.name}"';
    if (entry.name.isNotEmpty) return 'the group "${entry.name}"';
    return 'the suite itself';
  }

  /// If sharding is enabled, filters [suite] to only include the tests that
  /// should be run in this shard.
  ///
  /// We just take a slice of the tests in each suite corresponding to the shard
  /// index. This makes the tests pretty tests across shards, and since the
  /// tests are continuous, makes us more likely to be able to re-use
  /// `setUpAll()` logic.
  RunnerSuite _shardSuite(RunnerSuite suite) {
    if (_config.totalShards == null) return suite;

    var shardSize = suite.group.testCount / _config.totalShards!;
    var shardIndex = _config.shardIndex!;
    var shardStart = (shardSize * shardIndex).round();
    var shardEnd = (shardSize * (shardIndex + 1)).round();

    var count = -1;
    var filtered = suite.filter((test) {
      count++;
      return count >= shardStart && count < shardEnd;
    });

    return filtered;
  }

  /// Loads each suite in [suites] in order, pausing after load for runtimes
  /// that support debugging.
  Future<bool> _loadThenPause(Stream<LoadSuite> suites) async {
    var subscription =
        _suiteSubscription = suites
            .asyncMap((loadSuite) async {
              var operation =
                  _debugOperation = debug(_engine, _reporter, loadSuite);
              await operation.valueOrCancellation();
            })
            .listen(null);

    var results = await Future.wait(<Future>[
      subscription.asFuture<void>().then((_) => _engine.suiteSink.close()),
      _engine.run(),
    ], eagerError: true);
    return results.last as bool;
  }
}<|MERGE_RESOLUTION|>--- conflicted
+++ resolved
@@ -74,18 +74,10 @@
 
   /// Creates a new runner based on [configuration].
   factory Runner(Configuration config) => config.asCurrent(() {
-<<<<<<< HEAD
-        var engine = Engine(
-          concurrency: config.concurrency,
-          coverage: config.coverage,
-          coverageLcov: config.coverageLcov,
-          testRandomizeOrderingSeed: config.testRandomizeOrderingSeed,
-          stopOnFirstFailure: config.stopOnFirstFailure,
-        );
-=======
     var engine = Engine(
       concurrency: config.concurrency,
       coverage: config.coverage,
+      coverageLcov: config.coverageLcov,
       testRandomizeOrderingSeed: config.testRandomizeOrderingSeed,
       stopOnFirstFailure: config.stopOnFirstFailure,
     );
@@ -96,7 +88,6 @@
       sinks.add(sink);
       return allReporters[reporterName]!.factory(config, engine, sink);
     }
->>>>>>> 953e8282
 
     return Runner._(
       engine,
