// Copyright (c) 2015, the Dart project authors.  Please see the AUTHORS file
// for details. All rights reserved. Use of this source code is governed by a
// BSD-style license that can be found in the LICENSE file.

import 'dart:async';
import 'dart:core' as core;
import 'dart:core';
import 'dart:convert';
import 'dart:io';

import 'package:async/async.dart';
import 'package:path/path.dart' as p;

import 'package:test_api/src/backend/operating_system.dart'; // ignore: implementation_imports
import 'package:test_api/src/backend/runtime.dart'; // ignore: implementation_imports
import 'package:test_api/src/backend/suite_platform.dart'; // ignore: implementation_imports
import 'package:test_api/src/utils.dart'; // ignore: implementation_imports

/// The default line length for output when there isn't a terminal attached to
/// stdout.
const _defaultLineLength = 200;

/// Whether the test runner is running on Google-internal infrastructure.
final bool inGoogle = Platform.version.contains('(google3)');

/// The maximum line length for output.
final int lineLength = () {
  try {
    return stdout.terminalColumns;
  } on UnsupportedError {
    // This can throw an [UnsupportedError] if we're running in a JS context
    // where `dart:io` is unavaiable.
    return _defaultLineLength;
  } on StdoutException {
    return _defaultLineLength;
  }
}();

<<<<<<< HEAD
/// A comment which forces the language version to be that of the current
/// packages default.
///
/// If the cwd is not a package, this returns an empty string which ends up
/// defaulting to the current sdk version.
String _languageComment;
Future<String> _languageCommentWork;
Future<String> get rootPackageLanguageVersionComment {
  if (_languageComment != null) return Future.value(_languageComment);
  return _languageCommentWork ??= () async {
    var packageConfig = await loadPackageConfigUri(await Isolate.packageConfig);
    var rootPackage = packageConfig.packageOf(Uri.file(p.absolute('foo.dart')));
    if (rootPackage == null) return '';
    return '// @dart=${rootPackage.languageVersion}';
  }()
    ..then((c) {
      _languageComment = c;
      _languageCommentWork = null;
    });
}

=======
>>>>>>> e37a93bb
/// The root directory of the Dart SDK.
final String sdkDir = p.dirname(p.dirname(Platform.resolvedExecutable));

/// The current operating system.
final currentOS = OperatingSystem.findByIoName(Platform.operatingSystem);

/// Returns a [SuitePlatform] with the given [runtime], and with [os] and
/// [inGoogle] determined automatically.
///
/// If [runtime] is a browser, this will set [os] to [OperatingSystem.none].
SuitePlatform currentPlatform(Runtime runtime) => SuitePlatform(runtime,
    os: runtime.isBrowser ? OperatingSystem.none : currentOS,
    inGoogle: inGoogle);

/// A queue of lines of standard input.
///
/// Also returns an empty stream for Fuchsia since Fuchsia components can't
/// access stdin.
final stdinLines = StreamQueue(
    Platform.isFuchsia ? Stream<String>.empty() : lineSplitter.bind(stdin));

/// Whether this is being run as a subprocess in the test package's own tests.
bool inTestTests = Platform.environment['_DART_TEST_TESTING'] == 'true';

/// The root directory below which to nest temporary directories created by the
/// test runner.
///
/// This is configurable so that the test code can validate that the runner
/// cleans up after itself fully.
final _tempDir = Platform.environment.containsKey('_UNITTEST_TEMP_DIR')
    ? Platform.environment['_UNITTEST_TEMP_DIR']!
    : Directory.systemTemp.path;

/// Whether or not the current terminal supports ansi escape codes.
///
/// Otherwise only printable ASCII characters should be used.
bool get canUseSpecialChars =>
    (!Platform.isWindows || stdout.supportsAnsiEscapes) && !inTestTests;

/// Creates a temporary directory and returns its path.
String createTempDir() =>
    Directory(_tempDir).createTempSync('dart_test_').resolveSymbolicLinksSync();

/// Creates a temporary directory and passes its path to [fn].
///
/// Once the [Future] returned by [fn] completes, the temporary directory and
/// all its contents are deleted. [fn] can also return `null`, in which case
/// the temporary directory is deleted immediately afterwards.
///
/// Returns a future that completes to the value that the future returned from
/// [fn] completes to.
Future withTempDir(Future Function(String) fn) {
  return Future.sync(() {
    var tempDir = createTempDir();
    return Future.sync(() => fn(tempDir))
        .whenComplete(() => Directory(tempDir).deleteSync(recursive: true));
  });
}

/// Wraps [text] so that it fits within [lineLength].
///
/// This preserves existing newlines and doesn't consider terminal color escapes
/// part of a word's length. It only splits words on spaces, not on other sorts
/// of whitespace.
String wordWrap(String text) {
  return text.split('\n').map((originalLine) {
    var buffer = StringBuffer();
    var lengthSoFar = 0;
    for (var word in originalLine.split(' ')) {
      var wordLength = withoutColors(word).length;
      if (wordLength > lineLength) {
        if (lengthSoFar != 0) buffer.writeln();
        buffer.writeln(word);
      } else if (lengthSoFar == 0) {
        buffer.write(word);
        lengthSoFar = wordLength;
      } else if (lengthSoFar + 1 + wordLength > lineLength) {
        buffer.writeln();
        buffer.write(word);
        lengthSoFar = wordLength;
      } else {
        buffer.write(' $word');
        lengthSoFar += 1 + wordLength;
      }
    }
    return buffer.toString();
  }).join('\n');
}

/// Print a warning containing [message].
///
/// This automatically wraps lines if they get too long. If [color] is passed,
/// it controls whether the warning header is color; otherwise, it defaults to
/// [canUseSpecialChars].
///
/// If [print] is `true`, this prints the message using [print] to associate it
/// with the current test. Otherwise, it prints it using [stderr].
void warn(String message, {bool? color, bool print = false}) {
  color ??= canUseSpecialChars;
  var header = color ? '\u001b[33mWarning:\u001b[0m' : 'Warning:';
  (print ? core.print : stderr.writeln)(wordWrap('$header $message\n'));
}

/// Repeatedly finds a probably-unused port on localhost and passes it to
/// [tryPort] until it binds successfully.
///
/// [tryPort] should return a non-`null` value or a Future completing to a
/// non-`null` value once it binds successfully. This value will be returned
/// by [getUnusedPort] in turn.
///
/// This is necessary for ensuring that our port binding isn't flaky for
/// applications that don't print out the bound port.
Future<T> getUnusedPort<T>(FutureOr<T> Function(int port) tryPort) async {
  T? value;
  await Future.doWhile(() async {
    value = await tryPort(await getUnsafeUnusedPort());
    return value == null;
  });
  return value!;
}

/// Whether this computer supports binding to IPv6 addresses.
var _maySupportIPv6 = true;

/// Returns a port that is probably, but not definitely, not in use.
///
/// This has a built-in race condition: another process may bind this port at
/// any time after this call has returned. If at all possible, callers should
/// use [getUnusedPort] instead.
Future<int> getUnsafeUnusedPort() async {
  late int port;
  if (_maySupportIPv6) {
    try {
      final socket = await ServerSocket.bind(InternetAddress.loopbackIPv6, 0,
          v6Only: true);
      port = socket.port;
      await socket.close();
    } on SocketException {
      _maySupportIPv6 = false;
    }
  }
  if (!_maySupportIPv6) {
    final socket = await RawServerSocket.bind(InternetAddress.loopbackIPv4, 0);
    port = socket.port;
    await socket.close();
  }
  return port;
}

/// Returns the full URL of the Chrome remote debugger for the main page.
///
/// This takes the [base] remote debugger URL (which points to a browser-wide
/// page) and uses its JSON API to find the resolved URL for debugging the host
/// page.
Future<Uri> getRemoteDebuggerUrl(Uri base) async {
  try {
    var client = HttpClient();
    var request = await client.getUrl(base.resolve('/json/list'));
    var response = await request.close();
    var jsonObject =
        await json.fuse(utf8).decoder.bind(response).single as List;
    return base.resolve(jsonObject.first['devtoolsFrontendUrl'] as String);
  } catch (_) {
    // If we fail to talk to the remote debugger protocol, give up and return
    // the raw URL rather than crashing.
    return base;
  }
}<|MERGE_RESOLUTION|>--- conflicted
+++ resolved
@@ -36,30 +36,6 @@
   }
 }();
 
-<<<<<<< HEAD
-/// A comment which forces the language version to be that of the current
-/// packages default.
-///
-/// If the cwd is not a package, this returns an empty string which ends up
-/// defaulting to the current sdk version.
-String _languageComment;
-Future<String> _languageCommentWork;
-Future<String> get rootPackageLanguageVersionComment {
-  if (_languageComment != null) return Future.value(_languageComment);
-  return _languageCommentWork ??= () async {
-    var packageConfig = await loadPackageConfigUri(await Isolate.packageConfig);
-    var rootPackage = packageConfig.packageOf(Uri.file(p.absolute('foo.dart')));
-    if (rootPackage == null) return '';
-    return '// @dart=${rootPackage.languageVersion}';
-  }()
-    ..then((c) {
-      _languageComment = c;
-      _languageCommentWork = null;
-    });
-}
-
-=======
->>>>>>> e37a93bb
 /// The root directory of the Dart SDK.
 final String sdkDir = p.dirname(p.dirname(Platform.resolvedExecutable));
 
