--- conflicted
+++ resolved
@@ -39,19 +39,8 @@
 /// The root directory of the Dart SDK.
 final String sdkDir = p.dirname(p.dirname(Platform.resolvedExecutable));
 
-<<<<<<< HEAD
-/// Returns the current operating system.
-final OperatingSystem currentOS = (() {
-  var name = Platform.operatingSystem;
-  var os = OperatingSystem.findByIoName(name);
-  if (os == OperatingSystem.none) return os;
-
-  throw UnsupportedError('Unsupported operating system "$name".');
-})();
-=======
 /// The current operating system.
 final currentOS = OperatingSystem.findByIoName(Platform.operatingSystem);
->>>>>>> 9a6da591
 
 /// Returns a [SuitePlatform] with the given [runtime], and with [os] and
 /// [inGoogle] determined automatically.
