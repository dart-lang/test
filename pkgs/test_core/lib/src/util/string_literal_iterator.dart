// Copyright (c) 2015, the Dart project authors.  Please see the AUTHORS file
// for details. All rights reserved. Use of this source code is governed by a
// BSD-style license that can be found in the LICENSE file.

import 'dart:collection';

import 'package:analyzer/dart/ast/ast.dart';

// ASCII character codes.

const _zero = 0x30;
const _nine = 0x39;
const _backslash = 0x5C;
const _openCurly = 0x7B;
const _closeCurly = 0x7D;
const _capitalA = 0x41;
const _capitalZ = 0x5A;
const _a = 0x61;
const _n = 0x6E;
const _r = 0x72;
const _f = 0x66;
const _b = 0x62;
const _t = 0x74;
const _u = 0x75;
const _v = 0x76;
const _x = 0x78;
const _z = 0x7A;
const _newline = 0xA;
const _carriageReturn = 0xD;
const _formFeed = 0xC;
const _backspace = 0x8;
const _tab = 0x9;
const _verticalTab = 0xB;

/// An iterator over the runes in the value of a [StringLiteral].
///
/// In addition to exposing the values of the runes themselves, this also
/// exposes the offset of the current rune in the Dart source file.
class StringLiteralIterator extends Iterator<int> {
  @override
  int get current => _current!;
  int? _current;

  /// The offset of the beginning of [current] in the Dart source file that
  /// contains the string literal.
  ///
  /// Before iteration begins, this points to the character before the first
  /// rune.
  int get offset => _offset!;
  int? _offset;

  /// The offset of the next rune.
  ///
  /// This isn't necessarily just `offset + 1`, since a single rune may be
  /// represented by multiple characters in the source file, or a string literal
  /// may be composed of several adjacent string literals.
  int? _nextOffset;

  /// All [SimpleStringLiteral]s that compose the input literal.
  ///
  /// If the input literal is itself a [SimpleStringLiteral], this just contains
  /// that literal; otherwise, the literal is an [AdjacentStrings], and this
  /// contains its component literals.
  final _strings = Queue<SimpleStringLiteral>();

  /// Whether this is a raw string that begins with `r`.
  ///
  /// This is necessary for knowing how to parse escape sequences.
  bool? _isRaw;

  /// The iterator over the runes in the Dart source file.
  ///
  /// When switching to a new string in [_strings], this is updated to point to
  /// that string's component runes.
  Iterator<int>? _runes;

  /// Creates a new [StringLiteralIterator] iterating over the contents of
  /// [literal].
  ///
  /// Throws an [ArgumentError] if [literal] contains interpolated strings.
  StringLiteralIterator(StringLiteral literal) {
    if (literal is StringInterpolation) {
      throw ArgumentError("Can't iterate over an interpolated string.");
    } else if (literal is SimpleStringLiteral) {
      _strings.add(literal);
    } else {
      assert(literal is AdjacentStrings);

      for (var string in (literal as AdjacentStrings).strings) {
        if (string is StringInterpolation) {
          throw ArgumentError("Can't iterate over an interpolated string.");
        }
        _strings.add(string as SimpleStringLiteral);
      }
    }

    _offset = _strings.first.contentsOffset - 1;
  }

  @override
  bool moveNext() {
    // If we're at beginning of a [SimpleStringLiteral], move forward until
    // there's actually text to consume.
<<<<<<< HEAD
    while (_runes == null || _runes!.current == -1) {
=======
    while (_runes == null || _runes.current == null || _runes.current < 0) {
>>>>>>> 5203b23f
      if (_strings.isEmpty) {
        // Move the offset past the end of the text.
        _offset = _nextOffset;
        _current = null;
        return false;
      }

      var string = _strings.removeFirst();
      var start = string.contentsOffset - string.offset;

      // Compensate for the opening and closing quotes.
      var end = start +
          string.literal.lexeme.length -
          2 * (string.isMultiline ? 3 : 1) -
          (string.isRaw ? 1 : 0);
      var text = string.literal.lexeme.substring(start, end);

      _nextOffset = string.contentsOffset;
      _isRaw = string.isRaw;
      _runes = text.runes.iterator;
      _runes!.moveNext();
    }

    _offset = _nextOffset;
    _current = _nextRune();
    if (_current != null) return true;

    // If we encounter a parse failure, stop moving forward immediately.
    _strings.clear();
    return false;
  }

  /// Consume and return the next rune.
  int? _nextRune() {
    if (_isRaw! || _runes!.current != _backslash) {
      var rune = _runes!.current;
      _moveRunesNext();
      return (rune < 0) ? null : rune;
    }

    if (!_moveRunesNext()) return null;
    return _parseEscapeSequence();
  }

  /// Parse an escape sequence in the underlying Dart text.
  ///
  /// This assumes that a backslash has already been consumed. It leaves the
  /// [_runes] cursor on the first character after the escape sequence.
  int? _parseEscapeSequence() {
    switch (_runes!.current) {
      case _n:
        _moveRunesNext();
        return _newline;
      case _r:
        _moveRunesNext();
        return _carriageReturn;
      case _f:
        _moveRunesNext();
        return _formFeed;
      case _b:
        _moveRunesNext();
        return _backspace;
      case _t:
        _moveRunesNext();
        return _tab;
      case _v:
        _moveRunesNext();
        return _verticalTab;
      case _x:
        if (!_moveRunesNext()) return null;
        return _parseHex(2);
      case _u:
        if (!_moveRunesNext()) return null;
        if (_runes!.current != _openCurly) return _parseHex(4);
        if (!_moveRunesNext()) return null;

        var number = _parseHexSequence();
        if (_runes!.current != _closeCurly) return null;
        if (!_moveRunesNext()) return null;
        return number;
      default:
        var rune = _runes!.current;
        _moveRunesNext();
        return rune;
    }
  }

  /// Parse a variable-length sequence of hexadecimal digits and returns their
  /// value as an [int].
  ///
  /// This parses digits as they appear in a unicode escape sequence: one to six
  /// hex digits.
  int? _parseHexSequence() {
    var number = _parseHexDigit(_runes!.current);
    if (number == null) return null;
    if (!_moveRunesNext()) return null;

    for (var i = 0; i < 5; i++) {
      var digit = _parseHexDigit(_runes!.current);
      if (digit == null) break;
      number = number! * 16 + digit;
      if (!_moveRunesNext()) return null;
    }

    return number;
  }

  /// Parses [digits] hexadecimal digits and returns their value as an [int].
  int? _parseHex(int digits) {
    var number = 0;
    for (var i = 0; i < digits; i++) {
      if (_runes!.current == -1) return null;
      var digit = _parseHexDigit(_runes!.current);
      if (digit == null) return null;
      number = number * 16 + digit;
      _moveRunesNext();
    }
    return number;
  }

  /// Parses a single hexadecimal digit.
  int? _parseHexDigit(int rune) {
    if (rune < _zero) return null;
    if (rune <= _nine) return rune - _zero;
    if (rune < _capitalA) return null;
    if (rune <= _capitalZ) return 10 + rune - _capitalA;
    if (rune < _a) return null;
    if (rune <= _z) return 10 + rune - _a;
    return null;
  }

  /// Move [_runes] to the next rune and update [_nextOffset].
  bool _moveRunesNext() {
    var result = _runes!.moveNext();
    _nextOffset = _nextOffset! + 1;
    return result;
  }
}<|MERGE_RESOLUTION|>--- conflicted
+++ resolved
@@ -101,11 +101,7 @@
   bool moveNext() {
     // If we're at beginning of a [SimpleStringLiteral], move forward until
     // there's actually text to consume.
-<<<<<<< HEAD
     while (_runes == null || _runes!.current == -1) {
-=======
-    while (_runes == null || _runes.current == null || _runes.current < 0) {
->>>>>>> 5203b23f
       if (_strings.isEmpty) {
         // Move the offset past the end of the text.
         _offset = _nextOffset;
