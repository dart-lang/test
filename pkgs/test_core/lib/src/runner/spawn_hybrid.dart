// Copyright (c) 2016, the Dart project authors.  Please see the AUTHORS file
// for details. All rights reserved. Use of this source code is governed by a
// BSD-style license that can be found in the LICENSE file.
//
// @dart=2.9

import 'dart:async';
import 'dart:io';
import 'dart:isolate';

import 'package:analyzer/dart/analysis/utilities.dart';
import 'package:async/async.dart';
import 'package:path/path.dart' as p;
import 'package:stream_channel/isolate_channel.dart';
import 'package:stream_channel/stream_channel.dart';

import '../util/dart.dart' as dart;
import '../util/package_config.dart';

import 'package:test_api/src/backend/suite.dart'; // ignore: implementation_imports
import 'package:test_api/src/util/remote_exception.dart'; // ignore: implementation_imports

/// Spawns a hybrid isolate from [url] with the given [message], and returns a
/// [StreamChannel] that communicates with it.
///
/// This connects the main isolate to the hybrid isolate, whereas
/// `lib/src/frontend/spawn_hybrid.dart` connects the test isolate to the main
/// isolate.
<<<<<<< HEAD
StreamChannel spawnHybridUri(String url, Object /*?*/ message) {
=======
///
/// If [uri] is relative, it will be interpreted relative to the `file:` URL
/// for [suite]. If it's root-relative (that is, if it begins with `/`) it will
/// be interpreted relative to the root of the package (the directory that
/// contains `pubspec.yaml`, *not* the `test/` directory). If it's a `package:`
/// URL, it will be resolved using the current package's dependency
/// constellation.
StreamChannel /*!*/ spawnHybridUri(
    String url, Object /*?*/ message, Suite suite) {
  url = _normalizeUrl(url, suite);
>>>>>>> eca82afe
  return StreamChannelCompleter.fromFuture(() async {
    var port = ReceivePort();
    var onExitPort = ReceivePort();
    try {
      var code = '''
        ${await _languageVersionCommentFor(url)}

        import "package:test_core/src/runner/hybrid_listener.dart";

        import "${url.replaceAll(r'$', '%24')}" as lib;

        void main(_, List data) => listen(() => lib.hybridMain, data);
      ''';

      var isolate = await dart.runInIsolate(code, [port.sendPort, message],
          onExit: onExitPort.sendPort);

      // Ensure that we close [port] and [channel] when the isolate exits.
      var disconnector = Disconnector();
      onExitPort.listen((_) {
        disconnector.disconnect();
        onExitPort.close();
      });

      return IsolateChannel.connectReceive(port)
          .transform(disconnector)
          .transformSink(StreamSinkTransformer.fromHandlers(handleDone: (sink) {
        // If the user closes the stream channel, kill the isolate.
        isolate.kill();
        onExitPort.close();
        sink.close();
      }));
    } catch (error, stackTrace) {
      port.close();
      onExitPort.close();

      // Make sure any errors in spawning the isolate are forwarded to the test.
      return StreamChannel(
          Stream.fromFuture(Future.value({
            'type': 'error',
            'error': RemoteException.serialize(error, stackTrace)
          })),
          NullStreamSink());
    }
  }());
}

/// Normalizes [url] to an absolute url, or returns it as is if it has a
/// scheme.
///
/// Follows the rules for relatives/absolute paths outlit
String _normalizeUrl(String url, Suite suite) {
  final parsedUri = Uri.parse(url);

  if (parsedUri.scheme.isEmpty) {
    var isRootRelative = parsedUri.path.startsWith('/');

    if (isRootRelative) {
      // We assume that the current path is the package root. `pub run`
      // enforces this currently, but at some point it would probably be good
      // to pass in an explicit root.
      return p.url
          .join(p.toUri(p.current).toString(), parsedUri.path.substring(1));
    } else {
      var suitePath = suite.path;
      return p.url.join(
          p.url.dirname(p.toUri(p.absolute(suitePath)).toString()),
          parsedUri.toString());
    }
  } else {
    return url;
  }
}

/// Computes the a language version comment for the library at [uri].
///
/// If there is a language version comment in the file, that is returned.
///
/// Otherwise a comment representing the default version from the
/// [currentPackageConfig] is returned.
///
/// If no default language version is known (data: uri for instance), then
/// an empty string is returned.
Future<String> _languageVersionCommentFor(String url) async {
  var parsedUri = Uri.parse(url);

  // Returns the explicit language version comment if one exists.
  var result = parseString(
      content: await _readUri(parsedUri),
      path: parsedUri.path,
      throwIfDiagnostics: false);
  var languageVersionComment = result.unit.languageVersionToken?.value();
  if (languageVersionComment != null) return languageVersionComment.toString();

  // Returns the default language version for the package if one exists.
  if (parsedUri.scheme.isEmpty || parsedUri.scheme == 'file') {
    var packageConfig = await currentPackageConfig;
    var package = packageConfig.packageOf(parsedUri);
    var version = package?.languageVersion;
    if (version != null) return '// @dart=${version}';
  }

  // Fall back on no language comment.
  return '';
}

Future<String> _readUri(Uri uri) async {
  switch (uri.scheme) {
    case '':
    case 'file':
      return File.fromUri(uri).readAsString();
    case 'data':
      return uri.data.contentAsString();
    default:
      throw ArgumentError.value(uri, 'uri',
          'Only data and file uris (as well as relative paths) are supported');
  }
}<|MERGE_RESOLUTION|>--- conflicted
+++ resolved
@@ -26,9 +26,6 @@
 /// This connects the main isolate to the hybrid isolate, whereas
 /// `lib/src/frontend/spawn_hybrid.dart` connects the test isolate to the main
 /// isolate.
-<<<<<<< HEAD
-StreamChannel spawnHybridUri(String url, Object /*?*/ message) {
-=======
 ///
 /// If [uri] is relative, it will be interpreted relative to the `file:` URL
 /// for [suite]. If it's root-relative (that is, if it begins with `/`) it will
@@ -39,7 +36,6 @@
 StreamChannel /*!*/ spawnHybridUri(
     String url, Object /*?*/ message, Suite suite) {
   url = _normalizeUrl(url, suite);
->>>>>>> eca82afe
   return StreamChannelCompleter.fromFuture(() async {
     var port = ReceivePort();
     var onExitPort = ReceivePort();
