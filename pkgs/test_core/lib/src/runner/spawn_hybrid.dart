--- conflicted
+++ resolved
@@ -86,11 +86,7 @@
 /// Normalizes [url] to an absolute url, or returns it as is if it has a
 /// scheme.
 ///
-<<<<<<< HEAD
-/// Follows the rules for relatives/absolute paths outlit
-=======
 /// Follows the rules for relative/absolute paths outlined in [spawnHybridUri].
->>>>>>> 767e1488
 String _normalizeUrl(String url, Suite suite) {
   final parsedUri = Uri.parse(url);
 
@@ -129,11 +125,7 @@
   // Returns the explicit language version comment if one exists.
   var result = parseString(
       content: await _readUri(parsedUri),
-<<<<<<< HEAD
-      path: parsedUri.path,
-=======
       path: parsedUri.scheme == 'data' ? null : p.fromUri(parsedUri),
->>>>>>> 767e1488
       throwIfDiagnostics: false);
   var languageVersionComment = result.unit.languageVersionToken?.value();
   if (languageVersionComment != null) return languageVersionComment.toString();
