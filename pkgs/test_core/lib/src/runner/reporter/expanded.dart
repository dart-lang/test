// Copyright (c) 2015, the Dart project authors.  Please see the AUTHORS file
// for details. All rights reserved. Use of this source code is governed by a
// BSD-style license that can be found in the LICENSE file.

import 'dart:async';

import 'package:test_api/src/backend/live_test.dart'; // ignore: implementation_imports
import 'package:test_api/src/backend/message.dart'; // ignore: implementation_imports
import 'package:test_api/src/backend/state.dart'; // ignore: implementation_imports
import 'package:test_api/src/utils.dart'; // ignore: implementation_imports

import '../engine.dart';
import '../load_exception.dart';
import '../load_suite.dart';
import '../reporter.dart';

/// A reporter that prints each test on its own line.
///
/// This is currently used in place of [CompactReporter] by `lib/test.dart`,
/// which can't transitively import `dart:io` but still needs access to a runner
/// so that test files can be run directly. This means that until issue 6943 is
/// fixed, this must not import `dart:io`.
class ExpandedReporter implements Reporter {
  /// Whether the reporter should emit terminal color escapes.
  final bool _color;

  /// The terminal escape for green text, or the empty string if this is Windows
  /// or not outputting to a terminal.
  final String _green;

  /// The terminal escape for red text, or the empty string if this is Windows
  /// or not outputting to a terminal.
  final String _red;

  /// The terminal escape for yellow text, or the empty string if this is
  /// Windows or not outputting to a terminal.
  final String _yellow;

  /// The terminal escape for gray text, or the empty string if this is
  /// Windows or not outputting to a terminal.
  final String _gray;

  /// The terminal escape for bold text, or the empty string if this is
  /// Windows or not outputting to a terminal.
  final String _bold;

  /// The terminal escape for removing test coloring, or the empty string if
  /// this is Windows or not outputting to a terminal.
  final String _noColor;

  /// The engine used to run the tests.
  final Engine _engine;

  /// Whether the path to each test's suite should be printed.
  final bool _printPath;

  /// Whether the platform each test is running on should be printed.
  final bool _printPlatform;

  /// A stopwatch that tracks the duration of the full run.
  final _stopwatch = Stopwatch();

  /// The size of `_engine.passed` last time a progress notification was
  /// printed.
  int _lastProgressPassed = 0;

  /// The size of `_engine.skipped` last time a progress notification was
  /// printed.
  int _lastProgressSkipped = 0;

  /// The size of `_engine.failed` last time a progress notification was
  /// printed.
  int _lastProgressFailed = 0;

  /// The message printed for the last progress notification.
  String _lastProgressMessage = '';

  /// The suffix added to the last progress notification.
  String? _lastProgressSuffix;

  /// Whether the reporter is paused.
  var _paused = false;

  /// The set of all subscriptions to various streams.
  final _subscriptions = <StreamSubscription>{};

  final StringSink _sink;

  // TODO(nweiz): Get configuration from [Configuration.current] once we have
  // cross-platform imports.
  /// Watches the tests run by [engine] and prints their results to the
  /// terminal.
  ///
  /// If [color] is `true`, this will use terminal colors; if it's `false`, it
  /// won't. If [printPath] is `true`, this will print the path name as part of
  /// the test description. Likewise, if [printPlatform] is `true`, this will
  /// print the platform as part of the test description.
  static ExpandedReporter watch(Engine engine, StringSink sink,
      {bool color = true, bool printPath = true, bool printPlatform = true}) {
    return ExpandedReporter._(engine, sink,
        color: color, printPath: printPath, printPlatform: printPlatform);
  }

  ExpandedReporter._(this._engine, this._sink,
      {bool color = true, bool printPath = true, bool printPlatform = true})
      : _printPath = printPath,
        _printPlatform = printPlatform,
        _color = color,
        _green = color ? '\u001b[32m' : '',
        _red = color ? '\u001b[31m' : '',
        _yellow = color ? '\u001b[33m' : '',
        _gray = color ? '\u001b[1;30m' : '',
        _bold = color ? '\u001b[1m' : '',
        _noColor = color ? '\u001b[0m' : '' {
    _subscriptions.add(_engine.onTestStarted.listen(_onTestStarted));

    /// Convert the future to a stream so that the subscription can be paused or
    /// canceled.
    _subscriptions.add(_engine.success.asStream().listen(_onDone));
  }

  @override
  void pause() {
    if (_paused) return;
    _paused = true;

    _stopwatch.stop();

    for (var subscription in _subscriptions) {
      subscription.pause();
    }
  }

  @override
  void resume() {
    if (!_paused) return;
    _stopwatch.start();

    for (var subscription in _subscriptions) {
      subscription.resume();
    }
  }

  @override
  void cancel() {
    for (var subscription in _subscriptions) {
      subscription.cancel();
    }
    _subscriptions.clear();
  }

  /// A callback called when the engine begins running [liveTest].
  void _onTestStarted(LiveTest liveTest) {
    if (liveTest.suite is! LoadSuite) {
      if (!_stopwatch.isRunning) _stopwatch.start();

      // If this is the first non-load test to start, print a progress line so
      // the user knows what's running.
      if (_engine.active.length == 1) _progressLine(_description(liveTest));

      // The engine surfaces load tests when there are no other tests running,
      // but because the expanded reporter's output is always visible, we don't
      // emit information about them unless they fail.
      _subscriptions.add(liveTest.onStateChange
          .listen((state) => _onStateChange(liveTest, state)));
    } else if (_engine.active.length == 1 &&
        _engine.active.first == liveTest &&
        liveTest.test.name.startsWith('compiling ')) {
      // Print a progress line for load tests that come from compiling JS, since
      // that takes a long time.
      _progressLine(_description(liveTest));
    }

    _subscriptions.add(liveTest.onError
        .listen((error) => _onError(liveTest, error.error, error.stackTrace)));

    _subscriptions.add(liveTest.onMessage.listen((message) {
      _progressLine(_description(liveTest));
      var text = message.text;
      if (message.type == MessageType.skip) text = '  $_yellow$text$_noColor';
      _sink.writeln(text);
    }));
  }

  /// A callback called when [liveTest]'s state becomes [state].
  void _onStateChange(LiveTest liveTest, State state) {
    if (state.status != Status.complete) return;

    // If any tests are running, display the name of the oldest active
    // test.
    if (_engine.active.isNotEmpty) {
      _progressLine(_description(_engine.active.first));
    }
  }

  /// A callback called when [liveTest] throws [error].
  //
  // TODO: Make `stackTrace` non-nullable once it's non-nullable in the sdk.
  void _onError(LiveTest liveTest, error, StackTrace? stackTrace) {
    if (liveTest.state.status != Status.complete) return;

    _progressLine(_description(liveTest), suffix: ' $_bold$_red[E]$_noColor');

    if (error is! LoadException) {
      _sink..writeln(indent('$error'))..writeln(indent('$stackTrace'));
      return;
    }

    // TODO - what type is this?
    _sink.writeln(indent((error as dynamic).toString(color: _color) as String));

    // Only print stack traces for load errors that come from the user's code.
    if (error.innerError is! FormatException && error.innerError is! String) {
      _sink.writeln(indent('$stackTrace'));
    }
  }

  /// A callback called when the engine is finished running tests.
  ///
  /// [success] will be `true` if all tests passed, `false` if some tests
  /// failed, and `null` if the engine was closed prematurely.
<<<<<<< HEAD
  void _onDone(bool success) {
    cancel();
=======
  void _onDone(bool? success) {
>>>>>>> e37a93bb
    // A null success value indicates that the engine was closed before the
    // tests finished running, probably because of a signal from the user, in
    // which case we shouldn't print summary information.
    if (success == null) return;

    if (_engine.liveTests.isEmpty) {
      _sink.writeln('No tests ran.');
    } else if (!success) {
      for (var liveTest in _engine.active) {
        _progressLine(_description(liveTest),
            suffix: ' - did not complete $_bold$_red[E]$_noColor');
      }
      _progressLine('Some tests failed.', color: _red);
    } else if (_engine.passed.isEmpty) {
      _progressLine('All tests skipped.');
    } else {
      _progressLine('All tests passed!');
    }
  }

  /// Prints a line representing the current state of the tests.
  ///
  /// [message] goes after the progress report. If [color] is passed, it's used
  /// as the color for [message]. If [suffix] is passed, it's added to the end
  /// of [message].
  void _progressLine(String message, {String? color, String? suffix}) {
    // Print nothing if nothing has changed since the last progress line.
    if (_engine.passed.length == _lastProgressPassed &&
        _engine.skipped.length == _lastProgressSkipped &&
        _engine.failed.length == _lastProgressFailed &&
        message == _lastProgressMessage &&
        // Don't re-print just because a suffix was removed.
        (suffix == null || suffix == _lastProgressSuffix)) {
      return;
    }

    _lastProgressPassed = _engine.passed.length;
    _lastProgressSkipped = _engine.skipped.length;
    _lastProgressFailed = _engine.failed.length;
    _lastProgressMessage = message;
    _lastProgressSuffix = suffix;

    if (suffix != null) message += suffix;
    color ??= '';
    var duration = _stopwatch.elapsed;
    var buffer = StringBuffer();

    // \r moves back to the beginning of the current line.
    buffer.write('${_timeString(duration)} ');
    buffer.write(_green);
    buffer.write('+');
    buffer.write(_engine.passed.length);
    buffer.write(_noColor);

    if (_engine.skipped.isNotEmpty) {
      buffer.write(_yellow);
      buffer.write(' ~');
      buffer.write(_engine.skipped.length);
      buffer.write(_noColor);
    }

    if (_engine.failed.isNotEmpty) {
      buffer.write(_red);
      buffer.write(' -');
      buffer.write(_engine.failed.length);
      buffer.write(_noColor);
    }

    buffer.write(': ');
    buffer.write(color);
    buffer.write(message);
    buffer.write(_noColor);

    _sink.writeln(buffer.toString());
  }

  /// Returns a representation of [duration] as `MM:SS`.
  String _timeString(Duration duration) {
    return "${duration.inMinutes.toString().padLeft(2, '0')}:"
        "${(duration.inSeconds % 60).toString().padLeft(2, '0')}";
  }

  /// Returns a description of [liveTest].
  ///
  /// This differs from the test's own description in that it may also include
  /// the suite's name.
  String _description(LiveTest liveTest) {
    var name = liveTest.test.name;

    if (_printPath &&
        liveTest.suite is! LoadSuite &&
        liveTest.suite.path != null) {
      name = '${liveTest.suite.path}: $name';
    }

    if (_printPlatform) {
      name = '[${liveTest.suite.platform.runtime.name}] $name';
    }

    if (liveTest.suite is LoadSuite) name = '$_bold$_gray$name$_noColor';

    return name;
  }
}<|MERGE_RESOLUTION|>--- conflicted
+++ resolved
@@ -219,12 +219,8 @@
   ///
   /// [success] will be `true` if all tests passed, `false` if some tests
   /// failed, and `null` if the engine was closed prematurely.
-<<<<<<< HEAD
-  void _onDone(bool success) {
+  void _onDone(bool? success) {
     cancel();
-=======
-  void _onDone(bool? success) {
->>>>>>> e37a93bb
     // A null success value indicates that the engine was closed before the
     // tests finished running, probably because of a signal from the user, in
     // which case we shouldn't print summary information.
