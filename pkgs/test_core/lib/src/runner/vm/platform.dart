--- conflicted
+++ resolved
@@ -36,15 +36,8 @@
       p.join(p.current, '.dart_tool', 'test', 'incremental_kernel'));
   final _closeMemo = AsyncMemoizer<void>();
 
-<<<<<<< HEAD
-=======
   final _isolateExits = <Future<void>>[];
 
-  @override
-  StreamChannel<dynamic> loadChannel(String path, SuitePlatform platform) =>
-      throw UnimplementedError();
-
->>>>>>> 598143c1
   @override
   Future<RunnerSuite?> load(String path, SuitePlatform platform,
       SuiteConfiguration suiteConfig, Map<String, Object?> message) async {
