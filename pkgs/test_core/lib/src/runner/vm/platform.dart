// Copyright (c) 2016, the Dart project authors.  Please see the AUTHORS file
// for details. All rights reserved. Use of this source code is governed by a
// BSD-style license that can be found in the LICENSE file.

import 'dart:async';
import 'dart:developer';
import 'dart:io';
import 'dart:isolate';

import 'package:async/async.dart';
import 'package:coverage/coverage.dart';
import 'package:path/path.dart' as p;
import 'package:stream_channel/isolate_channel.dart';
import 'package:stream_channel/stream_channel.dart';
import 'package:test_api/backend.dart'; // ignore: deprecated_member_use
import 'package:test_core/src/runner/vm/test_compiler.dart';
import 'package:vm_service/vm_service.dart' hide Isolate;
import 'package:vm_service/vm_service_io.dart';

import '../../runner/configuration.dart';
import '../../runner/environment.dart';
import '../../runner/load_exception.dart';
import '../../runner/platform.dart';
import '../../runner/plugin/platform_helpers.dart';
import '../../runner/runner_suite.dart';
import '../../runner/suite.dart';
import '../../util/dart.dart' as dart;
import '../../util/package_config.dart';
import '../package_version.dart';
import 'environment.dart';

/// A platform that loads tests in isolates spawned within this Dart process.
class VMPlatform extends PlatformPlugin {
  /// The test runner configuration.
  final _config = Configuration.current;
  final _compiler = TestCompiler(
      p.join(p.current, '.dart_tool', 'test', 'incremental_kernel'));
  final _closeMemo = AsyncMemoizer<void>();

  VMPlatform();

  @override
  StreamChannel<dynamic> loadChannel(String path, SuitePlatform platform) =>
      throw UnimplementedError();

  @override
  Future<RunnerSuite?> load(String path, SuitePlatform platform,
      SuiteConfiguration suiteConfig, Map<String, Object?> message) async {
    assert(platform.runtime == Runtime.vm);

    var receivePort = ReceivePort();
    Isolate? isolate;
    try {
      isolate =
          await _spawnIsolate(path, receivePort.sendPort, suiteConfig.metadata);
      if (isolate == null) return null;
    } catch (error) {
      receivePort.close();
      rethrow;
    }

    VmService? client;
    StreamSubscription<Event>? eventSub;
    var channel = IsolateChannel.connectReceive(receivePort)
        .transformStream(StreamTransformer.fromHandlers(handleDone: (sink) {
<<<<<<< HEAD
      receivePort.close();
      isolate.kill();
=======
      isolate!.kill();
>>>>>>> eb1155c9
      eventSub?.cancel();
      client?.dispose();
      sink.close();
    }));

    Environment? environment;
    IsolateRef? isolateRef;
    if (_config.debug) {
      var info =
          await Service.controlWebServer(enable: true, silenceOutput: true);
      var isolateID = Service.getIsolateID(isolate)!;

      var libraryPath = p.toUri(p.absolute(path)).toString();
      client = await vmServiceConnectUri(_wsUriFor(info.serverUri.toString()));
      var isolateNumber = int.parse(isolateID.split('/').last);
      isolateRef = (await client.getVM())
          .isolates!
          .firstWhere((isolate) => isolate.number == isolateNumber.toString());
      await client.setName(isolateRef.id!, path);
      var libraryRef = (await client.getIsolate(isolateRef.id!))
          .libraries!
          .firstWhere((library) => library.uri == libraryPath);
      var url = _observatoryUrlFor(
          info.serverUri.toString(), isolateRef.id!, libraryRef.id!);
      environment = VMEnvironment(url, isolateRef, client);
    }

    environment ??= PluginEnvironment();

    var controller = deserializeSuite(
        path, platform, suiteConfig, environment, channel.cast(), message,
        gatherCoverage: () => _gatherCoverage(environment!));

    if (isolateRef != null) {
      await client!.streamListen('Debug');
      eventSub = client.onDebugEvent.listen((event) {
        if (event.kind == EventKind.kResume) {
          controller.setDebugging(false);
        } else if (event.kind == EventKind.kPauseInterrupted ||
            event.kind == EventKind.kPauseBreakpoint ||
            event.kind == EventKind.kPauseException) {
          controller.setDebugging(true);
        }
      });
    }

    return await controller.suite;
  }

  @override
  Future close() => _closeMemo.runOnce(() => _compiler.dispose());

  /// Spawns an isolate and passes it [message].
  ///
  /// This isolate connects an [IsolateChannel] to [message] and sends the
  /// serialized tests over that channel.
  Future<Isolate?> _spawnIsolate(
      String path, SendPort message, Metadata suiteMetadata) async {
    try {
      var precompiledPath = _config.suiteDefaults.precompiledPath;
      if (precompiledPath != null) {
        return _spawnPrecompiledIsolate(path, message, precompiledPath);
      } else if (_config.pubServeUrl != null) {
        return _spawnPubServeIsolate(path, message, _config.pubServeUrl!);
      } else if (_config.useDataIsolateStrategy) {
        return _spawnDataIsolate(path, message, suiteMetadata);
      } else {
        return _spawnKernelIsolate(path, message, suiteMetadata);
      }
    } catch (_) {
      if (_closeMemo.hasRun) return null;
      rethrow;
    }
  }

  /// Compiles [path] to kernel using [_compiler] and spawns that in an
  /// isolate.
  Future<Isolate> _spawnKernelIsolate(
      String path, SendPort message, Metadata suiteMetadata) async {
    final response =
        await _compiler.compile(File(path).absolute.uri, suiteMetadata);
    var compiledDill = response.kernelOutputUri?.toFilePath();
    if (compiledDill == null || response.errorCount > 0) {
      throw LoadException(path, response.compilerOutput ?? 'unknown error');
    }
    return await Isolate.spawnUri(p.toUri(compiledDill), [], message,
        packageConfig: await packageConfigUri, checked: true);
  }
}

Future<Isolate> _spawnDataIsolate(
    String path, SendPort message, Metadata suiteMetadata) async {
  return await dart.runInIsolate('''
    ${suiteMetadata.languageVersionComment ?? await rootPackageLanguageVersionComment}
    import "dart:isolate";
    import "package:test_core/src/bootstrap/vm.dart";
    import "${p.toUri(p.absolute(path))}" as test;
    void main(_, SendPort sendPort) {
      internalBootstrapVmTest(() => test.main, sendPort);
    }
  ''', message);
}

Future<Isolate> _spawnPrecompiledIsolate(
    String testPath, SendPort message, String precompiledPath) async {
  testPath = p.absolute(p.join(precompiledPath, testPath) + '.vm_test.dart');
  var dillTestpath =
      testPath.substring(0, testPath.length - '.dart'.length) + '.vm.app.dill';
  if (await File(dillTestpath).exists()) {
    testPath = dillTestpath;
  }
  return await Isolate.spawnUri(p.toUri(testPath), [], message,
      packageConfig: p.toUri(p.join(precompiledPath, '.packages')),
      checked: true);
}

Future<Map<String, dynamic>> _gatherCoverage(Environment environment) async {
  final isolateId = Uri.parse(environment.observatoryUrl!.fragment)
      .queryParameters['isolateId'];
  return await collect(environment.observatoryUrl!, false, false, false, {},
      isolateIds: {isolateId!});
}

Future<Isolate> _spawnPubServeIsolate(
    String testPath, SendPort message, Uri pubServeUrl) async {
  var url = pubServeUrl.resolveUri(
      p.toUri(p.relative(testPath, from: 'test') + '.vm_test.dart'));

  try {
    return await Isolate.spawnUri(url, [], message, checked: true);
  } on IsolateSpawnException catch (error) {
    if (error.message.contains('OS Error: Connection refused') ||
        error.message.contains('The remote computer refused')) {
      throw LoadException(
          testPath,
          'Error getting $url: Connection refused\n'
          'Make sure "pub serve" is running.');
    } else if (error.message.contains('404 Not Found')) {
      throw LoadException(
          testPath,
          'Error getting $url: 404 Not Found\n'
          'Make sure "pub serve" is serving the test/ directory.');
    }

    throw LoadException(testPath, error);
  }
}

String _wsUriFor(String observatoryUrl) =>
    "ws:${observatoryUrl.split(':').sublist(1).join(':')}ws";

Uri _observatoryUrlFor(String base, String isolateId, String id) =>
    Uri.parse('$base#/inspect?isolateId=${Uri.encodeQueryComponent(isolateId)}&'
        'objectId=${Uri.encodeQueryComponent(id)}');<|MERGE_RESOLUTION|>--- conflicted
+++ resolved
@@ -63,12 +63,8 @@
     StreamSubscription<Event>? eventSub;
     var channel = IsolateChannel.connectReceive(receivePort)
         .transformStream(StreamTransformer.fromHandlers(handleDone: (sink) {
-<<<<<<< HEAD
       receivePort.close();
-      isolate.kill();
-=======
       isolate!.kill();
->>>>>>> eb1155c9
       eventSub?.cancel();
       client?.dispose();
       sink.close();
