--- conflicted
+++ resolved
@@ -75,13 +75,8 @@
 
   /// A completer that will complete when this engine is unpaused.
   ///
-<<<<<<< HEAD
-  /// If [this] isn't paused, [_pauseCompleter] is `null`.
+  /// `null` if this engine is not paused.
   Completer? _pauseCompleter;
-=======
-  /// `null` if this engine is not paused.
-  Completer _pauseCompleter;
->>>>>>> 5cc9fd49
 
   /// A future that completes once this is unpaused.
   ///
