--- conflicted
+++ resolved
@@ -99,20 +99,12 @@
   /// This will be `null` if [close] was called before all the tests finished
   /// running.
   Future<bool?> get success async {
-<<<<<<< HEAD
     if (!await _done) return null;
-    return liveTests.every((liveTest) =>
-        liveTest.state.result.isPassing &&
-        liveTest.state.status == Status.complete);
-=======
-    await Future.wait(<Future>[_group.future, _runPool.done], eagerError: true);
-    if (_closedBeforeDone!) return null;
     return liveTests.every(
       (liveTest) =>
           liveTest.state.result.isPassing &&
           liveTest.state.status == Status.complete,
     );
->>>>>>> 953e8282
   }
 
   /// A group of futures for each test suite.
@@ -233,22 +225,10 @@
     String? coverageLcov,
     this.testRandomizeOrderingSeed,
     bool stopOnFirstFailure = false,
-<<<<<<< HEAD
-  })  : _runPool = Pool(concurrency ?? 1),
-        _stopOnFirstFailure = stopOnFirstFailure,
-        _coverage = coverage,
-        _coverageLcov = coverageLcov {
-    _group.future.then((_) {
-      _onTestStartedGroup.close();
-      _onSuiteStartedController.close();
-      _closedBeforeDone ??= false;
-    }).onError((_, __) {
-      // Don't top-level errors. They'll be thrown via [success] anyway.
-    });
-=======
   }) : _runPool = Pool(concurrency ?? 1),
        _stopOnFirstFailure = stopOnFirstFailure,
-       _coverage = coverage {
+       _coverage = coverage,
+       _coverageLcov = coverageLcov {
     _group.future
         .then((_) {
           _onTestStartedGroup.close();
@@ -258,7 +238,6 @@
         .onError((_, _) {
           // Don't top-level errors. They'll be thrown via [success] anyway.
         });
->>>>>>> 953e8282
   }
 
   /// Creates an [Engine] that will run all tests in [suites].
@@ -268,20 +247,13 @@
   ///
   /// [concurrency] controls how many suites are run at once. If [runSkipped] is
   /// `true`, skipped tests will be run as though they weren't skipped.
-<<<<<<< HEAD
-  factory Engine.withSuites(List<RunnerSuite> suites,
-      {int? concurrency,
-      String? coverage,
-      String? coverageLcov,
-      bool stopOnFirstFailure = false}) {
-=======
   factory Engine.withSuites(
     List<RunnerSuite> suites, {
     int? concurrency,
     String? coverage,
+    String? coverageLcov,
     bool stopOnFirstFailure = false,
   }) {
->>>>>>> 953e8282
     var engine = Engine(
       concurrency: concurrency,
       coverage: coverage,
@@ -332,8 +304,9 @@
             await _runGroup(controller, controller.liveSuite.suite.group, []);
             controller.noMoreLiveTests();
             if (_coverage != null || _coverageLcov != null) {
-              _allCoverageData
-                  .merge(await writeCoverage(_coverage, controller));
+              _allCoverageData.merge(
+                await writeCoverage(_coverage, controller),
+              );
             }
           } finally {
             resource.allowRelease(() => controller?.close());
