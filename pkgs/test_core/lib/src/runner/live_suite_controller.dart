--- conflicted
+++ resolved
@@ -21,14 +21,7 @@
   RunnerSuite get suite => _controller._suite;
 
   @override
-<<<<<<< HEAD
-  bool get isComplete => _controller._isComplete;
-
-  @override
   Future<void> get onComplete => _controller._onCompleteGroup.future;
-=======
-  Future get onComplete => _controller._onCompleteGroup.future;
->>>>>>> bd96213a
 
   @override
   bool get isClosed => _controller._onCloseCompleter.isCompleted;
