// Copyright (c) 2015, the Dart project authors.  Please see the AUTHORS file
// for details. All rights reserved. Use of this source code is governed by a
// BSD-style license that can be found in the LICENSE file.

import 'dart:async';

import 'package:stack_trace/stack_trace.dart';
import 'package:test_api/src/backend/group.dart'; // ignore: implementation_imports
import 'package:test_api/src/backend/invoker.dart'; // ignore: implementation_imports
import 'package:test_api/src/backend/metadata.dart'; // ignore: implementation_imports
import 'package:test_api/src/backend/runtime.dart'; // ignore: implementation_imports
import 'package:test_api/src/backend/suite.dart'; // ignore: implementation_imports
import 'package:test_api/src/backend/suite_platform.dart'; // ignore: implementation_imports
import 'package:test_api/src/backend/test.dart'; // ignore: implementation_imports

import '../util/io_stub.dart' if (dart.library.io) '../util/io.dart';
import 'load_exception.dart';
import 'plugin/environment.dart';
import 'runner_suite.dart';
import 'suite.dart';

/// A [Suite] emitted by a [Loader] that provides a test-like interface for
/// loading a test file.
///
/// This is used to expose the current status of test loading to the user. It's
/// important to provide users visibility into what's taking a long time and
/// where failures occur. And since some tests may be loaded at the same time as
/// others are run, it's useful to provide that visibility in the form of a test
/// suite so that it can integrate well into the existing reporting interface
/// without too much extra logic.
///
/// A suite is constructed with logic necessary to produce a test suite. As with
/// a normal test body, this logic isn't run until [LiveTest.run] is called. The
/// suite itself is returned by [suite] once it's available, but any errors or
/// prints will be emitted through the running [LiveTest].
class LoadSuite extends Suite implements RunnerSuite {
  @override
  final environment = const PluginEnvironment();
  @override
  final SuiteConfiguration config;
  @override
  final isDebugging = false;
  @override
  final onDebugging = StreamController<bool>().stream;

  @override
  bool get isLoadSuite => true;

  /// A future that completes to the loaded suite once the suite's test has been
  /// run and completed successfully.
  ///
  /// This will return `null` if the suite is unavailable for some reason (for
  /// example if an error occurred while loading it).
  Future<RunnerSuite?> get suite async => (await _suiteAndZone)?.suite;

  /// A future that completes to a pair of [suite] and the load test's [Zone].
  ///
  /// This will return `null` if the suite is unavailable for some reason (for
  /// example if an error occurred while loading it).
  final Future<({RunnerSuite suite, Zone zone})?> _suiteAndZone;

  /// Returns the test that loads the suite.
  ///
  /// Load suites are guaranteed to only contain one test. This is a utility
  /// method for accessing it directly.
  Test get test => group.entries.single as Test;

  /// Creates a load suite named [name] on [platform].
  ///
  /// [body] may return either a [RunnerSuite] or a [Future] that completes to a
  /// [RunnerSuite]. Its return value is forwarded through [suite], although if
  /// it throws an error that will be forwarded through the suite's test.
  ///
  /// If the the load test is closed before [body] is complete, it will close
  /// the suite returned by [body] once it completes.
  factory LoadSuite(
    String name,
    SuiteConfiguration config,
    SuitePlatform platform,
    FutureOr<RunnerSuite?> Function() body, {
    String? path,
  }) {
    var completer = Completer<({RunnerSuite suite, Zone zone})?>.sync();
    return LoadSuite._(
      name,
      config,
      platform,
      () {
        var invoker = Invoker.current;
        invoker!.addOutstandingCallback();

        unawaited(() async {
          RunnerSuite? suite;
          try {
            suite = await body();
          } catch (_) {
            invoker.removeOutstandingCallback();
            rethrow;
          }
          if (completer.isCompleted) {
            // If the load test has already been closed, close the suite it
            // generated.
            await suite?.close();
            return;
          }

          completer.complete(
            suite == null ? null : (suite: suite, zone: Zone.current),
          );
          invoker.removeOutstandingCallback();
        }());

        // If the test completes before the body callback, either an out-of-band
        // error occurred or the test was canceled. Either way, we return a `null`
        // suite.
        invoker.liveTest.onComplete.then((_) {
          if (!completer.isCompleted) completer.complete();
        });

        // If the test is forcibly closed, let it complete, since load tests don't
        // have timeouts.
        invoker.onClose.then((_) => invoker.removeOutstandingCallback());
      },
      completer.future,
      path: path,
      ignoreTimeouts: config.ignoreTimeouts,
    );
  }

  /// A utility constructor for a load suite that just throws [exception].
  ///
  /// The suite's name will be based on [exception]'s path.
  factory LoadSuite.forLoadException(
    LoadException exception,
    SuiteConfiguration? config, {
    SuitePlatform? platform,
    StackTrace? stackTrace,
  }) {
    stackTrace ??= Trace.current();

    return LoadSuite(
      'loading ${exception.path}',
      config ?? SuiteConfiguration.empty,
      platform ?? currentPlatform(Runtime.vm, null),
      () => Future.error(exception, stackTrace),
      path: exception.path,
    );
  }

  /// A utility constructor for a load suite that just emits [suite].
  factory LoadSuite.forSuite(RunnerSuite suite) {
    return LoadSuite(
      'loading ${suite.path}',
      suite.config,
      suite.platform,
      () => suite,
      path: suite.path,
    );
  }

<<<<<<< HEAD
  LoadSuite._(String name, this.config, SuitePlatform platform,
      void Function() body, this._suiteAndZone,
      {required bool ignoreTimeouts, String? path})
      : super(
            Group.root([
              LocalTest(name, Metadata(timeout: config.suiteLoadTimeout), body)
            ]),
            platform,
            path: path,
            ignoreTimeouts: ignoreTimeouts);
=======
  LoadSuite._(
    String name,
    this.config,
    SuitePlatform platform,
    void Function() body,
    this._suiteAndZone, {
    required bool ignoreTimeouts,
    String? path,
  }) : super(
         Group.root([
           LocalTest(name, Metadata(timeout: Timeout(_timeout)), body),
         ]),
         platform,
         path: path,
         ignoreTimeouts: ignoreTimeouts,
       );
>>>>>>> b99d556e

  /// A constructor used by [changeSuite].
  LoadSuite._changeSuite(LoadSuite old, this._suiteAndZone)
    : config = old.config,
      super(
        old.group,
        old.platform,
        path: old.path,
        ignoreTimeouts: old.ignoreTimeouts,
      );

  /// A constructor used by [filter].
  LoadSuite._filtered(LoadSuite old, Group filtered)
    : config = old.config,
      _suiteAndZone = old._suiteAndZone,
      super(
        old.group,
        old.platform,
        path: old.path,
        ignoreTimeouts: old.ignoreTimeouts,
      );

  /// Creates a new [LoadSuite] that's identical to this one, but that
  /// transforms [suite] once it's loaded.
  ///
  /// If [suite] completes to `null`, [change] won't be run. [change] is run
  /// within the load test's zone, so any errors or prints it emits will be
  /// associated with that test.
  LoadSuite changeSuite(RunnerSuite? Function(RunnerSuite) change) {
    return LoadSuite._changeSuite(
      this,
      _suiteAndZone.then((pair) {
        if (pair == null) return null;

        var (:suite, :zone) = pair;
        RunnerSuite? newSuite;
        zone.runGuarded(() {
          newSuite = change(suite);
        });
        return newSuite == null ? null : (suite: newSuite!, zone: zone);
      }),
    );
  }

  /// Runs the test and returns the suite.
  ///
  /// Rather than emitting errors through a [LiveTest], this just pipes them
  /// through the return value.
  Future<RunnerSuite?> getSuite() async {
    var liveTest = test.load(this);
    liveTest.onMessage.listen((message) => print(message.text));
    await liveTest.run();

    if (liveTest.errors.isEmpty) return await suite;

    var error = liveTest.errors.first;
    await Future<void>.error(error.error, error.stackTrace);
    throw 'unreachable';
  }

  @override
  LoadSuite filter(bool Function(Test) callback) {
    var filtered = group.filter(callback);
    filtered ??= Group.root([], metadata: metadata);
    return LoadSuite._filtered(this, filtered);
  }

  @override
  Future close() async {}

  @override
  Future<Map<String, dynamic>> gatherCoverage() =>
      throw UnsupportedError('Coverage is not supported for LoadSuite tests.');
}<|MERGE_RESOLUTION|>--- conflicted
+++ resolved
@@ -158,18 +158,6 @@
     );
   }
 
-<<<<<<< HEAD
-  LoadSuite._(String name, this.config, SuitePlatform platform,
-      void Function() body, this._suiteAndZone,
-      {required bool ignoreTimeouts, String? path})
-      : super(
-            Group.root([
-              LocalTest(name, Metadata(timeout: config.suiteLoadTimeout), body)
-            ]),
-            platform,
-            path: path,
-            ignoreTimeouts: ignoreTimeouts);
-=======
   LoadSuite._(
     String name,
     this.config,
@@ -180,13 +168,12 @@
     String? path,
   }) : super(
          Group.root([
-           LocalTest(name, Metadata(timeout: Timeout(_timeout)), body),
+           LocalTest(name, Metadata(timeout: config.suiteLoadTimeout), body),
          ]),
          platform,
          path: path,
          ignoreTimeouts: ignoreTimeouts,
        );
->>>>>>> b99d556e
 
   /// A constructor used by [changeSuite].
   LoadSuite._changeSuite(LoadSuite old, this._suiteAndZone)
