// Copyright (c) 2016, the Dart project authors.  Please see the AUTHORS file
// for details. All rights reserved. Use of this source code is governed by a
// BSD-style license that can be found in the LICENSE file.

import 'package:boolean_selector/boolean_selector.dart';
import 'package:collection/collection.dart';
import 'package:source_span/source_span.dart';
import 'package:test_api/scaffolding.dart' show Timeout;
import 'package:test_api/src/backend/metadata.dart'; // ignore: implementation_imports
import 'package:test_api/src/backend/platform_selector.dart'; // ignore: implementation_imports
import 'package:test_api/src/backend/runtime.dart'; // ignore: implementation_imports
import 'package:test_api/src/backend/suite_platform.dart'; // ignore: implementation_imports

import 'compiler_selection.dart';
import 'runtime_selection.dart';

/// A filter on tests cases to run within a test suite.
///
/// The tests that match a test selection should match all available criteria. A
/// suite run may include multiple test selections, and a test should run if it
/// matches any test selection.
///
/// An empty [TestSelection()] will run all tests in the suite.
final class TestSelection {
  /// The patterns to check against test case names.
  ///
  /// Only run tests which match all the patterns.
  final Set<Pattern> testPatterns;

  /// Only run tests that originate from this line in the test suite.
  final int? line;

  /// Only run tests that originate from this column in the test suite.
  final int? col;

  const TestSelection({this.testPatterns = const {}, this.line, this.col});
}

/// Suite-level configuration.
///
/// This tracks configuration that can differ from suite to suite.
final class SuiteConfiguration {
  /// Empty configuration with only default values.
  ///
  /// Using this is slightly more efficient than manually constructing a new
  /// configuration with no arguments.
  static final empty = SuiteConfiguration._(
<<<<<<< HEAD
      allowDuplicateTestNames: null,
      allowTestRandomization: null,
      jsTrace: null,
      runSkipped: null,
      dart2jsArgs: null,
      testSelections: const {},
      precompiledPath: null,
      runtimes: null,
      compilerSelections: null,
      tags: null,
      onPlatform: null,
      metadata: null,
      ignoreTimeouts: null,
      suiteLoadTimeout: null);
=======
    allowDuplicateTestNames: null,
    allowTestRandomization: null,
    jsTrace: null,
    runSkipped: null,
    dart2jsArgs: null,
    testSelections: const {},
    precompiledPath: null,
    runtimes: null,
    compilerSelections: null,
    tags: null,
    onPlatform: null,
    metadata: null,
    ignoreTimeouts: null,
  );
>>>>>>> b99d556e

  /// Whether or not duplicate test (or group) names are allowed within the same
  /// test suite.
  //
  // TODO: Change the default https://github.com/dart-lang/test/issues/1571
  bool get allowDuplicateTestNames => _allowDuplicateTestNames ?? true;
  final bool? _allowDuplicateTestNames;

  /// Whether test randomization should be allowed for this test.
  bool get allowTestRandomization => _allowTestRandomization ?? true;
  final bool? _allowTestRandomization;

  /// Whether JavaScript stack traces should be left as-is or converted to
  /// Dart-like traces.
  bool get jsTrace => _jsTrace ?? false;
  final bool? _jsTrace;

  /// Whether skipped tests should be run.
  bool get runSkipped => _runSkipped ?? false;
  final bool? _runSkipped;

  /// The path to a mirror of this package containing HTML that points to
  /// precompiled JS.
  ///
  /// This is used by the internal Google test runner so that test compilation
  /// can more effectively make use of Google's build tools.
  final String? precompiledPath;

  /// Additional arguments to pass to dart2js.
  ///
  /// Note that this if multiple suites run the same JavaScript on different
  /// runtimes, and they have different [dart2jsArgs], only one (undefined)
  /// suite's arguments will be used.
  final List<String> dart2jsArgs;

  /// The selections for which tests to run in a suite.
  ///
  /// If empty, no tests have been selected for this suite.
  /// Tests must be selected once for a suite before the suite can run.
  /// When merging suite configurations, only one, or neither, should have tests
  /// already selected.
  ///
  /// A test should run within a suite if it matches any selection in
  /// [testSelections].
  final Set<TestSelection> testSelections;

  /// The set of compiler selections for running tests.
  final List<CompilerSelection>? compilerSelections;

  /// The set of runtimes on which to run tests.
  List<String> get runtimes =>
      _runtimes == null
          ? const ['vm']
          : List.unmodifiable(_runtimes.map((runtime) => runtime.name));
  final List<RuntimeSelection>? _runtimes;

  /// Configuration for particular tags.
  ///
  /// The keys are tag selectors, and the values are configurations for tests
  /// whose tags match those selectors.
  final Map<BooleanSelector, SuiteConfiguration> tags;

  /// Configuration for particular platforms.
  ///
  /// The keys are platform selectors, and the values are configurations for
  /// those platforms. These configuration should only contain test-level
  /// configuration fields, but that isn't enforced.
  final Map<PlatformSelector, SuiteConfiguration> onPlatform;

  /// The global test metadata derived from this configuration.
  Metadata get metadata {
    if (tags.isEmpty && onPlatform.isEmpty) return _metadata;
    return _metadata.change(
      forTag: tags.map((key, config) => MapEntry(key, config.metadata)),
      onPlatform: onPlatform.map(
        (key, config) => MapEntry(key, config.metadata),
      ),
    );
  }

  final Metadata _metadata;

  /// The set of tags that have been declared in any way in this configuration.
  late final Set<String> knownTags = UnmodifiableSetView({
    ..._metadata.tags,
    for (var selector in tags.keys) ...selector.variables,
    for (var configuration in tags.values) ...configuration.knownTags,
    for (var configuration in onPlatform.values) ...configuration.knownTags,
  });

  /// Whether or not timeouts should be ignored.
  final bool? _ignoreTimeouts;
  bool get ignoreTimeouts => _ignoreTimeouts ?? false;

<<<<<<< HEAD
  /// The timeout for loading a test suite.
  final Timeout? _suiteLoadTimeout;
  Timeout get suiteLoadTimeout =>
      _suiteLoadTimeout ?? const Timeout(Duration(minutes: 12));

  factory SuiteConfiguration(
      {required bool? allowDuplicateTestNames,
      required bool? allowTestRandomization,
      required bool? jsTrace,
      required bool? runSkipped,
      required Iterable<String>? dart2jsArgs,
      required String? precompiledPath,
      required Iterable<CompilerSelection>? compilerSelections,
      required Iterable<RuntimeSelection>? runtimes,
      required Map<BooleanSelector, SuiteConfiguration>? tags,
      required Map<PlatformSelector, SuiteConfiguration>? onPlatform,
      required bool? ignoreTimeouts,
      required Timeout? suiteLoadTimeout,
      // Test-level configuration
      required Timeout? timeout,
      required bool? verboseTrace,
      required bool? chainStackTraces,
      required bool? skip,
      required int? retry,
      required String? skipReason,
      required PlatformSelector? testOn,
      required Iterable<String>? addTags}) {
    var config = SuiteConfiguration._(
        allowDuplicateTestNames: allowDuplicateTestNames,
        allowTestRandomization: allowTestRandomization,
        jsTrace: jsTrace,
        runSkipped: runSkipped,
        dart2jsArgs: dart2jsArgs,
        testSelections: const {},
        precompiledPath: precompiledPath,
        compilerSelections: compilerSelections,
        runtimes: runtimes,
        tags: tags,
        onPlatform: onPlatform,
        ignoreTimeouts: ignoreTimeouts,
        suiteLoadTimeout: suiteLoadTimeout,
        metadata: Metadata(
            timeout: timeout,
            verboseTrace: verboseTrace,
            chainStackTraces: chainStackTraces,
            skip: skip,
            retry: retry,
            skipReason: skipReason,
            testOn: testOn,
            tags: addTags));
=======
  factory SuiteConfiguration({
    required bool? allowDuplicateTestNames,
    required bool? allowTestRandomization,
    required bool? jsTrace,
    required bool? runSkipped,
    required Iterable<String>? dart2jsArgs,
    required String? precompiledPath,
    required Iterable<CompilerSelection>? compilerSelections,
    required Iterable<RuntimeSelection>? runtimes,
    required Map<BooleanSelector, SuiteConfiguration>? tags,
    required Map<PlatformSelector, SuiteConfiguration>? onPlatform,
    required bool? ignoreTimeouts,

    // Test-level configuration
    required Timeout? timeout,
    required bool? verboseTrace,
    required bool? chainStackTraces,
    required bool? skip,
    required int? retry,
    required String? skipReason,
    required PlatformSelector? testOn,
    required Iterable<String>? addTags,
  }) {
    var config = SuiteConfiguration._(
      allowDuplicateTestNames: allowDuplicateTestNames,
      allowTestRandomization: allowTestRandomization,
      jsTrace: jsTrace,
      runSkipped: runSkipped,
      dart2jsArgs: dart2jsArgs,
      testSelections: const {},
      precompiledPath: precompiledPath,
      compilerSelections: compilerSelections,
      runtimes: runtimes,
      tags: tags,
      onPlatform: onPlatform,
      ignoreTimeouts: ignoreTimeouts,
      metadata: Metadata(
        timeout: timeout,
        verboseTrace: verboseTrace,
        chainStackTraces: chainStackTraces,
        skip: skip,
        retry: retry,
        skipReason: skipReason,
        testOn: testOn,
        tags: addTags,
      ),
    );
>>>>>>> b99d556e
    return config._resolveTags();
  }

  /// A constructor that doesn't require all of its options to be passed.
  ///
  /// This should only be used in situations where you really only want to
  /// configure a specific restricted set of options.
<<<<<<< HEAD
  factory SuiteConfiguration._unsafe(
          {bool? allowDuplicateTestNames,
          bool? allowTestRandomization,
          bool? jsTrace,
          bool? runSkipped,
          Iterable<String>? dart2jsArgs,
          String? precompiledPath,
          Iterable<CompilerSelection>? compilerSelections,
          Iterable<RuntimeSelection>? runtimes,
          Map<BooleanSelector, SuiteConfiguration>? tags,
          Map<PlatformSelector, SuiteConfiguration>? onPlatform,
          bool? ignoreTimeouts,
          Timeout? suiteLoadTimeout,

          // Test-level configuration
          Timeout? timeout,
          bool? verboseTrace,
          bool? chainStackTraces,
          bool? skip,
          int? retry,
          String? skipReason,
          PlatformSelector? testOn,
          Iterable<String>? addTags}) =>
      SuiteConfiguration(
          allowDuplicateTestNames: allowDuplicateTestNames,
          allowTestRandomization: allowTestRandomization,
          jsTrace: jsTrace,
          runSkipped: runSkipped,
          dart2jsArgs: dart2jsArgs,
          precompiledPath: precompiledPath,
          compilerSelections: compilerSelections,
          runtimes: runtimes,
          tags: tags,
          onPlatform: onPlatform,
          ignoreTimeouts: ignoreTimeouts,
          suiteLoadTimeout: suiteLoadTimeout,
          timeout: timeout,
          verboseTrace: verboseTrace,
          chainStackTraces: chainStackTraces,
          skip: skip,
          retry: retry,
          skipReason: skipReason,
          testOn: testOn,
          addTags: addTags);
=======
  factory SuiteConfiguration._unsafe({
    bool? allowDuplicateTestNames,
    bool? allowTestRandomization,
    bool? jsTrace,
    bool? runSkipped,
    Iterable<String>? dart2jsArgs,
    String? precompiledPath,
    Iterable<CompilerSelection>? compilerSelections,
    Iterable<RuntimeSelection>? runtimes,
    Map<BooleanSelector, SuiteConfiguration>? tags,
    Map<PlatformSelector, SuiteConfiguration>? onPlatform,
    bool? ignoreTimeouts,

    // Test-level configuration
    Timeout? timeout,
    bool? verboseTrace,
    bool? chainStackTraces,
    bool? skip,
    int? retry,
    String? skipReason,
    PlatformSelector? testOn,
    Iterable<String>? addTags,
  }) => SuiteConfiguration(
    allowDuplicateTestNames: allowDuplicateTestNames,
    allowTestRandomization: allowTestRandomization,
    jsTrace: jsTrace,
    runSkipped: runSkipped,
    dart2jsArgs: dart2jsArgs,
    precompiledPath: precompiledPath,
    compilerSelections: compilerSelections,
    runtimes: runtimes,
    tags: tags,
    onPlatform: onPlatform,
    ignoreTimeouts: ignoreTimeouts,
    timeout: timeout,
    verboseTrace: verboseTrace,
    chainStackTraces: chainStackTraces,
    skip: skip,
    retry: retry,
    skipReason: skipReason,
    testOn: testOn,
    addTags: addTags,
  );
>>>>>>> b99d556e

  /// A specialized constructor for only configuring the runtimes.
  factory SuiteConfiguration.runtimes(Iterable<RuntimeSelection> runtimes) =>
      SuiteConfiguration._unsafe(runtimes: runtimes);

  /// A specialized constructor for only configuring runSkipped.
  factory SuiteConfiguration.runSkipped(bool runSkipped) =>
      SuiteConfiguration._unsafe(runSkipped: runSkipped);

  /// A specialized constructor for only configuring the timeout.
  factory SuiteConfiguration.timeout(Timeout timeout) =>
      SuiteConfiguration._unsafe(timeout: timeout);

  /// Creates new SuiteConfiguration.
  ///
  /// Unlike [SuiteConfiguration.new], this assumes [tags] is already
  /// resolved.
  SuiteConfiguration._({
    required bool? allowDuplicateTestNames,
    required bool? allowTestRandomization,
    required bool? jsTrace,
    required bool? runSkipped,
    required Iterable<String>? dart2jsArgs,
    required this.testSelections,
    required this.precompiledPath,
    required Iterable<CompilerSelection>? compilerSelections,
    required Iterable<RuntimeSelection>? runtimes,
    required Map<BooleanSelector, SuiteConfiguration>? tags,
    required Map<PlatformSelector, SuiteConfiguration>? onPlatform,
    required Metadata? metadata,
    required bool? ignoreTimeouts,
<<<<<<< HEAD
    required Timeout? suiteLoadTimeout,
  })  : _allowDuplicateTestNames = allowDuplicateTestNames,
        _allowTestRandomization = allowTestRandomization,
        _jsTrace = jsTrace,
        _runSkipped = runSkipped,
        dart2jsArgs = _list(dart2jsArgs) ?? const [],
        _runtimes = _list(runtimes),
        compilerSelections = _list(compilerSelections),
        tags = _map(tags),
        onPlatform = _map(onPlatform),
        _ignoreTimeouts = ignoreTimeouts,
        _suiteLoadTimeout = suiteLoadTimeout,
        _metadata = metadata ?? Metadata.empty;
=======
  }) : _allowDuplicateTestNames = allowDuplicateTestNames,
       _allowTestRandomization = allowTestRandomization,
       _jsTrace = jsTrace,
       _runSkipped = runSkipped,
       dart2jsArgs = _list(dart2jsArgs) ?? const [],
       _runtimes = _list(runtimes),
       compilerSelections = _list(compilerSelections),
       tags = _map(tags),
       onPlatform = _map(onPlatform),
       _ignoreTimeouts = ignoreTimeouts,
       _metadata = metadata ?? Metadata.empty;
>>>>>>> b99d556e

  /// Creates a new [SuiteConfiguration] that takes its configuration from
  /// [metadata].
  factory SuiteConfiguration.fromMetadata(Metadata metadata) =>
      SuiteConfiguration._(
        tags: metadata.forTag.map(
          (key, child) => MapEntry(key, SuiteConfiguration.fromMetadata(child)),
        ),
        onPlatform: metadata.onPlatform.map(
          (key, child) => MapEntry(key, SuiteConfiguration.fromMetadata(child)),
        ),
        metadata: metadata.change(forTag: {}, onPlatform: {}),
        allowDuplicateTestNames: null,
        allowTestRandomization: null,
        jsTrace: null,
        runSkipped: null,
        dart2jsArgs: null,
        testSelections: const {},
        precompiledPath: null,
        runtimes: null,
        compilerSelections: null,
        ignoreTimeouts: null,
        suiteLoadTimeout: null,
      );

  /// Returns an unmodifiable copy of [input].
  ///
  /// If [input] is `null` or empty, this returns `null`.
  static List<T>? _list<T>(Iterable<T>? input) {
    if (input == null) return null;
    var list = List<T>.unmodifiable(input);
    if (list.isEmpty) return null;
    return list;
  }

  /// Returns an unmodifiable copy of [input] or an empty unmodifiable map.
  static Map<K, V> _map<K, V>(Map<K, V>? input) {
    if (input == null || input.isEmpty) return const <Never, Never>{};
    return Map.unmodifiable(input);
  }

  /// Merges this with [other].
  ///
  /// For most fields, if both configurations have values set, [other]'s value
  /// takes precedence. However, certain fields are merged together instead.
  /// This is indicated in those fields' documentation.
  SuiteConfiguration merge(SuiteConfiguration other) {
    if (this == SuiteConfiguration.empty) return other;
    if (other == SuiteConfiguration.empty) return this;
    assert(testSelections.isEmpty || other.testSelections.isEmpty);

    var config = SuiteConfiguration._(
<<<<<<< HEAD
        allowDuplicateTestNames:
            other._allowDuplicateTestNames ?? _allowDuplicateTestNames,
        allowTestRandomization:
            other._allowTestRandomization ?? _allowTestRandomization,
        jsTrace: other._jsTrace ?? _jsTrace,
        runSkipped: other._runSkipped ?? _runSkipped,
        dart2jsArgs: dart2jsArgs.toList()..addAll(other.dart2jsArgs),
        testSelections:
            testSelections.isEmpty ? other.testSelections : testSelections,
        precompiledPath: other.precompiledPath ?? precompiledPath,
        compilerSelections: other.compilerSelections ?? compilerSelections,
        runtimes: other._runtimes ?? _runtimes,
        tags: _mergeConfigMaps(tags, other.tags),
        onPlatform: _mergeConfigMaps(onPlatform, other.onPlatform),
        ignoreTimeouts: other._ignoreTimeouts ?? _ignoreTimeouts,
        metadata: metadata.merge(other.metadata),
        suiteLoadTimeout: other._suiteLoadTimeout ?? _suiteLoadTimeout);
=======
      allowDuplicateTestNames:
          other._allowDuplicateTestNames ?? _allowDuplicateTestNames,
      allowTestRandomization:
          other._allowTestRandomization ?? _allowTestRandomization,
      jsTrace: other._jsTrace ?? _jsTrace,
      runSkipped: other._runSkipped ?? _runSkipped,
      dart2jsArgs: dart2jsArgs.toList()..addAll(other.dart2jsArgs),
      testSelections:
          testSelections.isEmpty ? other.testSelections : testSelections,
      precompiledPath: other.precompiledPath ?? precompiledPath,
      compilerSelections: other.compilerSelections ?? compilerSelections,
      runtimes: other._runtimes ?? _runtimes,
      tags: _mergeConfigMaps(tags, other.tags),
      onPlatform: _mergeConfigMaps(onPlatform, other.onPlatform),
      ignoreTimeouts: other._ignoreTimeouts ?? _ignoreTimeouts,
      metadata: metadata.merge(other.metadata),
    );
>>>>>>> b99d556e
    return config._resolveTags();
  }

  /// Returns a copy of this configuration with the given fields updated.
  ///
  /// Note that unlike [merge], this has no merging behavior—the old value is
  /// always replaced by the new one.
<<<<<<< HEAD
  SuiteConfiguration change(
      {bool? allowDuplicateTestNames,
      bool? allowTestRandomization,
      bool? jsTrace,
      bool? runSkipped,
      Iterable<String>? dart2jsArgs,
      String? precompiledPath,
      Iterable<CompilerSelection>? compilerSelections,
      Iterable<RuntimeSelection>? runtimes,
      Map<BooleanSelector, SuiteConfiguration>? tags,
      Map<PlatformSelector, SuiteConfiguration>? onPlatform,
      bool? ignoreTimeouts,
      Timeout? suiteLoadTimeout,

      // Test-level configuration
      Timeout? timeout,
      bool? verboseTrace,
      bool? chainStackTraces,
      bool? skip,
      int? retry,
      String? skipReason,
      PlatformSelector? testOn,
      Iterable<String>? addTags}) {
    var config = SuiteConfiguration._(
        allowDuplicateTestNames:
            allowDuplicateTestNames ?? _allowDuplicateTestNames,
        allowTestRandomization:
            allowTestRandomization ?? _allowTestRandomization,
        jsTrace: jsTrace ?? _jsTrace,
        runSkipped: runSkipped ?? _runSkipped,
        dart2jsArgs: dart2jsArgs?.toList() ?? this.dart2jsArgs,
        testSelections: testSelections,
        precompiledPath: precompiledPath ?? this.precompiledPath,
        compilerSelections: compilerSelections ?? this.compilerSelections,
        runtimes: runtimes ?? _runtimes,
        tags: tags ?? this.tags,
        onPlatform: onPlatform ?? this.onPlatform,
        ignoreTimeouts: ignoreTimeouts ?? _ignoreTimeouts,
        suiteLoadTimeout: suiteLoadTimeout ?? _suiteLoadTimeout,
        metadata: _metadata.change(
            timeout: timeout,
            verboseTrace: verboseTrace,
            chainStackTraces: chainStackTraces,
            skip: skip,
            retry: retry,
            skipReason: skipReason,
            testOn: testOn,
            tags: addTags?.toSet()));
=======
  SuiteConfiguration change({
    bool? allowDuplicateTestNames,
    bool? allowTestRandomization,
    bool? jsTrace,
    bool? runSkipped,
    Iterable<String>? dart2jsArgs,
    String? precompiledPath,
    Iterable<CompilerSelection>? compilerSelections,
    Iterable<RuntimeSelection>? runtimes,
    Map<BooleanSelector, SuiteConfiguration>? tags,
    Map<PlatformSelector, SuiteConfiguration>? onPlatform,
    bool? ignoreTimeouts,

    // Test-level configuration
    Timeout? timeout,
    bool? verboseTrace,
    bool? chainStackTraces,
    bool? skip,
    int? retry,
    String? skipReason,
    PlatformSelector? testOn,
    Iterable<String>? addTags,
  }) {
    var config = SuiteConfiguration._(
      allowDuplicateTestNames:
          allowDuplicateTestNames ?? _allowDuplicateTestNames,
      allowTestRandomization: allowTestRandomization ?? _allowTestRandomization,
      jsTrace: jsTrace ?? _jsTrace,
      runSkipped: runSkipped ?? _runSkipped,
      dart2jsArgs: dart2jsArgs?.toList() ?? this.dart2jsArgs,
      testSelections: testSelections,
      precompiledPath: precompiledPath ?? this.precompiledPath,
      compilerSelections: compilerSelections ?? this.compilerSelections,
      runtimes: runtimes ?? _runtimes,
      tags: tags ?? this.tags,
      onPlatform: onPlatform ?? this.onPlatform,
      ignoreTimeouts: ignoreTimeouts ?? _ignoreTimeouts,
      metadata: _metadata.change(
        timeout: timeout,
        verboseTrace: verboseTrace,
        chainStackTraces: chainStackTraces,
        skip: skip,
        retry: retry,
        skipReason: skipReason,
        testOn: testOn,
        tags: addTags?.toSet(),
      ),
    );
>>>>>>> b99d556e
    return config._resolveTags();
  }

  /// Assign the selection of tests that should run for this suite.
  ///
  /// Test selections must be chosen only once per suite, once a
  /// SuiteConfiguration has test slections this method should not be called
  /// again.
  ///
  /// [testSelections] must not be empty.
  SuiteConfiguration selectTests(Set<TestSelection> testSelections) {
    assert(this.testSelections.isEmpty);
    assert(testSelections.isNotEmpty);
    return SuiteConfiguration._(
<<<<<<< HEAD
        testSelections: testSelections,
        allowDuplicateTestNames: _allowDuplicateTestNames,
        allowTestRandomization: _allowTestRandomization,
        jsTrace: _jsTrace,
        runSkipped: _runSkipped,
        dart2jsArgs: dart2jsArgs,
        precompiledPath: precompiledPath,
        compilerSelections: compilerSelections,
        runtimes: _runtimes,
        tags: tags,
        onPlatform: onPlatform,
        ignoreTimeouts: _ignoreTimeouts,
        suiteLoadTimeout: suiteLoadTimeout,
        metadata: _metadata);
=======
      testSelections: testSelections,
      allowDuplicateTestNames: _allowDuplicateTestNames,
      allowTestRandomization: _allowTestRandomization,
      jsTrace: _jsTrace,
      runSkipped: _runSkipped,
      dart2jsArgs: dart2jsArgs,
      precompiledPath: precompiledPath,
      compilerSelections: compilerSelections,
      runtimes: _runtimes,
      tags: tags,
      onPlatform: onPlatform,
      ignoreTimeouts: _ignoreTimeouts,
      metadata: _metadata,
    );
>>>>>>> b99d556e
  }

  /// Throws a [FormatException] if this refers to any undefined runtimes.
  void validateRuntimes(List<Runtime> allRuntimes) {
    var validVariables =
        allRuntimes.map((runtime) => runtime.identifier).toSet();
    _metadata.validatePlatformSelectors(validVariables);

    var runtimes = _runtimes;
    if (runtimes != null) {
      for (var selection in runtimes) {
        if (!allRuntimes.any(
          (runtime) => runtime.identifier == selection.name,
        )) {
          if (selection.span != null) {
            throw SourceSpanFormatException(
              'Unknown platform "${selection.name}".',
              selection.span,
            );
          } else {
            throw FormatException('Unknown platform "${selection.name}".');
          }
        }
      }
    }

    onPlatform.forEach((selector, config) {
      selector.validate(validVariables);
      config.validateRuntimes(allRuntimes);
    });
  }

  /// Returns a copy of this with all platform-specific configuration from
  /// [onPlatform] resolved.
  SuiteConfiguration forPlatform(SuitePlatform platform) {
    if (onPlatform.isEmpty) return this;

    var config = this;
    onPlatform.forEach((platformSelector, platformConfig) {
      if (!platformSelector.evaluate(platform)) return;
      config = config.merge(platformConfig);
    });
    return config.change(onPlatform: {});
  }

  /// Merges two maps whose values are [SuiteConfiguration]s.
  ///
  /// Any overlapping keys in the maps have their configurations merged in the
  /// returned map.
  Map<T, SuiteConfiguration> _mergeConfigMaps<T>(
    Map<T, SuiteConfiguration> map1,
    Map<T, SuiteConfiguration> map2,
  ) => mergeMaps(
    map1,
    map2,
    value: (config1, config2) => config1.merge(config2),
  );

  SuiteConfiguration _resolveTags() {
    // If there's no tag-specific configuration, or if none of it applies, just
    // return the configuration as-is.
    if (_metadata.tags.isEmpty || tags.isEmpty) return this;

    // Otherwise, resolve the tag-specific components.
    var newTags = Map<BooleanSelector, SuiteConfiguration>.from(tags);
    var merged = tags.keys.fold(empty, (SuiteConfiguration merged, selector) {
      if (!selector.evaluate(_metadata.tags.contains)) return merged;
      return merged.merge(newTags.remove(selector)!);
    });

    if (merged == empty) return this;
    return change(tags: newTags).merge(merged);
  }
}<|MERGE_RESOLUTION|>--- conflicted
+++ resolved
@@ -45,22 +45,6 @@
   /// Using this is slightly more efficient than manually constructing a new
   /// configuration with no arguments.
   static final empty = SuiteConfiguration._(
-<<<<<<< HEAD
-      allowDuplicateTestNames: null,
-      allowTestRandomization: null,
-      jsTrace: null,
-      runSkipped: null,
-      dart2jsArgs: null,
-      testSelections: const {},
-      precompiledPath: null,
-      runtimes: null,
-      compilerSelections: null,
-      tags: null,
-      onPlatform: null,
-      metadata: null,
-      ignoreTimeouts: null,
-      suiteLoadTimeout: null);
-=======
     allowDuplicateTestNames: null,
     allowTestRandomization: null,
     jsTrace: null,
@@ -74,8 +58,8 @@
     onPlatform: null,
     metadata: null,
     ignoreTimeouts: null,
+    suiteLoadTimeout: null,
   );
->>>>>>> b99d556e
 
   /// Whether or not duplicate test (or group) names are allowed within the same
   /// test suite.
@@ -170,58 +154,11 @@
   final bool? _ignoreTimeouts;
   bool get ignoreTimeouts => _ignoreTimeouts ?? false;
 
-<<<<<<< HEAD
   /// The timeout for loading a test suite.
   final Timeout? _suiteLoadTimeout;
   Timeout get suiteLoadTimeout =>
       _suiteLoadTimeout ?? const Timeout(Duration(minutes: 12));
 
-  factory SuiteConfiguration(
-      {required bool? allowDuplicateTestNames,
-      required bool? allowTestRandomization,
-      required bool? jsTrace,
-      required bool? runSkipped,
-      required Iterable<String>? dart2jsArgs,
-      required String? precompiledPath,
-      required Iterable<CompilerSelection>? compilerSelections,
-      required Iterable<RuntimeSelection>? runtimes,
-      required Map<BooleanSelector, SuiteConfiguration>? tags,
-      required Map<PlatformSelector, SuiteConfiguration>? onPlatform,
-      required bool? ignoreTimeouts,
-      required Timeout? suiteLoadTimeout,
-      // Test-level configuration
-      required Timeout? timeout,
-      required bool? verboseTrace,
-      required bool? chainStackTraces,
-      required bool? skip,
-      required int? retry,
-      required String? skipReason,
-      required PlatformSelector? testOn,
-      required Iterable<String>? addTags}) {
-    var config = SuiteConfiguration._(
-        allowDuplicateTestNames: allowDuplicateTestNames,
-        allowTestRandomization: allowTestRandomization,
-        jsTrace: jsTrace,
-        runSkipped: runSkipped,
-        dart2jsArgs: dart2jsArgs,
-        testSelections: const {},
-        precompiledPath: precompiledPath,
-        compilerSelections: compilerSelections,
-        runtimes: runtimes,
-        tags: tags,
-        onPlatform: onPlatform,
-        ignoreTimeouts: ignoreTimeouts,
-        suiteLoadTimeout: suiteLoadTimeout,
-        metadata: Metadata(
-            timeout: timeout,
-            verboseTrace: verboseTrace,
-            chainStackTraces: chainStackTraces,
-            skip: skip,
-            retry: retry,
-            skipReason: skipReason,
-            testOn: testOn,
-            tags: addTags));
-=======
   factory SuiteConfiguration({
     required bool? allowDuplicateTestNames,
     required bool? allowTestRandomization,
@@ -234,7 +171,7 @@
     required Map<BooleanSelector, SuiteConfiguration>? tags,
     required Map<PlatformSelector, SuiteConfiguration>? onPlatform,
     required bool? ignoreTimeouts,
-
+    required Timeout? suiteLoadTimeout,
     // Test-level configuration
     required Timeout? timeout,
     required bool? verboseTrace,
@@ -258,6 +195,7 @@
       tags: tags,
       onPlatform: onPlatform,
       ignoreTimeouts: ignoreTimeouts,
+      suiteLoadTimeout: suiteLoadTimeout,
       metadata: Metadata(
         timeout: timeout,
         verboseTrace: verboseTrace,
@@ -269,7 +207,6 @@
         tags: addTags,
       ),
     );
->>>>>>> b99d556e
     return config._resolveTags();
   }
 
@@ -277,52 +214,6 @@
   ///
   /// This should only be used in situations where you really only want to
   /// configure a specific restricted set of options.
-<<<<<<< HEAD
-  factory SuiteConfiguration._unsafe(
-          {bool? allowDuplicateTestNames,
-          bool? allowTestRandomization,
-          bool? jsTrace,
-          bool? runSkipped,
-          Iterable<String>? dart2jsArgs,
-          String? precompiledPath,
-          Iterable<CompilerSelection>? compilerSelections,
-          Iterable<RuntimeSelection>? runtimes,
-          Map<BooleanSelector, SuiteConfiguration>? tags,
-          Map<PlatformSelector, SuiteConfiguration>? onPlatform,
-          bool? ignoreTimeouts,
-          Timeout? suiteLoadTimeout,
-
-          // Test-level configuration
-          Timeout? timeout,
-          bool? verboseTrace,
-          bool? chainStackTraces,
-          bool? skip,
-          int? retry,
-          String? skipReason,
-          PlatformSelector? testOn,
-          Iterable<String>? addTags}) =>
-      SuiteConfiguration(
-          allowDuplicateTestNames: allowDuplicateTestNames,
-          allowTestRandomization: allowTestRandomization,
-          jsTrace: jsTrace,
-          runSkipped: runSkipped,
-          dart2jsArgs: dart2jsArgs,
-          precompiledPath: precompiledPath,
-          compilerSelections: compilerSelections,
-          runtimes: runtimes,
-          tags: tags,
-          onPlatform: onPlatform,
-          ignoreTimeouts: ignoreTimeouts,
-          suiteLoadTimeout: suiteLoadTimeout,
-          timeout: timeout,
-          verboseTrace: verboseTrace,
-          chainStackTraces: chainStackTraces,
-          skip: skip,
-          retry: retry,
-          skipReason: skipReason,
-          testOn: testOn,
-          addTags: addTags);
-=======
   factory SuiteConfiguration._unsafe({
     bool? allowDuplicateTestNames,
     bool? allowTestRandomization,
@@ -335,6 +226,7 @@
     Map<BooleanSelector, SuiteConfiguration>? tags,
     Map<PlatformSelector, SuiteConfiguration>? onPlatform,
     bool? ignoreTimeouts,
+    Timeout? suiteLoadTimeout,
 
     // Test-level configuration
     Timeout? timeout,
@@ -357,6 +249,7 @@
     tags: tags,
     onPlatform: onPlatform,
     ignoreTimeouts: ignoreTimeouts,
+    suiteLoadTimeout: suiteLoadTimeout,
     timeout: timeout,
     verboseTrace: verboseTrace,
     chainStackTraces: chainStackTraces,
@@ -366,7 +259,6 @@
     testOn: testOn,
     addTags: addTags,
   );
->>>>>>> b99d556e
 
   /// A specialized constructor for only configuring the runtimes.
   factory SuiteConfiguration.runtimes(Iterable<RuntimeSelection> runtimes) =>
@@ -398,21 +290,7 @@
     required Map<PlatformSelector, SuiteConfiguration>? onPlatform,
     required Metadata? metadata,
     required bool? ignoreTimeouts,
-<<<<<<< HEAD
     required Timeout? suiteLoadTimeout,
-  })  : _allowDuplicateTestNames = allowDuplicateTestNames,
-        _allowTestRandomization = allowTestRandomization,
-        _jsTrace = jsTrace,
-        _runSkipped = runSkipped,
-        dart2jsArgs = _list(dart2jsArgs) ?? const [],
-        _runtimes = _list(runtimes),
-        compilerSelections = _list(compilerSelections),
-        tags = _map(tags),
-        onPlatform = _map(onPlatform),
-        _ignoreTimeouts = ignoreTimeouts,
-        _suiteLoadTimeout = suiteLoadTimeout,
-        _metadata = metadata ?? Metadata.empty;
-=======
   }) : _allowDuplicateTestNames = allowDuplicateTestNames,
        _allowTestRandomization = allowTestRandomization,
        _jsTrace = jsTrace,
@@ -423,8 +301,8 @@
        tags = _map(tags),
        onPlatform = _map(onPlatform),
        _ignoreTimeouts = ignoreTimeouts,
+       _suiteLoadTimeout = suiteLoadTimeout,
        _metadata = metadata ?? Metadata.empty;
->>>>>>> b99d556e
 
   /// Creates a new [SuiteConfiguration] that takes its configuration from
   /// [metadata].
@@ -477,25 +355,6 @@
     assert(testSelections.isEmpty || other.testSelections.isEmpty);
 
     var config = SuiteConfiguration._(
-<<<<<<< HEAD
-        allowDuplicateTestNames:
-            other._allowDuplicateTestNames ?? _allowDuplicateTestNames,
-        allowTestRandomization:
-            other._allowTestRandomization ?? _allowTestRandomization,
-        jsTrace: other._jsTrace ?? _jsTrace,
-        runSkipped: other._runSkipped ?? _runSkipped,
-        dart2jsArgs: dart2jsArgs.toList()..addAll(other.dart2jsArgs),
-        testSelections:
-            testSelections.isEmpty ? other.testSelections : testSelections,
-        precompiledPath: other.precompiledPath ?? precompiledPath,
-        compilerSelections: other.compilerSelections ?? compilerSelections,
-        runtimes: other._runtimes ?? _runtimes,
-        tags: _mergeConfigMaps(tags, other.tags),
-        onPlatform: _mergeConfigMaps(onPlatform, other.onPlatform),
-        ignoreTimeouts: other._ignoreTimeouts ?? _ignoreTimeouts,
-        metadata: metadata.merge(other.metadata),
-        suiteLoadTimeout: other._suiteLoadTimeout ?? _suiteLoadTimeout);
-=======
       allowDuplicateTestNames:
           other._allowDuplicateTestNames ?? _allowDuplicateTestNames,
       allowTestRandomization:
@@ -512,8 +371,8 @@
       onPlatform: _mergeConfigMaps(onPlatform, other.onPlatform),
       ignoreTimeouts: other._ignoreTimeouts ?? _ignoreTimeouts,
       metadata: metadata.merge(other.metadata),
+      suiteLoadTimeout: other._suiteLoadTimeout ?? _suiteLoadTimeout,
     );
->>>>>>> b99d556e
     return config._resolveTags();
   }
 
@@ -521,56 +380,6 @@
   ///
   /// Note that unlike [merge], this has no merging behavior—the old value is
   /// always replaced by the new one.
-<<<<<<< HEAD
-  SuiteConfiguration change(
-      {bool? allowDuplicateTestNames,
-      bool? allowTestRandomization,
-      bool? jsTrace,
-      bool? runSkipped,
-      Iterable<String>? dart2jsArgs,
-      String? precompiledPath,
-      Iterable<CompilerSelection>? compilerSelections,
-      Iterable<RuntimeSelection>? runtimes,
-      Map<BooleanSelector, SuiteConfiguration>? tags,
-      Map<PlatformSelector, SuiteConfiguration>? onPlatform,
-      bool? ignoreTimeouts,
-      Timeout? suiteLoadTimeout,
-
-      // Test-level configuration
-      Timeout? timeout,
-      bool? verboseTrace,
-      bool? chainStackTraces,
-      bool? skip,
-      int? retry,
-      String? skipReason,
-      PlatformSelector? testOn,
-      Iterable<String>? addTags}) {
-    var config = SuiteConfiguration._(
-        allowDuplicateTestNames:
-            allowDuplicateTestNames ?? _allowDuplicateTestNames,
-        allowTestRandomization:
-            allowTestRandomization ?? _allowTestRandomization,
-        jsTrace: jsTrace ?? _jsTrace,
-        runSkipped: runSkipped ?? _runSkipped,
-        dart2jsArgs: dart2jsArgs?.toList() ?? this.dart2jsArgs,
-        testSelections: testSelections,
-        precompiledPath: precompiledPath ?? this.precompiledPath,
-        compilerSelections: compilerSelections ?? this.compilerSelections,
-        runtimes: runtimes ?? _runtimes,
-        tags: tags ?? this.tags,
-        onPlatform: onPlatform ?? this.onPlatform,
-        ignoreTimeouts: ignoreTimeouts ?? _ignoreTimeouts,
-        suiteLoadTimeout: suiteLoadTimeout ?? _suiteLoadTimeout,
-        metadata: _metadata.change(
-            timeout: timeout,
-            verboseTrace: verboseTrace,
-            chainStackTraces: chainStackTraces,
-            skip: skip,
-            retry: retry,
-            skipReason: skipReason,
-            testOn: testOn,
-            tags: addTags?.toSet()));
-=======
   SuiteConfiguration change({
     bool? allowDuplicateTestNames,
     bool? allowTestRandomization,
@@ -583,6 +392,7 @@
     Map<BooleanSelector, SuiteConfiguration>? tags,
     Map<PlatformSelector, SuiteConfiguration>? onPlatform,
     bool? ignoreTimeouts,
+    Timeout? suiteLoadTimeout,
 
     // Test-level configuration
     Timeout? timeout,
@@ -608,6 +418,7 @@
       tags: tags ?? this.tags,
       onPlatform: onPlatform ?? this.onPlatform,
       ignoreTimeouts: ignoreTimeouts ?? _ignoreTimeouts,
+      suiteLoadTimeout: suiteLoadTimeout ?? _suiteLoadTimeout,
       metadata: _metadata.change(
         timeout: timeout,
         verboseTrace: verboseTrace,
@@ -619,7 +430,6 @@
         tags: addTags?.toSet(),
       ),
     );
->>>>>>> b99d556e
     return config._resolveTags();
   }
 
@@ -634,22 +444,6 @@
     assert(this.testSelections.isEmpty);
     assert(testSelections.isNotEmpty);
     return SuiteConfiguration._(
-<<<<<<< HEAD
-        testSelections: testSelections,
-        allowDuplicateTestNames: _allowDuplicateTestNames,
-        allowTestRandomization: _allowTestRandomization,
-        jsTrace: _jsTrace,
-        runSkipped: _runSkipped,
-        dart2jsArgs: dart2jsArgs,
-        precompiledPath: precompiledPath,
-        compilerSelections: compilerSelections,
-        runtimes: _runtimes,
-        tags: tags,
-        onPlatform: onPlatform,
-        ignoreTimeouts: _ignoreTimeouts,
-        suiteLoadTimeout: suiteLoadTimeout,
-        metadata: _metadata);
-=======
       testSelections: testSelections,
       allowDuplicateTestNames: _allowDuplicateTestNames,
       allowTestRandomization: _allowTestRandomization,
@@ -662,9 +456,9 @@
       tags: tags,
       onPlatform: onPlatform,
       ignoreTimeouts: _ignoreTimeouts,
+      suiteLoadTimeout: suiteLoadTimeout,
       metadata: _metadata,
     );
->>>>>>> b99d556e
   }
 
   /// Throws a [FormatException] if this refers to any undefined runtimes.
