// Copyright (c) 2021, the Dart project authors.  Please see the AUTHORS file
// for details. All rights reserved. Use of this source code is governed by a
// BSD-style license that can be found in the LICENSE file.

@Deprecated('package:test_core is not intended for general use. '
    'Please use package:test.')
library;

<<<<<<< HEAD
import 'dart:async';

import 'package:meta/meta.dart' show isTest, isTestGroup;
import 'package:path/path.dart' as p;
import 'package:test_api/backend.dart';
import 'package:test_api/scaffolding.dart' show Timeout, pumpEventQueue;
import 'package:test_api/src/backend/declarer.dart'; // ignore: implementation_imports
import 'package:test_api/src/backend/invoker.dart'; // ignore: implementation_imports

import 'src/runner/engine.dart';
import 'src/runner/plugin/environment.dart';
import 'src/runner/reporter/expanded.dart';
import 'src/runner/runner_suite.dart';
import 'src/runner/suite.dart';
import 'src/util/async.dart';
import 'src/util/os.dart';
import 'src/util/print_sink.dart';

// Hide implementations which don't support being run directly.
// This file is an almost direct copy of import below, but with the global
// declarer added.
export 'package:test_api/scaffolding.dart'
    hide group, setUp, setUpAll, tearDown, tearDownAll, test;

/// The global declarer.
///
/// This is used if a test file is run directly, rather than through the runner.
Declarer? _globalDeclarer;

/// Gets the declarer for the current scope.
///
/// When using the runner, this returns the [Zone]-scoped declarer that's set by
/// [RemoteListener]. If the test file is run directly, this returns
/// [_globalDeclarer] (and sets it up on the first call).
Declarer get _declarer {
  var declarer = Declarer.current;
  if (declarer != null) return declarer;
  if (_globalDeclarer != null) return _globalDeclarer!;

  // Since there's no Zone-scoped declarer, the test file is being run directly.
  // In order to run the tests, we set up our own Declarer via
  // [_globalDeclarer], and pump the event queue as a best effort to wait for
  // all tests to be defined before starting them.
  _globalDeclarer = Declarer();

  () async {
    await pumpEventQueue();

    var suite = RunnerSuite(
        const PluginEnvironment(),
        SuiteConfiguration.empty,
        _globalDeclarer!.build(),
        SuitePlatform(Runtime.vm, compiler: null, os: currentOSGuess),
        path: p.prettyUri(Uri.base));

    var engine = Engine();
    engine.suiteSink.add(suite);
    engine.suiteSink.close();
    ExpandedReporter.watch(engine, PrintSink(),
        color: true, printPath: false, printPlatform: false);

    var success = await runZoned(() => Invoker.guard(engine.run),
        zoneValues: {#test.declarer: _globalDeclarer});
    if (success == true) return null;
    print('');
    unawaited(Future.error('Dummy exception to set exit code.'));
  }();

  return _globalDeclarer!;
}

// TODO(nweiz): This and other top-level functions should throw exceptions if
// they're called after the declarer has finished declaring.
/// Creates a new test case with the given description (converted to a string)
/// and body.
///
/// The description will be added to the descriptions of any surrounding
/// [group]s. If [testOn] is passed, it's parsed as a [platform selector][]; the
/// test will only be run on matching platforms.
///
/// [platform selector]: https://github.com/dart-lang/test/tree/master/pkgs/test#platform-selectors
///
/// If [timeout] is passed, it's used to modify or replace the default timeout
/// of 30 seconds. Timeout modifications take precedence in suite-group-test
/// order, so [timeout] will also modify any timeouts set on the group or suite.
///
/// If [skip] is a String or `true`, the test is skipped. If it's a String, it
/// should explain why the test is skipped; this reason will be printed instead
/// of running the test. If a [test] is nested within a [group], the
/// [skip] parameter within the [test] will take precedence over the
/// [skip] parameter in the [group]. For instance, if a [group] is set to
/// `skip: true`, but a [test] within it is configured as `skip: false`, the
/// [test] will not be skipped.
///
/// If [tags] is passed, it declares user-defined tags that are applied to the
/// test. These tags can be used to select or skip the test on the command line,
/// or to do bulk test configuration. All tags should be declared in the
/// [package configuration file][configuring tags]. The parameter can be an
/// [Iterable] of tag names, or a [String] representing a single tag.
///
/// If [retry] is passed, the test will be retried the provided number of times
/// before being marked as a failure.
///
/// [configuring tags]: https://github.com/dart-lang/test/blob/master/pkgs/test/doc/configuration.md#configuring-tags
///
/// [onPlatform] allows tests to be configured on a platform-by-platform
/// basis. It's a map from strings that are parsed as [PlatformSelector]s to
/// annotation classes: [Timeout], [Skip], or lists of those. These
/// annotations apply only on the given platforms. For example:
///
///     test('potentially slow test', () {
///       // ...
///     }, onPlatform: {
///       // This test is especially slow on Windows.
///       'windows': Timeout.factor(2),
///       'browser': [
///         Skip('TODO: add browser support'),
///         // This will be slow on browsers once it works on them.
///         Timeout.factor(2)
///       ]
///     });
///
/// If multiple platforms match, the annotations apply in order as through
/// they were in nested groups.
///
/// If the `solo` flag is `true`, only tests and groups marked as
/// "solo" will be be run. This only restricts tests *within this test
/// suite*—tests in other suites will run as normal. We recommend that users
/// avoid this flag if possible and instead use the test runner flag `-n` to
/// filter tests by name.
@isTest
void test(Object? description, dynamic Function() body,
    {String? testOn,
    Timeout? timeout,
    Object? skip,
    Object? tags,
    Map<String, dynamic>? onPlatform,
    int? retry,
    @Deprecated('Debug only') bool solo = false}) {
  _declarer.test(description.toString(), body,
      testOn: testOn,
      timeout: timeout,
      skip: skip,
      onPlatform: onPlatform,
      tags: tags,
      retry: retry,
      solo: solo);

  // Force dart2js not to inline this function. We need it to be separate from
  // `main()` in JS stack traces in order to properly determine the line and
  // column where the test was defined. See sdk#26705.
  return;
  return; // ignore: dead_code
}

/// Creates a group of tests.
///
/// A group's description (converted to a string) is included in the descriptions
/// of any tests or sub-groups it contains. [setUp] and [tearDown] are also scoped
/// to the containing group.
///
/// If [testOn] is passed, it's parsed as a [platform selector][]; the test will
/// only be run on matching platforms.
///
/// [platform selector]: https://github.com/dart-lang/test/tree/master/pkgs/test#platform-selectors
///
/// If [timeout] is passed, it's used to modify or replace the default timeout
/// of 30 seconds. Timeout modifications take precedence in suite-group-test
/// order, so [timeout] will also modify any timeouts set on the suite, and will
/// be modified by any timeouts set on individual tests.
///
/// If [skip] is a String or `true`, the group is skipped. If it's a String, it
/// should explain why the group is skipped; this reason will be printed instead
/// of running the group's tests.
///
/// If [tags] is passed, it declares user-defined tags that are applied to the
/// test. These tags can be used to select or skip the test on the command line,
/// or to do bulk test configuration. All tags should be declared in the
/// [package configuration file][configuring tags]. The parameter can be an
/// [Iterable] of tag names, or a [String] representing a single tag.
///
/// [configuring tags]: https://github.com/dart-lang/test/blob/master/pkgs/test/doc/configuration.md#configuring-tags
///
/// [onPlatform] allows groups to be configured on a platform-by-platform
/// basis. It's a map from strings that are parsed as [PlatformSelector]s to
/// annotation classes: [Timeout], [Skip], or lists of those. These
/// annotations apply only on the given platforms. For example:
///
///     group('potentially slow tests', () {
///       // ...
///     }, onPlatform: {
///       // These tests are especially slow on Windows.
///       'windows': Timeout.factor(2),
///       'browser': [
///         Skip('TODO: add browser support'),
///         // They'll be slow on browsers once it works on them.
///         Timeout.factor(2)
///       ]
///     });
///
/// If multiple platforms match, the annotations apply in order as through
/// they were in nested groups.
///
/// If the `solo` flag is `true`, only tests and groups marked as
/// "solo" will be be run. This only restricts tests *within this test
/// suite*—tests in other suites will run as normal. We recommend that users
/// avoid this flag if possible, and instead use the test runner flag `-n` to
/// filter tests by name.
@isTestGroup
void group(Object? description, dynamic Function() body,
    {String? testOn,
    Timeout? timeout,
    Object? skip,
    Object? tags,
    Map<String, dynamic>? onPlatform,
    int? retry,
    @Deprecated('Debug only') bool solo = false}) {
  _declarer.group(description.toString(), body,
      testOn: testOn,
      timeout: timeout,
      skip: skip,
      tags: tags,
      onPlatform: onPlatform,
      retry: retry,
      solo: solo);

  // Force dart2js not to inline this function. We need it to be separate from
  // `main()` in JS stack traces in order to properly determine the line and
  // column where the test was defined. See sdk#26705.
  return;
  return; // ignore: dead_code
}

/// Registers a function to be run before tests.
///
/// This function will be called before each test is run. [callback] may be
/// asynchronous; if so, it must return a [Future].
///
/// If this is called within a test group, it applies only to tests in that
/// group. [callback] will be run after any set-up callbacks in parent groups or
/// at the top level.
///
/// Each callback at the top level or in a given group will be run in the order
/// they were declared.
void setUp(dynamic Function() callback) => _declarer.setUp(callback);

/// Registers a function to be run after tests.
///
/// This function will be called after each test is run. [callback] may be
/// asynchronous; if so, it must return a [Future].
///
/// If this is called within a test group, it applies only to tests in that
/// group. [callback] will be run before any tear-down callbacks in parent
/// groups or at the top level.
///
/// Each callback at the top level or in a given group will be run in the
/// reverse of the order they were declared.
///
/// See also [addTearDown], which adds tear-downs to a running test.
void tearDown(dynamic Function() callback) => _declarer.tearDown(callback);

/// Registers a function to be run once before all tests.
///
/// [callback] may be asynchronous; if so, it must return a [Future].
///
/// If this is called within a test group, [callback] will run before all tests
/// in that group. It will be run after any [setUpAll] callbacks in parent
/// groups or at the top level. It won't be run if none of the tests in the
/// group are run.
///
/// **Note**: This function makes it very easy to accidentally introduce hidden
/// dependencies between tests that should be isolated. In general, you should
/// prefer [setUp], and only use [setUpAll] if the callback is prohibitively
/// slow.
void setUpAll(dynamic Function() callback) => _declarer.setUpAll(callback);

/// Registers a function to be run once after all tests.
///
/// If this is called within a test group, [callback] will run after all tests
/// in that group. It will be run before any [tearDownAll] callbacks in parent
/// groups or at the top level. It won't be run if none of the tests in the
/// group are run.
///
/// **Note**: This function makes it very easy to accidentally introduce hidden
/// dependencies between tests that should be isolated. In general, you should
/// prefer [tearDown], and only use [tearDownAll] if the callback is
/// prohibitively slow.
void tearDownAll(dynamic Function() callback) =>
    _declarer.tearDownAll(callback);
=======
export 'src/scaffolding.dart';
>>>>>>> fe3102ee
<|MERGE_RESOLUTION|>--- conflicted
+++ resolved
@@ -6,296 +6,4 @@
     'Please use package:test.')
 library;
 
-<<<<<<< HEAD
-import 'dart:async';
-
-import 'package:meta/meta.dart' show isTest, isTestGroup;
-import 'package:path/path.dart' as p;
-import 'package:test_api/backend.dart';
-import 'package:test_api/scaffolding.dart' show Timeout, pumpEventQueue;
-import 'package:test_api/src/backend/declarer.dart'; // ignore: implementation_imports
-import 'package:test_api/src/backend/invoker.dart'; // ignore: implementation_imports
-
-import 'src/runner/engine.dart';
-import 'src/runner/plugin/environment.dart';
-import 'src/runner/reporter/expanded.dart';
-import 'src/runner/runner_suite.dart';
-import 'src/runner/suite.dart';
-import 'src/util/async.dart';
-import 'src/util/os.dart';
-import 'src/util/print_sink.dart';
-
-// Hide implementations which don't support being run directly.
-// This file is an almost direct copy of import below, but with the global
-// declarer added.
-export 'package:test_api/scaffolding.dart'
-    hide group, setUp, setUpAll, tearDown, tearDownAll, test;
-
-/// The global declarer.
-///
-/// This is used if a test file is run directly, rather than through the runner.
-Declarer? _globalDeclarer;
-
-/// Gets the declarer for the current scope.
-///
-/// When using the runner, this returns the [Zone]-scoped declarer that's set by
-/// [RemoteListener]. If the test file is run directly, this returns
-/// [_globalDeclarer] (and sets it up on the first call).
-Declarer get _declarer {
-  var declarer = Declarer.current;
-  if (declarer != null) return declarer;
-  if (_globalDeclarer != null) return _globalDeclarer!;
-
-  // Since there's no Zone-scoped declarer, the test file is being run directly.
-  // In order to run the tests, we set up our own Declarer via
-  // [_globalDeclarer], and pump the event queue as a best effort to wait for
-  // all tests to be defined before starting them.
-  _globalDeclarer = Declarer();
-
-  () async {
-    await pumpEventQueue();
-
-    var suite = RunnerSuite(
-        const PluginEnvironment(),
-        SuiteConfiguration.empty,
-        _globalDeclarer!.build(),
-        SuitePlatform(Runtime.vm, compiler: null, os: currentOSGuess),
-        path: p.prettyUri(Uri.base));
-
-    var engine = Engine();
-    engine.suiteSink.add(suite);
-    engine.suiteSink.close();
-    ExpandedReporter.watch(engine, PrintSink(),
-        color: true, printPath: false, printPlatform: false);
-
-    var success = await runZoned(() => Invoker.guard(engine.run),
-        zoneValues: {#test.declarer: _globalDeclarer});
-    if (success == true) return null;
-    print('');
-    unawaited(Future.error('Dummy exception to set exit code.'));
-  }();
-
-  return _globalDeclarer!;
-}
-
-// TODO(nweiz): This and other top-level functions should throw exceptions if
-// they're called after the declarer has finished declaring.
-/// Creates a new test case with the given description (converted to a string)
-/// and body.
-///
-/// The description will be added to the descriptions of any surrounding
-/// [group]s. If [testOn] is passed, it's parsed as a [platform selector][]; the
-/// test will only be run on matching platforms.
-///
-/// [platform selector]: https://github.com/dart-lang/test/tree/master/pkgs/test#platform-selectors
-///
-/// If [timeout] is passed, it's used to modify or replace the default timeout
-/// of 30 seconds. Timeout modifications take precedence in suite-group-test
-/// order, so [timeout] will also modify any timeouts set on the group or suite.
-///
-/// If [skip] is a String or `true`, the test is skipped. If it's a String, it
-/// should explain why the test is skipped; this reason will be printed instead
-/// of running the test. If a [test] is nested within a [group], the
-/// [skip] parameter within the [test] will take precedence over the
-/// [skip] parameter in the [group]. For instance, if a [group] is set to
-/// `skip: true`, but a [test] within it is configured as `skip: false`, the
-/// [test] will not be skipped.
-///
-/// If [tags] is passed, it declares user-defined tags that are applied to the
-/// test. These tags can be used to select or skip the test on the command line,
-/// or to do bulk test configuration. All tags should be declared in the
-/// [package configuration file][configuring tags]. The parameter can be an
-/// [Iterable] of tag names, or a [String] representing a single tag.
-///
-/// If [retry] is passed, the test will be retried the provided number of times
-/// before being marked as a failure.
-///
-/// [configuring tags]: https://github.com/dart-lang/test/blob/master/pkgs/test/doc/configuration.md#configuring-tags
-///
-/// [onPlatform] allows tests to be configured on a platform-by-platform
-/// basis. It's a map from strings that are parsed as [PlatformSelector]s to
-/// annotation classes: [Timeout], [Skip], or lists of those. These
-/// annotations apply only on the given platforms. For example:
-///
-///     test('potentially slow test', () {
-///       // ...
-///     }, onPlatform: {
-///       // This test is especially slow on Windows.
-///       'windows': Timeout.factor(2),
-///       'browser': [
-///         Skip('TODO: add browser support'),
-///         // This will be slow on browsers once it works on them.
-///         Timeout.factor(2)
-///       ]
-///     });
-///
-/// If multiple platforms match, the annotations apply in order as through
-/// they were in nested groups.
-///
-/// If the `solo` flag is `true`, only tests and groups marked as
-/// "solo" will be be run. This only restricts tests *within this test
-/// suite*—tests in other suites will run as normal. We recommend that users
-/// avoid this flag if possible and instead use the test runner flag `-n` to
-/// filter tests by name.
-@isTest
-void test(Object? description, dynamic Function() body,
-    {String? testOn,
-    Timeout? timeout,
-    Object? skip,
-    Object? tags,
-    Map<String, dynamic>? onPlatform,
-    int? retry,
-    @Deprecated('Debug only') bool solo = false}) {
-  _declarer.test(description.toString(), body,
-      testOn: testOn,
-      timeout: timeout,
-      skip: skip,
-      onPlatform: onPlatform,
-      tags: tags,
-      retry: retry,
-      solo: solo);
-
-  // Force dart2js not to inline this function. We need it to be separate from
-  // `main()` in JS stack traces in order to properly determine the line and
-  // column where the test was defined. See sdk#26705.
-  return;
-  return; // ignore: dead_code
-}
-
-/// Creates a group of tests.
-///
-/// A group's description (converted to a string) is included in the descriptions
-/// of any tests or sub-groups it contains. [setUp] and [tearDown] are also scoped
-/// to the containing group.
-///
-/// If [testOn] is passed, it's parsed as a [platform selector][]; the test will
-/// only be run on matching platforms.
-///
-/// [platform selector]: https://github.com/dart-lang/test/tree/master/pkgs/test#platform-selectors
-///
-/// If [timeout] is passed, it's used to modify or replace the default timeout
-/// of 30 seconds. Timeout modifications take precedence in suite-group-test
-/// order, so [timeout] will also modify any timeouts set on the suite, and will
-/// be modified by any timeouts set on individual tests.
-///
-/// If [skip] is a String or `true`, the group is skipped. If it's a String, it
-/// should explain why the group is skipped; this reason will be printed instead
-/// of running the group's tests.
-///
-/// If [tags] is passed, it declares user-defined tags that are applied to the
-/// test. These tags can be used to select or skip the test on the command line,
-/// or to do bulk test configuration. All tags should be declared in the
-/// [package configuration file][configuring tags]. The parameter can be an
-/// [Iterable] of tag names, or a [String] representing a single tag.
-///
-/// [configuring tags]: https://github.com/dart-lang/test/blob/master/pkgs/test/doc/configuration.md#configuring-tags
-///
-/// [onPlatform] allows groups to be configured on a platform-by-platform
-/// basis. It's a map from strings that are parsed as [PlatformSelector]s to
-/// annotation classes: [Timeout], [Skip], or lists of those. These
-/// annotations apply only on the given platforms. For example:
-///
-///     group('potentially slow tests', () {
-///       // ...
-///     }, onPlatform: {
-///       // These tests are especially slow on Windows.
-///       'windows': Timeout.factor(2),
-///       'browser': [
-///         Skip('TODO: add browser support'),
-///         // They'll be slow on browsers once it works on them.
-///         Timeout.factor(2)
-///       ]
-///     });
-///
-/// If multiple platforms match, the annotations apply in order as through
-/// they were in nested groups.
-///
-/// If the `solo` flag is `true`, only tests and groups marked as
-/// "solo" will be be run. This only restricts tests *within this test
-/// suite*—tests in other suites will run as normal. We recommend that users
-/// avoid this flag if possible, and instead use the test runner flag `-n` to
-/// filter tests by name.
-@isTestGroup
-void group(Object? description, dynamic Function() body,
-    {String? testOn,
-    Timeout? timeout,
-    Object? skip,
-    Object? tags,
-    Map<String, dynamic>? onPlatform,
-    int? retry,
-    @Deprecated('Debug only') bool solo = false}) {
-  _declarer.group(description.toString(), body,
-      testOn: testOn,
-      timeout: timeout,
-      skip: skip,
-      tags: tags,
-      onPlatform: onPlatform,
-      retry: retry,
-      solo: solo);
-
-  // Force dart2js not to inline this function. We need it to be separate from
-  // `main()` in JS stack traces in order to properly determine the line and
-  // column where the test was defined. See sdk#26705.
-  return;
-  return; // ignore: dead_code
-}
-
-/// Registers a function to be run before tests.
-///
-/// This function will be called before each test is run. [callback] may be
-/// asynchronous; if so, it must return a [Future].
-///
-/// If this is called within a test group, it applies only to tests in that
-/// group. [callback] will be run after any set-up callbacks in parent groups or
-/// at the top level.
-///
-/// Each callback at the top level or in a given group will be run in the order
-/// they were declared.
-void setUp(dynamic Function() callback) => _declarer.setUp(callback);
-
-/// Registers a function to be run after tests.
-///
-/// This function will be called after each test is run. [callback] may be
-/// asynchronous; if so, it must return a [Future].
-///
-/// If this is called within a test group, it applies only to tests in that
-/// group. [callback] will be run before any tear-down callbacks in parent
-/// groups or at the top level.
-///
-/// Each callback at the top level or in a given group will be run in the
-/// reverse of the order they were declared.
-///
-/// See also [addTearDown], which adds tear-downs to a running test.
-void tearDown(dynamic Function() callback) => _declarer.tearDown(callback);
-
-/// Registers a function to be run once before all tests.
-///
-/// [callback] may be asynchronous; if so, it must return a [Future].
-///
-/// If this is called within a test group, [callback] will run before all tests
-/// in that group. It will be run after any [setUpAll] callbacks in parent
-/// groups or at the top level. It won't be run if none of the tests in the
-/// group are run.
-///
-/// **Note**: This function makes it very easy to accidentally introduce hidden
-/// dependencies between tests that should be isolated. In general, you should
-/// prefer [setUp], and only use [setUpAll] if the callback is prohibitively
-/// slow.
-void setUpAll(dynamic Function() callback) => _declarer.setUpAll(callback);
-
-/// Registers a function to be run once after all tests.
-///
-/// If this is called within a test group, [callback] will run after all tests
-/// in that group. It will be run before any [tearDownAll] callbacks in parent
-/// groups or at the top level. It won't be run if none of the tests in the
-/// group are run.
-///
-/// **Note**: This function makes it very easy to accidentally introduce hidden
-/// dependencies between tests that should be isolated. In general, you should
-/// prefer [tearDown], and only use [tearDownAll] if the callback is
-/// prohibitively slow.
-void tearDownAll(dynamic Function() callback) =>
-    _declarer.tearDownAll(callback);
-=======
-export 'src/scaffolding.dart';
->>>>>>> fe3102ee
+export 'src/scaffolding.dart';