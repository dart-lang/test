--- conflicted
+++ resolved
@@ -1,10 +1,10 @@
 ## 0.6.12
 
-<<<<<<< HEAD
 * Add `--coverage-lcov` and `--branch-coverage` options to `dart test`.
-=======
+
+## 0.6.13
+
 * Expand pub constraint to allow the latest `analyzer`.
->>>>>>> c201cc98
 
 ## 0.6.11
 
