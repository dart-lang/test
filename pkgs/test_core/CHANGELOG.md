--- conflicted
+++ resolved
@@ -1,11 +1,11 @@
-<<<<<<< HEAD
 ## 0.2.10
+
 Add a `--debug` argument for running the VM/Chrome in debug mode.
-=======
+
 ## 0.2.9+2
 
 * Depend on the latest `test_api`.
->>>>>>> 045ccf54
+
 
 ## 0.2.9+1
 
