--- conflicted
+++ resolved
@@ -4,12 +4,9 @@
   packages using RegExps.
 * Require a function definition named `main` directly in a test suite and
   provide a more direct error message than a failing compiler output.
-<<<<<<< HEAD
 * Suppress skip reason messages in the compact and failures-only reporters.
-=======
 * Fix default coverage filter when running in a workspace package. Default
   filter now includes all the workspace's package.
->>>>>>> 462b474b
 
 ## 0.6.14
 
