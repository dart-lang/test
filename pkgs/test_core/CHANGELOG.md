## 0.4.9-dev

<<<<<<< HEAD
=======
* Wait for paused VM platform isolates before shutdown.

>>>>>>> 598143c1
## 0.4.8

* Add logging about enabling stack trace chaining to the compact and expanded
  reporters (moved from the invoker). This will now only be logged once after
  all tests have ran.

## 0.4.7

* Fix parsing of file paths into a URI on windows.

## 0.4.6

* Support query parameters `name`, `full-name`, `line`, and `col` on test paths,
  which will apply the filters to only those test suites.
  * All specified filters must match for a test to run.
  * Global filters (ie: `--name`) are also still respected and must match.
  * The `line` and `col` will match if any frame from the test trace matches
    (the test trace is the current stack trace where `test` is invoked).
* Support the latest `test_api`.

## 0.4.5

* Use newer analyzer APIs.

## 0.4.4

* Support the latest `test_api`.

## 0.4.3

* Add an option to disallow duplicate test or group names in `directRunTests`.
* Add configuration to disallow duplicate test and group names by default. See
  the [docs][allow_duplicate_test_names] for more information.
* Remove dependency on pedantic.

[allow_duplicate_test_names]: https://github.com/dart-lang/test/blob/master/pkgs/test/doc/configuration.md#allow_duplicate_test_names

## 0.4.2

* Re-use the cached dill file from previous runs on subsequent runs.

## 0.4.1

* Use the latest `package:matcher`.

## 0.4.0

* **BREAKING**: All parameters to the `SuiteConfiguration` and `Configuration`
  constructors are now required. Some specialized constructors have been added
  for the common cases where a subset are intended to be provided.
* **BREAKING**: Remove support for `FORCE_TEST_EXIT`.
* Report incomplete tests as errors in the JSON reporter when the run is
  canceled early.
* Don't log the --test-randomization-ordering-seed if using the json reporter.
* Add a new exit code, 79, which is used when no tests were ran.
  * Previously you would have gotten either exit code 1 or 65 (65 if you had
    provided a test name regex).
* When no tests were ran but tags were provided, list the tag configuration.
* Update `analyzer` constraint to `>=1.0.0 <3.0.0`.

## 0.3.29

* Fix a bug where a tag level configuration would cause test suites with that
  tag to ignore the `--test-randomize-ordering-seed` argument.

## 0.3.28

* Add `time` field to the json reporters `allSuites` event type so that all
  event types can be unified.

## 0.3.27

* Restore the `Configuration.loadFromString` constructor.

## 0.3.26

* Give a better error when `printOnFailure` is called from outside a test
  zone.

## 0.3.25

* Support the latest vm_service release (`7.0.0`).

## 0.3.24

* Fix race condition between compilation of vm tests and the running of
  isolates.

## 0.3.23

* Forward experiment args from the runner executable to the compiler with the
  new vm test loading strategy.

## 0.3.22

* Fix a windows issue with the new loading strategy.

## 0.3.21

* Fix an issue where you couldn't have tests compiled in both sound and
  unsound null safety modes.

## 0.3.20

* Add library `scaffolding.dart` to allow importing a subset of the normal
  surface area.
* Remove `suiteChannel`. This is now handled by an additional argument to the
  `beforeLoad` callback in `serializeSuite`.
* Disable stack trace chaining by default.
* Change the default way VM tests are launched and ran to greatly speed up
  loading performance.
  * You can force the old strategy with `--use-data-isolate-strategy` flag if
    you run into issues, but please also file a bug.
* Improve the error message for `hybridMain` functions with an incompatible
  StreamChannel parameter type.
* Change the `message` argument to `PlatformPlugin.load` to `Map<String,
  Object?>`. In an upcoming release this will be required as the type for this
  argument when passed through to `deserializeSuite`.

## 0.3.19

* ~~Disable stack trace chaining by default.~~

## 0.3.18

* Update `spawnHybridCode` to default to the current packages language version.
* Update to the latest `test_api`.

## 0.3.17

* Complete the null safety migration.

## 0.3.16

* Allow package:io version 1.0.0.

## 0.3.14

* Handle issue closing `stdin` during shutdown.

## 0.3.13

* Allow the latest analyzer `1.0.0`.

## 0.3.12

* Stable null safety release.

## 0.3.12-nullsafety.17

* Use the `test_api` for stable null safety.

## 0.3.12-nullsafety.16

* Expand upper bound constraints for some null safe migrated packages.

## 0.3.12-nullsafety.15

* Support the latest vm_service release (`6.x.x`).

## 0.3.12-nullsafety.14

* Support the latest coverage release (`0.15.x`).

## 0.3.12-nullsafety.13

* Allow the latest args release (`2.x`).

## 0.3.12-nullsafety.12

* Allow the latest glob release (`2.x`).

## 0.3.12-nullsafety.11

* Fix `spawnHybridUri` on windows.
* Allow `package:yaml` version `3.x.x`.

## 0.3.12-nullsafety.10

* Allow `package:analyzer` version `0.41.x`.

## 0.3.12-nullsafety.9

* Fix `spawnHybridUri` to respect language versioning of the spawned uri.
* Pre-emptively fix legacy library import lint violations, and unmigrate some
  libraries as necessary.

## 0.3.12-nullsafety.8

* Fix a bug where the test runner could crash when printing the elapsed time.
* Update SDK constraints to `>=2.12.0-0 <3.0.0` based on beta release
  guidelines.


## 0.3.12-nullsafety.7

* Allow prerelease versions of the 2.12 sdk.

## 0.3.12-nullsafety.6

* Add experimental `directRunTests`, `directRunSingle`, and `enumerateTestCases`
  APIs to enable test runners written around a single executable that can report
  and run any single test case.

## 0.3.12-nullsafety.5

* Allow `2.10` stable and `2.11.0-dev` SDKs.
* Add `src/platform.dart` library to consolidate the necessary imports required
  to write a custom platform.
* Stop required a `SILENT_OBSERVATORY` environment variable to run with
  debugging and the JSON reporter.

## 0.3.12-nullsafety.4

* Support latest `package:vm_service`.

## 0.3.12-nullsafety.3

* Clean up `--help` output.

## 0.3.12-nullsafety.2

* Allow version `0.40.x` of `analyzer`.

## 0.3.12-nullsafety.1

* Update source_maps constraint.

## 0.3.12-nullsafety

* Migrate to null safety.

## 0.3.11+4 (Backport)

* Fix `spawnHybridUri` on windows.

## 0.3.11+3 (Backport)

* Support `package:analyzer` version `0.41.x`.

## 0.3.11+2 (Backport)

* Fix `spawnHybridUri` to respect language versioning of the spawned uri.

## 0.3.11+1

* Allow analyzer 0.40.x.

## 0.3.11

* Update to `matcher` version `0.12.9`.

## 0.3.10

* Prepare for `unawaited` from `package:meta`.

## 0.3.9

* Ignore a null `RunnerSuite` rather than throw an error.

## 0.3.8

* Update vm bootstrapping logic to ensure the bootstrap library has the same
  language version as the test.
* Populate `languageVersionComment` in the `Metadata` returned from
  `parseMetadata`.

## 0.3.7

* Support the latest `package:coverage`.

## 0.3.6

* Expose the `Configuration` class and related classes through `backend.dart`.

## 0.3.5

* Add additional information to an exception when we end up with a null
  `RunnerSuite`.

* Update vm bootstrapping logic to ensure the bootstrap library has the same
  language version as the test.
* Populate `languageVersionComment` in the `Metadata` returned from
  `parseMetadata`.

## 0.3.4

* Fix error messages for incorrect string literals in test annotations.

## 0.3.3

* Support latest `package:vm_service`.

## 0.3.2

* Drop the `package_resolver` dependency.

## 0.3.1

* Support latest `package:vm_service`.
* Enable asserts in code running through `spawnHybrid` APIs.
* Exit with a non-zero code if no tests were ran, whether due to skips or having
  no tests defined.

## 0.3.0

* Bump minimum SDK to `2.4.0` for safer usage of for-loop elements.
* Deprecate `PhantomJS` and provide warning when used. Support for `PhantomJS`
  will be removed in version `2.0.0`.
* Differentiate between test-randomize-ordering-seed not set and 0 being chosen
  as the random seed.
* `deserializeSuite` now takes an optional `gatherCoverage` callback.
* Support retrying of entire test suites when they fail to load.
* Fix the `compiling` message in precompiled mode so it says `loading` instead,
  which is more accurate.
* Change the behavior of the concurrency setting so that loading and running
  don't have separate pools.
  * The loading and running of a test are now done with the same resource, and
    the concurrency setting uniformly affects each. With `-j1` only a single
    test will ever be loaded at a time.
  * Previously the loading pool was 2x larger than the actual concurrency
    setting which could cause flaky tests due to tests being loaded while
    other tests were running, even with `-j1`.
* Avoid printing uncaught errors within `spawnHybridUri`.

## 0.2.18

* Allow `test_api` `0.2.13` to work around a bug in the SDK version `2.3.0`.

## 0.2.17

* Add `file_reporters` configuration option and `--file-reporter` CLI option to
  allow specifying a separate reporter that writes to a file.

## 0.2.16

* Internal cleanup.
* Add `customHtmlTemplateFile` configuration option to allow sharing an
  html template between tests
* Depend on the latest `test_api`.

## 0.2.15

* Add a `StringSink` argument to reporters to prepare for reporting to a file.
* Add --test-randomize-ordering-seed` argument to randomize test
execution order based on a provided seed
* Depend on the latest `test_api`.

## 0.2.14

* Support the latest `package:analyzer`.
* Update to latest `package:matcher`. Improves output for instances of private
  classes.

## 0.2.13

* Depend on the latest `package:test_api`.

## 0.2.12

* Conditionally import coverage logic in `engine.dart`. This ensures the engine
  is platform agnostic.

## 0.2.11

* Implement code coverage gathering for VM tests.

## 0.2.10

* Add a `--debug` argument for running the VM/Chrome in debug mode.

## 0.2.9+2

* Depend on the latest `test_api`.

## 0.2.9+1

* Allow the latest `package:vm_service`.

## 0.2.9

* Mark `package:test_core` as deprecated to prevent accidental use.
* Depend on the latest `test_api`.

## 0.2.8

* Depend on `vm_service` instead of `vm_service_lib`.
* Drop dependency on `pub_semver`.
* Allow `analyzer` version `0.38.x`.

## 0.2.7

* Depend on `vm_service_lib` instead of `vm_service_client`.
* Depend on latest `package:analyzer`.

## 0.2.6

* Internal cleanup - fix lints.
* Use the latest `test_api`.

## 0.2.5

* Fix an issue where non-completed tests were considered passing.
* Updated `compact` and `expanded` reporters to display non-completed tests.

## 0.2.4

* Avoid `dart:isolate` imports on code loaded in tests.
* Expose the `parseMetadata` function publicly through a new `backend.dart`
  import, as well as re-exporting `package:test_api/backend.dart`.

## 0.2.3

* Switch import for `IsolateChannel` for forwards compatibility with `2.0.0`.

## 0.2.2

* Allow `analyzer` version `0.36.x`.
* Update to matcher version `0.12.5`.

## 0.2.1+1

* Allow `analyzer` version `0.35.x`.

## 0.2.1

* Require Dart SDK `>=2.1.0`.
* Require latest `test_api`.

## 0.2.0

* Remove `remote_listener.dart` and `suite_channel_manager.dart` from runner
  and depend on them from `test_api`.

## 0.1.0

* Initial release of `test_core`. Provides the basic API for writing and running
  tests on the VM.<|MERGE_RESOLUTION|>--- conflicted
+++ resolved
@@ -1,10 +1,7 @@
 ## 0.4.9-dev
 
-<<<<<<< HEAD
-=======
 * Wait for paused VM platform isolates before shutdown.
 
->>>>>>> 598143c1
 ## 0.4.8
 
 * Add logging about enabling stack trace chaining to the compact and expanded
