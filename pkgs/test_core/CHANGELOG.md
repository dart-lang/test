## 0.4.6-dev

<<<<<<< HEAD
* Support query parameters `name` and `full-name` on test paths, which will
  apply the filters to only those test suites.
  * All specified filters must match for a test to run.
  * Global filters (ie: `--name`) are also still respected and must match.
=======
* Support the latest `test_api`.
>>>>>>> 2a062cf9

## 0.4.5

* Use newer analyzer APIs.

## 0.4.4

* Support the latest `test_api`.

## 0.4.3

* Add an option to disallow duplicate test or group names in `directRunTests`.
* Add configuration to disallow duplicate test and group names by default. See
  the [docs][allow_duplicate_test_names] for more information.
* Remove dependency on pedantic.

[allow_duplicate_test_names]: https://github.com/dart-lang/test/blob/master/pkgs/test/doc/configuration.md#allow_duplicate_test_names

## 0.4.2

* Re-use the cached dill file from previous runs on subsequent runs.

## 0.4.1

* Use the latest `package:matcher`.

## 0.4.0

* **BREAKING**: All parameters to the `SuiteConfiguration` and `Configuration`
  constructors are now required. Some specialized constructors have been added
  for the common cases where a subset are intended to be provided.
* **BREAKING**: Remove support for `FORCE_TEST_EXIT`.
* Report incomplete tests as errors in the JSON reporter when the run is
  canceled early.
* Don't log the --test-randomization-ordering-seed if using the json reporter.
* Add a new exit code, 79, which is used when no tests were ran.
  * Previously you would have gotten either exit code 1 or 65 (65 if you had
    provided a test name regex).
* When no tests were ran but tags were provided, list the tag configuration.
* Update `analyzer` constraint to `>=1.0.0 <3.0.0`.

## 0.3.29

* Fix a bug where a tag level configuration would cause test suites with that
  tag to ignore the `--test-randomize-ordering-seed` argument.

## 0.3.28

* Add `time` field to the json reporters `allSuites` event type so that all
  event types can be unified.

## 0.3.27

* Restore the `Configuration.loadFromString` constructor.

## 0.3.26

* Give a better error when `printOnFailure` is called from outside a test
  zone.

## 0.3.25

* Support the latest vm_service release (`7.0.0`).

## 0.3.24

* Fix race condition between compilation of vm tests and the running of
  isolates.

## 0.3.23

* Forward experiment args from the runner executable to the compiler with the
  new vm test loading strategy.

## 0.3.22

* Fix a windows issue with the new loading strategy.

## 0.3.21

* Fix an issue where you couldn't have tests compiled in both sound and
  unsound null safety modes.

## 0.3.20

* Add library `scaffolding.dart` to allow importing a subset of the normal
  surface area.
* Remove `suiteChannel`. This is now handled by an additional argument to the
  `beforeLoad` callback in `serializeSuite`.
* Disable stack trace chaining by default.
* Change the default way VM tests are launched and ran to greatly speed up
  loading performance.
  * You can force the old strategy with `--use-data-isolate-strategy` flag if
    you run into issues, but please also file a bug.
* Improve the error message for `hybridMain` functions with an incompatible
  StreamChannel parameter type.
* Change the `message` argument to `PlatformPlugin.load` to `Map<String,
  Object?>`. In an upcoming release this will be required as the type for this
  argument when passed through to `deserializeSuite`.

## 0.3.19

* ~~Disable stack trace chaining by default.~~

## 0.3.18

* Update `spawnHybridCode` to default to the current packages language version.
* Update to the latest `test_api`.

## 0.3.17

* Complete the null safety migration.

## 0.3.16

* Allow package:io version 1.0.0.

## 0.3.14

* Handle issue closing `stdin` during shutdown.

## 0.3.13

* Allow the latest analyzer `1.0.0`.

## 0.3.12

* Stable null safety release.

## 0.3.12-nullsafety.17

* Use the `test_api` for stable null safety.

## 0.3.12-nullsafety.16

* Expand upper bound constraints for some null safe migrated packages.

## 0.3.12-nullsafety.15

* Support the latest vm_service release (`6.x.x`).

## 0.3.12-nullsafety.14

* Support the latest coverage release (`0.15.x`).

## 0.3.12-nullsafety.13

* Allow the latest args release (`2.x`).

## 0.3.12-nullsafety.12

* Allow the latest glob release (`2.x`).

## 0.3.12-nullsafety.11

* Fix `spawnHybridUri` on windows.
* Allow `package:yaml` version `3.x.x`.

## 0.3.12-nullsafety.10

* Allow `package:analyzer` version `0.41.x`.

## 0.3.12-nullsafety.9

* Fix `spawnHybridUri` to respect language versioning of the spawned uri.
* Pre-emptively fix legacy library import lint violations, and unmigrate some
  libraries as necessary.

## 0.3.12-nullsafety.8

* Fix a bug where the test runner could crash when printing the elapsed time.
* Update SDK constraints to `>=2.12.0-0 <3.0.0` based on beta release
  guidelines.


## 0.3.12-nullsafety.7

* Allow prerelease versions of the 2.12 sdk.

## 0.3.12-nullsafety.6

* Add experimental `directRunTests`, `directRunSingle`, and `enumerateTestCases`
  APIs to enable test runners written around a single executable that can report
  and run any single test case.

## 0.3.12-nullsafety.5

* Allow `2.10` stable and `2.11.0-dev` SDKs.
* Add `src/platform.dart` library to consolidate the necessary imports required
  to write a custom platform.
* Stop required a `SILENT_OBSERVATORY` environment variable to run with
  debugging and the JSON reporter.

## 0.3.12-nullsafety.4

* Support latest `package:vm_service`.

## 0.3.12-nullsafety.3

* Clean up `--help` output.

## 0.3.12-nullsafety.2

* Allow version `0.40.x` of `analyzer`.

## 0.3.12-nullsafety.1

* Update source_maps constraint.

## 0.3.12-nullsafety

* Migrate to null safety.

## 0.3.11+4 (Backport)

* Fix `spawnHybridUri` on windows.

## 0.3.11+3 (Backport)

* Support `package:analyzer` version `0.41.x`.

## 0.3.11+2 (Backport)

* Fix `spawnHybridUri` to respect language versioning of the spawned uri.

## 0.3.11+1

* Allow analyzer 0.40.x.

## 0.3.11

* Update to `matcher` version `0.12.9`.

## 0.3.10

* Prepare for `unawaited` from `package:meta`.

## 0.3.9

* Ignore a null `RunnerSuite` rather than throw an error.

## 0.3.8

* Update vm bootstrapping logic to ensure the bootstrap library has the same
  language version as the test.
* Populate `languageVersionComment` in the `Metadata` returned from
  `parseMetadata`.

## 0.3.7

* Support the latest `package:coverage`.

## 0.3.6

* Expose the `Configuration` class and related classes through `backend.dart`.

## 0.3.5

* Add additional information to an exception when we end up with a null
  `RunnerSuite`.

* Update vm bootstrapping logic to ensure the bootstrap library has the same
  language version as the test.
* Populate `languageVersionComment` in the `Metadata` returned from
  `parseMetadata`.

## 0.3.4

* Fix error messages for incorrect string literals in test annotations.

## 0.3.3

* Support latest `package:vm_service`.

## 0.3.2

* Drop the `package_resolver` dependency.

## 0.3.1

* Support latest `package:vm_service`.
* Enable asserts in code running through `spawnHybrid` APIs.
* Exit with a non-zero code if no tests were ran, whether due to skips or having
  no tests defined.

## 0.3.0

* Bump minimum SDK to `2.4.0` for safer usage of for-loop elements.
* Deprecate `PhantomJS` and provide warning when used. Support for `PhantomJS`
  will be removed in version `2.0.0`.
* Differentiate between test-randomize-ordering-seed not set and 0 being chosen
  as the random seed.
* `deserializeSuite` now takes an optional `gatherCoverage` callback.
* Support retrying of entire test suites when they fail to load.
* Fix the `compiling` message in precompiled mode so it says `loading` instead,
  which is more accurate.
* Change the behavior of the concurrency setting so that loading and running
  don't have separate pools.
  * The loading and running of a test are now done with the same resource, and
    the concurrency setting uniformly affects each. With `-j1` only a single
    test will ever be loaded at a time.
  * Previously the loading pool was 2x larger than the actual concurrency
    setting which could cause flaky tests due to tests being loaded while
    other tests were running, even with `-j1`.
* Avoid printing uncaught errors within `spawnHybridUri`.

## 0.2.18

* Allow `test_api` `0.2.13` to work around a bug in the SDK version `2.3.0`.

## 0.2.17

* Add `file_reporters` configuration option and `--file-reporter` CLI option to
  allow specifying a separate reporter that writes to a file.

## 0.2.16

* Internal cleanup.
* Add `customHtmlTemplateFile` configuration option to allow sharing an
  html template between tests
* Depend on the latest `test_api`.

## 0.2.15

* Add a `StringSink` argument to reporters to prepare for reporting to a file.
* Add --test-randomize-ordering-seed` argument to randomize test
execution order based on a provided seed
* Depend on the latest `test_api`.

## 0.2.14

* Support the latest `package:analyzer`.
* Update to latest `package:matcher`. Improves output for instances of private
  classes.

## 0.2.13

* Depend on the latest `package:test_api`.

## 0.2.12

* Conditionally import coverage logic in `engine.dart`. This ensures the engine
  is platform agnostic.

## 0.2.11

* Implement code coverage gathering for VM tests.

## 0.2.10

* Add a `--debug` argument for running the VM/Chrome in debug mode.

## 0.2.9+2

* Depend on the latest `test_api`.

## 0.2.9+1

* Allow the latest `package:vm_service`.

## 0.2.9

* Mark `package:test_core` as deprecated to prevent accidental use.
* Depend on the latest `test_api`.

## 0.2.8

* Depend on `vm_service` instead of `vm_service_lib`.
* Drop dependency on `pub_semver`.
* Allow `analyzer` version `0.38.x`.

## 0.2.7

* Depend on `vm_service_lib` instead of `vm_service_client`.
* Depend on latest `package:analyzer`.

## 0.2.6

* Internal cleanup - fix lints.
* Use the latest `test_api`.

## 0.2.5

* Fix an issue where non-completed tests were considered passing.
* Updated `compact` and `expanded` reporters to display non-completed tests.

## 0.2.4

* Avoid `dart:isolate` imports on code loaded in tests.
* Expose the `parseMetadata` function publicly through a new `backend.dart`
  import, as well as re-exporting `package:test_api/backend.dart`.

## 0.2.3

* Switch import for `IsolateChannel` for forwards compatibility with `2.0.0`.

## 0.2.2

* Allow `analyzer` version `0.36.x`.
* Update to matcher version `0.12.5`.

## 0.2.1+1

* Allow `analyzer` version `0.35.x`.

## 0.2.1

* Require Dart SDK `>=2.1.0`.
* Require latest `test_api`.

## 0.2.0

* Remove `remote_listener.dart` and `suite_channel_manager.dart` from runner
  and depend on them from `test_api`.

## 0.1.0

* Initial release of `test_core`. Provides the basic API for writing and running
  tests on the VM.<|MERGE_RESOLUTION|>--- conflicted
+++ resolved
@@ -1,13 +1,10 @@
 ## 0.4.6-dev
 
-<<<<<<< HEAD
 * Support query parameters `name` and `full-name` on test paths, which will
   apply the filters to only those test suites.
   * All specified filters must match for a test to run.
   * Global filters (ie: `--name`) are also still respected and must match.
-=======
 * Support the latest `test_api`.
->>>>>>> 2a062cf9
 
 ## 0.4.5
 
