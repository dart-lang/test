## 0.2.4

<<<<<<< HEAD
* Avoid `dart:isolate` imports on code loaded in tests.
=======
* Expose the `parseMetadata` function publicly through a new `backend.dart`
  import, as well as re-exporting `package:test_api/backend.dart`.
>>>>>>> a2835d11

## 0.2.3

* Switch import for `IsolateChannel` for forwards compatibility with `2.0.0`.

## 0.2.2

* Allow `analyzer` version `0.36.x`.
* Update to matcher version `0.12.5`.

## 0.2.1+1

* Allow `analyzer` version `0.35.x`.

## 0.2.1

* Require Dart SDK `>=2.1.0`.
* Require latest `test_api`.

## 0.2.0

* Remove `remote_listener.dart` and `suite_channel_manager.dart` from runner
  and depend on them from `test_api`.

## 0.1.0

* Initial release of `test_core`. Provides the basic API for writing and running
  tests on the VM.<|MERGE_RESOLUTION|>--- conflicted
+++ resolved
@@ -1,11 +1,8 @@
 ## 0.2.4
 
-<<<<<<< HEAD
 * Avoid `dart:isolate` imports on code loaded in tests.
-=======
 * Expose the `parseMetadata` function publicly through a new `backend.dart`
   import, as well as re-exporting `package:test_api/backend.dart`.
->>>>>>> a2835d11
 
 ## 0.2.3
 
