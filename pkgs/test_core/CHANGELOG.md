--- conflicted
+++ resolved
@@ -1,11 +1,8 @@
 ## 0.4.14-dev
 
-<<<<<<< HEAD
 * Update the github reporter to output the platform in the test names when
   multiple platforms are used.
-=======
 * Fix `spawnHybridUri` support for `package:` uris.
->>>>>>> 611a2bab
 
 ## 0.4.13
 
