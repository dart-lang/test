<<<<<<< HEAD
## 0.3.12-nullsafety.10-dev
=======
## 0.3.29-dev

* Fix a bug where a tag level configuration would cause test suites with that
  tag to ignore the `--test-randomize-ordering-seed` argument.

## 0.3.28

* Add `time` field to the json reporters `allSuites` event type so that all
  event types can be unified.

## 0.3.27

* Restore the `Configuration.loadFromString` constructor.

## 0.3.26

* Give a better error when `printOnFailure` is called from outside a test
  zone.

## 0.3.25

* Support the latest vm_service release (`7.0.0`).

## 0.3.24

* Fix race condition between compilation of vm tests and the running of
  isolates.

## 0.3.23

* Forward experiment args from the runner executable to the compiler with the
  new vm test loading strategy.

## 0.3.22

* Fix a windows issue with the new loading strategy.

## 0.3.21

* Fix an issue where you couldn't have tests compiled in both sound and
  unsound null safety modes.

## 0.3.20

* Add library `scaffolding.dart` to allow importing a subset of the normal
  surface area.
* Remove `suiteChannel`. This is now handled by an additional argument to the
  `beforeLoad` callback in `serializeSuite`.
* Disable stack trace chaining by default.
* Change the default way VM tests are launched and ran to greatly speed up
  loading performance.
  * You can force the old strategy with `--use-data-isolate-strategy` flag if
    you run into issues, but please also file a bug.
* Improve the error message for `hybridMain` functions with an incompatible
  StreamChannel parameter type.
* Change the `message` argument to `PlatformPlugin.load` to `Map<String,
  Object?>`. In an upcoming release this will be required as the type for this
  argument when passed through to `deserializeSuite`.

## 0.3.19

* ~~Disable stack trace chaining by default.~~

## 0.3.18

* Update `spawnHybridCode` to default to the current packages language version.
* Update to the latest `test_api`.

## 0.3.17

* Complete the null safety migration.

## 0.3.16

* Allow package:io version 1.0.0.

## 0.3.14

* Handle issue closing `stdin` during shutdown.

## 0.3.13

* Allow the latest analyzer `1.0.0`.

## 0.3.12

* Stable null safety release.

## 0.3.12-nullsafety.17

* Use the `test_api` for stable null safety.

## 0.3.12-nullsafety.16

* Expand upper bound constraints for some null safe migrated packages.

## 0.3.12-nullsafety.15

* Support the latest vm_service release (`6.x.x`).

## 0.3.12-nullsafety.14

* Support the latest coverage release (`0.15.x`).

## 0.3.12-nullsafety.13

* Allow the latest args release (`2.x`).

## 0.3.12-nullsafety.12

* Allow the latest glob release (`2.x`).

## 0.3.12-nullsafety.11

* Fix `spawnHybridUri` on windows.
* Allow `package:yaml` version `3.x.x`.

## 0.3.12-nullsafety.10

* Allow `package:analyzer` version `0.41.x`.
>>>>>>> eb1155c9

## 0.3.12-nullsafety.9

* Fix `spawnHybridUri` to respect language versioning of the spawned uri.
* Pre-emptively fix legacy library import lint violations, and unmigrate some
  libraries as necessary.

## 0.3.12-nullsafety.8

* Fix a bug where the test runner could crash when printing the elapsed time.
* Update SDK constraints to `>=2.12.0-0 <3.0.0` based on beta release
  guidelines.


## 0.3.12-nullsafety.7

* Allow prerelease versions of the 2.12 sdk.

## 0.3.12-nullsafety.6

* Add experimental `directRunTests`, `directRunSingle`, and `enumerateTestCases`
  APIs to enable test runners written around a single executable that can report
  and run any single test case.

## 0.3.12-nullsafety.5

* Allow `2.10` stable and `2.11.0-dev` SDKs.
* Add `src/platform.dart` library to consolidate the necessary imports required
  to write a custom platform.
* Stop required a `SILENT_OBSERVATORY` environment variable to run with
  debugging and the JSON reporter.

## 0.3.12-nullsafety.4

* Support latest `package:vm_service`.

## 0.3.12-nullsafety.3

* Clean up `--help` output.

## 0.3.12-nullsafety.2

* Allow version `0.40.x` of `analyzer`.

## 0.3.12-nullsafety.1

* Update source_maps constraint.

## 0.3.12-nullsafety

* Migrate to null safety.

## 0.3.11+4 (Backport)

* Fix `spawnHybridUri` on windows.

## 0.3.11+3 (Backport)

* Support `package:analyzer` version `0.41.x`.

## 0.3.11+2 (Backport)

* Fix `spawnHybridUri` to respect language versioning of the spawned uri.

## 0.3.11+1

* Allow analyzer 0.40.x.

## 0.3.11

* Update to `matcher` version `0.12.9`.

## 0.3.10

* Prepare for `unawaited` from `package:meta`.

## 0.3.9

* Ignore a null `RunnerSuite` rather than throw an error.

## 0.3.8

* Update vm bootstrapping logic to ensure the bootstrap library has the same
  language version as the test.
* Populate `languageVersionComment` in the `Metadata` returned from
  `parseMetadata`.

## 0.3.7

* Support the latest `package:coverage`.

## 0.3.6

* Expose the `Configuration` class and related classes through `backend.dart`.

## 0.3.5

* Add additional information to an exception when we end up with a null
  `RunnerSuite`.

* Update vm bootstrapping logic to ensure the bootstrap library has the same
  language version as the test.
* Populate `languageVersionComment` in the `Metadata` returned from
  `parseMetadata`.

## 0.3.4

* Fix error messages for incorrect string literals in test annotations.

## 0.3.3

* Support latest `package:vm_service`.

## 0.3.2

* Drop the `package_resolver` dependency.

## 0.3.1

* Support latest `package:vm_service`.
* Enable asserts in code running through `spawnHybrid` APIs.
* Exit with a non-zero code if no tests were ran, whether due to skips or having
  no tests defined.

## 0.3.0

* Bump minimum SDK to `2.4.0` for safer usage of for-loop elements.
* Deprecate `PhantomJS` and provide warning when used. Support for `PhantomJS`
  will be removed in version `2.0.0`.
* Differentiate between test-randomize-ordering-seed not set and 0 being chosen
  as the random seed.
* `deserializeSuite` now takes an optional `gatherCoverage` callback.
* Support retrying of entire test suites when they fail to load.
* Fix the `compiling` message in precompiled mode so it says `loading` instead,
  which is more accurate.
* Change the behavior of the concurrency setting so that loading and running
  don't have separate pools.
  * The loading and running of a test are now done with the same resource, and
    the concurrency setting uniformly affects each. With `-j1` only a single
    test will ever be loaded at a time.
  * Previously the loading pool was 2x larger than the actual concurrency
    setting which could cause flaky tests due to tests being loaded while
    other tests were running, even with `-j1`.
* Avoid printing uncaught errors within `spawnHybridUri`.

## 0.2.18

* Allow `test_api` `0.2.13` to work around a bug in the SDK version `2.3.0`.

## 0.2.17

* Add `file_reporters` configuration option and `--file-reporter` CLI option to
  allow specifying a separate reporter that writes to a file.

## 0.2.16

* Internal cleanup.
* Add `customHtmlTemplateFile` configuration option to allow sharing an
  html template between tests
* Depend on the latest `test_api`.

## 0.2.15

* Add a `StringSink` argument to reporters to prepare for reporting to a file.
* Add --test-randomize-ordering-seed` argument to randomize test
execution order based on a provided seed
* Depend on the latest `test_api`.

## 0.2.14

* Support the latest `package:analyzer`.
* Update to latest `package:matcher`. Improves output for instances of private
  classes.

## 0.2.13

* Depend on the latest `package:test_api`.

## 0.2.12

* Conditionally import coverage logic in `engine.dart`. This ensures the engine
  is platform agnostic.

## 0.2.11

* Implement code coverage gathering for VM tests.

## 0.2.10

* Add a `--debug` argument for running the VM/Chrome in debug mode.

## 0.2.9+2

* Depend on the latest `test_api`.

## 0.2.9+1

* Allow the latest `package:vm_service`.

## 0.2.9

* Mark `package:test_core` as deprecated to prevent accidental use.
* Depend on the latest `test_api`.

## 0.2.8

* Depend on `vm_service` instead of `vm_service_lib`.
* Drop dependency on `pub_semver`.
* Allow `analyzer` version `0.38.x`.

## 0.2.7

* Depend on `vm_service_lib` instead of `vm_service_client`.
* Depend on latest `package:analyzer`.

## 0.2.6

* Internal cleanup - fix lints.
* Use the latest `test_api`.

## 0.2.5

* Fix an issue where non-completed tests were considered passing.
* Updated `compact` and `expanded` reporters to display non-completed tests.

## 0.2.4

* Avoid `dart:isolate` imports on code loaded in tests.
* Expose the `parseMetadata` function publicly through a new `backend.dart`
  import, as well as re-exporting `package:test_api/backend.dart`.

## 0.2.3

* Switch import for `IsolateChannel` for forwards compatibility with `2.0.0`.

## 0.2.2

* Allow `analyzer` version `0.36.x`.
* Update to matcher version `0.12.5`.

## 0.2.1+1

* Allow `analyzer` version `0.35.x`.

## 0.2.1

* Require Dart SDK `>=2.1.0`.
* Require latest `test_api`.

## 0.2.0

* Remove `remote_listener.dart` and `suite_channel_manager.dart` from runner
  and depend on them from `test_api`.

## 0.1.0

* Initial release of `test_core`. Provides the basic API for writing and running
  tests on the VM.<|MERGE_RESOLUTION|>--- conflicted
+++ resolved
@@ -1,6 +1,3 @@
-<<<<<<< HEAD
-## 0.3.12-nullsafety.10-dev
-=======
 ## 0.3.29-dev
 
 * Fix a bug where a tag level configuration would cause test suites with that
@@ -121,7 +118,6 @@
 ## 0.3.12-nullsafety.10
 
 * Allow `package:analyzer` version `0.41.x`.
->>>>>>> eb1155c9
 
 ## 0.3.12-nullsafety.9
 
