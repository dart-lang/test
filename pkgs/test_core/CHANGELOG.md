--- conflicted
+++ resolved
@@ -7,6 +7,7 @@
 * Suppress skip reason messages in the compact and failures-only reporters.
 * Fix default coverage filter when running in a workspace package. Default
   filter now includes all the workspace's package.
+* Add support for reading test package version within pub workspaces.
 
 ## 0.6.14
 
@@ -16,11 +17,7 @@
 
 * Require Dart 3.7
 * Add `--coverage-path` and `--branch-coverage` options to `dart test`.
-<<<<<<< HEAD
-* Add support for reading test package version within pub workspaces.
-=======
 * Allow `analyzer` major version 9.
->>>>>>> 75061472
 
 ## 0.6.12
 
