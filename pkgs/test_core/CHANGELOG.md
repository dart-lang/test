--- conflicted
+++ resolved
@@ -1,12 +1,9 @@
 ## 0.2.8
 
-<<<<<<< HEAD
 * Mark `package:test_core` as deprecated to prevent accidental use.
 * Depend on the latest `test_api`.
-=======
 * Depend on `vm_service` instead of `vm_service_lib`.
 * Drop dependency on `pub_semver`.
->>>>>>> 4d7e75f9
 
 ## 0.2.7
 
