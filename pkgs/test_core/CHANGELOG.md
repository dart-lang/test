## 0.3.1

* Support latest `package:vm_service`.
* Enable asserts in code running through `spawnHybrid` APIs.
<<<<<<< HEAD
* Drop the `package_resolver` dependency.
=======
* Exit with a non-zero code if no tests were ran, whether due to skips or having
  no tests defined.
>>>>>>> ad9986a6

## 0.3.0

* Bump minimum SDK to `2.4.0` for safer usage of for-loop elements.
* Deprecate `PhantomJS` and provide warning when used. Support for `PhantomJS`
  will be removed in version `2.0.0`.
* Differentiate between test-randomize-ordering-seed not set and 0 being chosen
  as the random seed.
* `deserializeSuite` now takes an optional `gatherCoverage` callback.
* Support retrying of entire test suites when they fail to load.
* Fix the `compiling` message in precompiled mode so it says `loading` instead,
  which is more accurate.
* Change the behavior of the concurrency setting so that loading and running
  don't have separate pools.
  * The loading and running of a test are now done with the same resource, and
    the concurrency setting uniformly affects each. With `-j1` only a single
    test will ever be loaded at a time.
  * Previously the loading pool was 2x larger than the actual concurrency
    setting which could cause flaky tests due to tests being loaded while
    other tests were running, even with `-j1`.
* Avoid printing uncaught errors within `spawnHybridUri`.

## 0.2.18

* Allow `test_api` `0.2.13` to work around a bug in the SDK version `2.3.0`.

## 0.2.17

* Add `file_reporters` configuration option and `--file-reporter` CLI option to
  allow specifying a separate reporter that writes to a file instead of stdout.

## 0.2.16

* Internal cleanup.
* Add `customHtmlTemplateFile` configuration option to allow sharing an
  html template between tests
* Depend on the latest `test_api`.

## 0.2.15

* Add a `StringSink` argument to reporters to prepare for reporting to a file.
* Add --test-randomize-ordering-seed` argument to randomize test
execution order based on a provided seed
* Depend on the latest `test_api`.

## 0.2.14

* Support the latest `package:analyzer`.
* Update to latest `package:matcher`. Improves output for instances of private
  classes.

## 0.2.13

* Depend on the latest `package:test_api`.

## 0.2.12

* Conditionally import coverage logic in `engine.dart`. This ensures the engine
  is platform agnostic.

## 0.2.11

* Implement code coverage gathering for VM tests.

## 0.2.10

* Add a `--debug` argument for running the VM/Chrome in debug mode.

## 0.2.9+2

* Depend on the latest `test_api`.

## 0.2.9+1

* Allow the latest `package:vm_service`.

## 0.2.9

* Mark `package:test_core` as deprecated to prevent accidental use.
* Depend on the latest `test_api`.

## 0.2.8

* Depend on `vm_service` instead of `vm_service_lib`.
* Drop dependency on `pub_semver`.
* Allow `analyzer` version `0.38.x`.

## 0.2.7

* Depend on `vm_service_lib` instead of `vm_service_client`.
* Depend on latest `package:analyzer`.

## 0.2.6

* Internal cleanup - fix lints.
* Use the latest `test_api`.

## 0.2.5

* Fix an issue where non-completed tests were considered passing.
* Updated `compact` and `expanded` reporters to display non-completed tests.

## 0.2.4

* Avoid `dart:isolate` imports on code loaded in tests.
* Expose the `parseMetadata` function publicly through a new `backend.dart`
  import, as well as re-exporting `package:test_api/backend.dart`.

## 0.2.3

* Switch import for `IsolateChannel` for forwards compatibility with `2.0.0`.

## 0.2.2

* Allow `analyzer` version `0.36.x`.
* Update to matcher version `0.12.5`.

## 0.2.1+1

* Allow `analyzer` version `0.35.x`.

## 0.2.1

* Require Dart SDK `>=2.1.0`.
* Require latest `test_api`.

## 0.2.0

* Remove `remote_listener.dart` and `suite_channel_manager.dart` from runner
  and depend on them from `test_api`.

## 0.1.0

* Initial release of `test_core`. Provides the basic API for writing and running
  tests on the VM.<|MERGE_RESOLUTION|>--- conflicted
+++ resolved
@@ -1,13 +1,13 @@
+## 0.3.2
+
+* Drop the `package_resolver` dependency.
+
 ## 0.3.1
 
 * Support latest `package:vm_service`.
 * Enable asserts in code running through `spawnHybrid` APIs.
-<<<<<<< HEAD
-* Drop the `package_resolver` dependency.
-=======
 * Exit with a non-zero code if no tests were ran, whether due to skips or having
   no tests defined.
->>>>>>> ad9986a6
 
 ## 0.3.0
 
