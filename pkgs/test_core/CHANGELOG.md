# 0.4.23-dev

* Avoid empty expandable groups for tests without extra output in Github
  reporter.
<<<<<<< HEAD
* Support running tests by absolute file uri.
=======
* Update `vm_service` constraint to `>=6.0.0 <12.0.0`.
>>>>>>> cdd8c395

# 0.4.22

* Don't run `tearDown` until the test body and outstanding work is complete,
  even if the test has already failed.
* Update `vm_service` constraint to `>=6.0.0 <11.0.0`.

# 0.4.21

* Move `includeTags` and `excludeTags` from `SuiteConfiguration` to
  `Configuration`.
* Merge command lines args repeating the same test path to run the suite one
  time with all the test cases across the different arguments.
* Fix VM tests which run after some test has changed the working directory.
  There are still issues with browser tests after changing directory.

# 0.4.20

* Fix an issue with the github reporter where tests that fail asynchronously
  after they've completed would show up as succeeded tests.
* Support the latest `package:test_api`.
* Refactor `CompilerPool` to be abstract, add wasm compiler pool.

# 0.4.19

* Support `package:matcher` version `0.12.13`.
* Require Dart SDK version 2.18.

# 0.4.18

* Support the latest `package:test_api`.
* Support the latest `package:analyzer`.

# 0.4.17

* Support the latest `package:test_api`.
* Support the latest `package:frontend_server_client`.

## 0.4.16

* Make the labels for test loading more readable in the compact and expanded
  reporters, use gray instead of black.
* Print a command to re-run the failed test after each failure in the compact
  reporter.
* Fix the package config path used when running pre-compiled vm tests.

## 0.4.15

* Support the latest `package:test_api`.

## 0.4.14

* Update the github reporter to output the platform in the test names when
  multiple platforms are used.
* Fix `spawnHybridUri` support for `package:` uris.

## 0.4.13

* Re-publish changes from 0.4.12.
* Stop relying on setUpAllName and tearDownAllName constants from test_api.

## 0.4.12 (retracted)

* Remove wait for VM platform isolate exits.
* Drop `dart2jsPath` configuration support.
* Allow loading tests under a path with the directory named `packages`.
* Require analyzer version `3.3.0`, and allow version `4.x`.

## 0.4.11

* Update `vm_service` constraint to `>=6.0.0 <9.0.0`.

## 0.4.10

* Update `analyzer` constraint to `>=2.14.0 <3.0.0`.
* Add an `--ignore-timeouts` command line flag, which disables all timeouts
  for all tests.
* Experimental: Add a VM service extension `ext.test.pauseAfterTests` which
  configures VM platform tests to pause for debugging after tests are run,
  before the test isolates are killed.

## 0.4.9

* Wait for paused VM platform isolates before shutdown.

## 0.4.8

* Add logging about enabling stack trace chaining to the compact and expanded
  reporters (moved from the invoker). This will now only be logged once after
  all tests have ran.

## 0.4.7

* Fix parsing of file paths into a URI on windows.

## 0.4.6

* Support query parameters `name`, `full-name`, `line`, and `col` on test paths,
  which will apply the filters to only those test suites.
  * All specified filters must match for a test to run.
  * Global filters (ie: `--name`) are also still respected and must match.
  * The `line` and `col` will match if any frame from the test trace matches
    (the test trace is the current stack trace where `test` is invoked).
* Support the latest `test_api`.

## 0.4.5

* Use newer analyzer APIs.

## 0.4.4

* Support the latest `test_api`.

## 0.4.3

* Add an option to disallow duplicate test or group names in `directRunTests`.
* Add configuration to disallow duplicate test and group names by default. See
  the [docs][allow_duplicate_test_names] for more information.
* Remove dependency on pedantic.

[allow_duplicate_test_names]: https://github.com/dart-lang/test/blob/master/pkgs/test/doc/configuration.md#allow_duplicate_test_names

## 0.4.2

* Re-use the cached dill file from previous runs on subsequent runs.

## 0.4.1

* Use the latest `package:matcher`.

## 0.4.0

* **BREAKING**: All parameters to the `SuiteConfiguration` and `Configuration`
  constructors are now required. Some specialized constructors have been added
  for the common cases where a subset are intended to be provided.
* **BREAKING**: Remove support for `FORCE_TEST_EXIT`.
* Report incomplete tests as errors in the JSON reporter when the run is
  canceled early.
* Don't log the --test-randomization-ordering-seed if using the json reporter.
* Add a new exit code, 79, which is used when no tests were ran.
  * Previously you would have gotten either exit code 1 or 65 (65 if you had
    provided a test name regex).
* When no tests were ran but tags were provided, list the tag configuration.
* Update `analyzer` constraint to `>=1.0.0 <3.0.0`.

## 0.3.29

* Fix a bug where a tag level configuration would cause test suites with that
  tag to ignore the `--test-randomize-ordering-seed` argument.

## 0.3.28

* Add `time` field to the json reporters `allSuites` event type so that all
  event types can be unified.

## 0.3.27

* Restore the `Configuration.loadFromString` constructor.

## 0.3.26

* Give a better error when `printOnFailure` is called from outside a test
  zone.

## 0.3.25

* Support the latest vm_service release (`7.0.0`).

## 0.3.24

* Fix race condition between compilation of vm tests and the running of
  isolates.

## 0.3.23

* Forward experiment args from the runner executable to the compiler with the
  new vm test loading strategy.

## 0.3.22

* Fix a windows issue with the new loading strategy.

## 0.3.21

* Fix an issue where you couldn't have tests compiled in both sound and
  unsound null safety modes.

## 0.3.20

* Add library `scaffolding.dart` to allow importing a subset of the normal
  surface area.
* Remove `suiteChannel`. This is now handled by an additional argument to the
  `beforeLoad` callback in `serializeSuite`.
* Disable stack trace chaining by default.
* Change the default way VM tests are launched and ran to greatly speed up
  loading performance.
  * You can force the old strategy with `--use-data-isolate-strategy` flag if
    you run into issues, but please also file a bug.
* Improve the error message for `hybridMain` functions with an incompatible
  StreamChannel parameter type.
* Change the `message` argument to `PlatformPlugin.load` to `Map<String,
  Object?>`. In an upcoming release this will be required as the type for this
  argument when passed through to `deserializeSuite`.

## 0.3.19

* ~~Disable stack trace chaining by default.~~

## 0.3.18

* Update `spawnHybridCode` to default to the current packages language version.
* Update to the latest `test_api`.

## 0.3.17

* Complete the null safety migration.

## 0.3.16

* Allow package:io version 1.0.0.

## 0.3.14

* Handle issue closing `stdin` during shutdown.

## 0.3.13

* Allow the latest analyzer `1.0.0`.

## 0.3.12

* Stable null safety release.

## 0.3.12-nullsafety.17

* Use the `test_api` for stable null safety.

## 0.3.12-nullsafety.16

* Expand upper bound constraints for some null safe migrated packages.

## 0.3.12-nullsafety.15

* Support the latest vm_service release (`6.x.x`).

## 0.3.12-nullsafety.14

* Support the latest coverage release (`0.15.x`).

## 0.3.12-nullsafety.13

* Allow the latest args release (`2.x`).

## 0.3.12-nullsafety.12

* Allow the latest glob release (`2.x`).

## 0.3.12-nullsafety.11

* Fix `spawnHybridUri` on windows.
* Allow `package:yaml` version `3.x.x`.

## 0.3.12-nullsafety.10

* Allow `package:analyzer` version `0.41.x`.

## 0.3.12-nullsafety.9

* Fix `spawnHybridUri` to respect language versioning of the spawned uri.
* Pre-emptively fix legacy library import lint violations, and unmigrate some
  libraries as necessary.

## 0.3.12-nullsafety.8

* Fix a bug where the test runner could crash when printing the elapsed time.
* Update SDK constraints to `>=2.12.0-0 <3.0.0` based on beta release
  guidelines.


## 0.3.12-nullsafety.7

* Allow prerelease versions of the 2.12 sdk.

## 0.3.12-nullsafety.6

* Add experimental `directRunTests`, `directRunSingle`, and `enumerateTestCases`
  APIs to enable test runners written around a single executable that can report
  and run any single test case.

## 0.3.12-nullsafety.5

* Allow `2.10` stable and `2.11.0-dev` SDKs.
* Add `src/platform.dart` library to consolidate the necessary imports required
  to write a custom platform.
* Stop required a `SILENT_OBSERVATORY` environment variable to run with
  debugging and the JSON reporter.

## 0.3.12-nullsafety.4

* Support latest `package:vm_service`.

## 0.3.12-nullsafety.3

* Clean up `--help` output.

## 0.3.12-nullsafety.2

* Allow version `0.40.x` of `analyzer`.

## 0.3.12-nullsafety.1

* Update source_maps constraint.

## 0.3.12-nullsafety

* Migrate to null safety.

## 0.3.11+4 (Backport)

* Fix `spawnHybridUri` on windows.

## 0.3.11+3 (Backport)

* Support `package:analyzer` version `0.41.x`.

## 0.3.11+2 (Backport)

* Fix `spawnHybridUri` to respect language versioning of the spawned uri.

## 0.3.11+1

* Allow analyzer 0.40.x.

## 0.3.11

* Update to `matcher` version `0.12.9`.

## 0.3.10

* Prepare for `unawaited` from `package:meta`.

## 0.3.9

* Ignore a null `RunnerSuite` rather than throw an error.

## 0.3.8

* Update vm bootstrapping logic to ensure the bootstrap library has the same
  language version as the test.
* Populate `languageVersionComment` in the `Metadata` returned from
  `parseMetadata`.

## 0.3.7

* Support the latest `package:coverage`.

## 0.3.6

* Expose the `Configuration` class and related classes through `backend.dart`.

## 0.3.5

* Add additional information to an exception when we end up with a null
  `RunnerSuite`.

* Update vm bootstrapping logic to ensure the bootstrap library has the same
  language version as the test.
* Populate `languageVersionComment` in the `Metadata` returned from
  `parseMetadata`.

## 0.3.4

* Fix error messages for incorrect string literals in test annotations.

## 0.3.3

* Support latest `package:vm_service`.

## 0.3.2

* Drop the `package_resolver` dependency.

## 0.3.1

* Support latest `package:vm_service`.
* Enable asserts in code running through `spawnHybrid` APIs.
* Exit with a non-zero code if no tests were ran, whether due to skips or having
  no tests defined.

## 0.3.0

* Bump minimum SDK to `2.4.0` for safer usage of for-loop elements.
* Deprecate `PhantomJS` and provide warning when used. Support for `PhantomJS`
  will be removed in version `2.0.0`.
* Differentiate between test-randomize-ordering-seed not set and 0 being chosen
  as the random seed.
* `deserializeSuite` now takes an optional `gatherCoverage` callback.
* Support retrying of entire test suites when they fail to load.
* Fix the `compiling` message in precompiled mode so it says `loading` instead,
  which is more accurate.
* Change the behavior of the concurrency setting so that loading and running
  don't have separate pools.
  * The loading and running of a test are now done with the same resource, and
    the concurrency setting uniformly affects each. With `-j1` only a single
    test will ever be loaded at a time.
  * Previously the loading pool was 2x larger than the actual concurrency
    setting which could cause flaky tests due to tests being loaded while
    other tests were running, even with `-j1`.
* Avoid printing uncaught errors within `spawnHybridUri`.

## 0.2.18

* Allow `test_api` `0.2.13` to work around a bug in the SDK version `2.3.0`.

## 0.2.17

* Add `file_reporters` configuration option and `--file-reporter` CLI option to
  allow specifying a separate reporter that writes to a file.

## 0.2.16

* Internal cleanup.
* Add `customHtmlTemplateFile` configuration option to allow sharing an
  html template between tests
* Depend on the latest `test_api`.

## 0.2.15

* Add a `StringSink` argument to reporters to prepare for reporting to a file.
* Add --test-randomize-ordering-seed` argument to randomize test
execution order based on a provided seed
* Depend on the latest `test_api`.

## 0.2.14

* Support the latest `package:analyzer`.
* Update to latest `package:matcher`. Improves output for instances of private
  classes.

## 0.2.13

* Depend on the latest `package:test_api`.

## 0.2.12

* Conditionally import coverage logic in `engine.dart`. This ensures the engine
  is platform agnostic.

## 0.2.11

* Implement code coverage gathering for VM tests.

## 0.2.10

* Add a `--debug` argument for running the VM/Chrome in debug mode.

## 0.2.9+2

* Depend on the latest `test_api`.

## 0.2.9+1

* Allow the latest `package:vm_service`.

## 0.2.9

* Mark `package:test_core` as deprecated to prevent accidental use.
* Depend on the latest `test_api`.

## 0.2.8

* Depend on `vm_service` instead of `vm_service_lib`.
* Drop dependency on `pub_semver`.
* Allow `analyzer` version `0.38.x`.

## 0.2.7

* Depend on `vm_service_lib` instead of `vm_service_client`.
* Depend on latest `package:analyzer`.

## 0.2.6

* Internal cleanup - fix lints.
* Use the latest `test_api`.

## 0.2.5

* Fix an issue where non-completed tests were considered passing.
* Updated `compact` and `expanded` reporters to display non-completed tests.

## 0.2.4

* Avoid `dart:isolate` imports on code loaded in tests.
* Expose the `parseMetadata` function publicly through a new `backend.dart`
  import, as well as re-exporting `package:test_api/backend.dart`.

## 0.2.3

* Switch import for `IsolateChannel` for forwards compatibility with `2.0.0`.

## 0.2.2

* Allow `analyzer` version `0.36.x`.
* Update to matcher version `0.12.5`.

## 0.2.1+1

* Allow `analyzer` version `0.35.x`.

## 0.2.1

* Require Dart SDK `>=2.1.0`.
* Require latest `test_api`.

## 0.2.0

* Remove `remote_listener.dart` and `suite_channel_manager.dart` from runner
  and depend on them from `test_api`.

## 0.1.0

* Initial release of `test_core`. Provides the basic API for writing and running
  tests on the VM.<|MERGE_RESOLUTION|>--- conflicted
+++ resolved
@@ -2,11 +2,8 @@
 
 * Avoid empty expandable groups for tests without extra output in Github
   reporter.
-<<<<<<< HEAD
 * Support running tests by absolute file uri.
-=======
 * Update `vm_service` constraint to `>=6.0.0 <12.0.0`.
->>>>>>> cdd8c395
 
 # 0.4.22
 
