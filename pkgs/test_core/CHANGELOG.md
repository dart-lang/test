<<<<<<< HEAD
## 0.3.18

* Update to the latest `test_api`.
=======
## 0.3.18-dev

* Update `spawnHybridCode` to default to the current packages language version.
>>>>>>> c004444a

## 0.3.17

* Complete the null safety migration.

## 0.3.16

* Allow package:io version 1.0.0.

## 0.3.14

* Handle issue closing `stdin` during shutdown.

## 0.3.13

* Allow the latest analyzer `1.0.0`.

## 0.3.12

* Stable null safety release.

## 0.3.12-nullsafety.17

* Use the `test_api` for stable null safety.

## 0.3.12-nullsafety.16

* Expand upper bound constraints for some null safe migrated packages.

## 0.3.12-nullsafety.15

* Support the latest vm_service release (`6.x.x`).

## 0.3.12-nullsafety.14

* Support the latest coverage release (`0.15.x`).

## 0.3.12-nullsafety.13

* Allow the latest args release (`2.x`).

## 0.3.12-nullsafety.12

* Allow the latest glob release (`2.x`).

## 0.3.12-nullsafety.11

* Fix `spawnHybridUri` on windows.
* Allow `package:yaml` version `3.x.x`.

## 0.3.12-nullsafety.10

* Allow `package:analyzer` version `0.41.x`.

## 0.3.12-nullsafety.9

* Fix `spawnHybridUri` to respect language versioning of the spawned uri.
* Pre-emptively fix legacy library import lint violations, and unmigrate some
  libraries as necessary.

## 0.3.12-nullsafety.8

* Fix a bug where the test runner could crash when printing the elapsed time.
* Update SDK constraints to `>=2.12.0-0 <3.0.0` based on beta release
  guidelines.


## 0.3.12-nullsafety.7

* Allow prerelease versions of the 2.12 sdk.

## 0.3.12-nullsafety.6

* Add experimental `directRunTests`, `directRunSingle`, and `enumerateTestCases`
  APIs to enable test runners written around a single executable that can report
  and run any single test case.

## 0.3.12-nullsafety.5

* Allow `2.10` stable and `2.11.0-dev` SDKs.
* Add `src/platform.dart` library to consolidate the necessary imports required
  to write a custom platform.
* Stop required a `SILENT_OBSERVATORY` environment variable to run with
  debugging and the JSON reporter.

## 0.3.12-nullsafety.4

* Support latest `package:vm_service`.

## 0.3.12-nullsafety.3

* Clean up `--help` output.

## 0.3.12-nullsafety.2

* Allow version `0.40.x` of `analyzer`.

## 0.3.12-nullsafety.1

* Update source_maps constraint.

## 0.3.12-nullsafety

* Migrate to null safety.

## 0.3.11+4 (Backport)

* Fix `spawnHybridUri` on windows.

## 0.3.11+3 (Backport)

* Support `package:analyzer` version `0.41.x`.

## 0.3.11+2 (Backport)

* Fix `spawnHybridUri` to respect language versioning of the spawned uri.

## 0.3.11+1

* Allow analyzer 0.40.x.

## 0.3.11

* Update to `matcher` version `0.12.9`.

## 0.3.10

* Prepare for `unawaited` from `package:meta`.

## 0.3.9

* Ignore a null `RunnerSuite` rather than throw an error.

## 0.3.8

* Update vm bootstrapping logic to ensure the bootstrap library has the same
  language version as the test.
* Populate `languageVersionComment` in the `Metadata` returned from
  `parseMetadata`.

## 0.3.7

* Support the latest `package:coverage`.

## 0.3.6

* Expose the `Configuration` class and related classes through `backend.dart`.

## 0.3.5

* Add additional information to an exception when we end up with a null
  `RunnerSuite`.

* Update vm bootstrapping logic to ensure the bootstrap library has the same
  language version as the test.
* Populate `languageVersionComment` in the `Metadata` returned from
  `parseMetadata`.

## 0.3.4

* Fix error messages for incorrect string literals in test annotations.

## 0.3.3

* Support latest `package:vm_service`.

## 0.3.2

* Drop the `package_resolver` dependency.

## 0.3.1

* Support latest `package:vm_service`.
* Enable asserts in code running through `spawnHybrid` APIs.
* Exit with a non-zero code if no tests were ran, whether due to skips or having
  no tests defined.

## 0.3.0

* Bump minimum SDK to `2.4.0` for safer usage of for-loop elements.
* Deprecate `PhantomJS` and provide warning when used. Support for `PhantomJS`
  will be removed in version `2.0.0`.
* Differentiate between test-randomize-ordering-seed not set and 0 being chosen
  as the random seed.
* `deserializeSuite` now takes an optional `gatherCoverage` callback.
* Support retrying of entire test suites when they fail to load.
* Fix the `compiling` message in precompiled mode so it says `loading` instead,
  which is more accurate.
* Change the behavior of the concurrency setting so that loading and running
  don't have separate pools.
  * The loading and running of a test are now done with the same resource, and
    the concurrency setting uniformly affects each. With `-j1` only a single
    test will ever be loaded at a time.
  * Previously the loading pool was 2x larger than the actual concurrency
    setting which could cause flaky tests due to tests being loaded while
    other tests were running, even with `-j1`.
* Avoid printing uncaught errors within `spawnHybridUri`.

## 0.2.18

* Allow `test_api` `0.2.13` to work around a bug in the SDK version `2.3.0`.

## 0.2.17

* Add `file_reporters` configuration option and `--file-reporter` CLI option to
  allow specifying a separate reporter that writes to a file instead of stdout.

## 0.2.16

* Internal cleanup.
* Add `customHtmlTemplateFile` configuration option to allow sharing an
  html template between tests
* Depend on the latest `test_api`.

## 0.2.15

* Add a `StringSink` argument to reporters to prepare for reporting to a file.
* Add --test-randomize-ordering-seed` argument to randomize test
execution order based on a provided seed
* Depend on the latest `test_api`.

## 0.2.14

* Support the latest `package:analyzer`.
* Update to latest `package:matcher`. Improves output for instances of private
  classes.

## 0.2.13

* Depend on the latest `package:test_api`.

## 0.2.12

* Conditionally import coverage logic in `engine.dart`. This ensures the engine
  is platform agnostic.

## 0.2.11

* Implement code coverage gathering for VM tests.

## 0.2.10

* Add a `--debug` argument for running the VM/Chrome in debug mode.

## 0.2.9+2

* Depend on the latest `test_api`.

## 0.2.9+1

* Allow the latest `package:vm_service`.

## 0.2.9

* Mark `package:test_core` as deprecated to prevent accidental use.
* Depend on the latest `test_api`.

## 0.2.8

* Depend on `vm_service` instead of `vm_service_lib`.
* Drop dependency on `pub_semver`.
* Allow `analyzer` version `0.38.x`.

## 0.2.7

* Depend on `vm_service_lib` instead of `vm_service_client`.
* Depend on latest `package:analyzer`.

## 0.2.6

* Internal cleanup - fix lints.
* Use the latest `test_api`.

## 0.2.5

* Fix an issue where non-completed tests were considered passing.
* Updated `compact` and `expanded` reporters to display non-completed tests.

## 0.2.4

* Avoid `dart:isolate` imports on code loaded in tests.
* Expose the `parseMetadata` function publicly through a new `backend.dart`
  import, as well as re-exporting `package:test_api/backend.dart`.

## 0.2.3

* Switch import for `IsolateChannel` for forwards compatibility with `2.0.0`.

## 0.2.2

* Allow `analyzer` version `0.36.x`.
* Update to matcher version `0.12.5`.

## 0.2.1+1

* Allow `analyzer` version `0.35.x`.

## 0.2.1

* Require Dart SDK `>=2.1.0`.
* Require latest `test_api`.

## 0.2.0

* Remove `remote_listener.dart` and `suite_channel_manager.dart` from runner
  and depend on them from `test_api`.

## 0.1.0

* Initial release of `test_core`. Provides the basic API for writing and running
  tests on the VM.<|MERGE_RESOLUTION|>--- conflicted
+++ resolved
@@ -1,12 +1,7 @@
-<<<<<<< HEAD
 ## 0.3.18
 
+* Update `spawnHybridCode` to default to the current packages language version.
 * Update to the latest `test_api`.
-=======
-## 0.3.18-dev
-
-* Update `spawnHybridCode` to default to the current packages language version.
->>>>>>> c004444a
 
 ## 0.3.17
 
