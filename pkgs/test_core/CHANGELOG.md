--- conflicted
+++ resolved
@@ -1,11 +1,8 @@
 ## 0.2.14
 
-<<<<<<< HEAD
+* Support the latest `package:analyzer`.
 * Update to latest `package:matcher`. Improves output for instances of private
   classes.
-=======
-* Support the latest `package:analyzer`.
->>>>>>> 2643686c
 
 ## 0.2.13
 
