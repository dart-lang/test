# 0.4.19

<<<<<<< HEAD
* Support the latest `package:test_api`.
* Refactor `CompilerPool` to be abstract, add wasm compiler pool.
=======
* Support `package:matcher` version `0.12.13`.
* Require Dart SDK version 2.18.
>>>>>>> 262bc7bd

# 0.4.18

* Support the latest `package:test_api`.
* Support the latest `package:analyzer`.

# 0.4.17

* Support the latest `package:test_api`.
* Support the latest `package:frontend_server_client`.

## 0.4.16

* Make the labels for test loading more readable in the compact and expanded
  reporters, use gray instead of black.
* Print a command to re-run the failed test after each failure in the compact
  reporter.
* Fix the package config path used when running pre-compiled vm tests.

## 0.4.15

* Support the latest `package:test_api`.

## 0.4.14

* Update the github reporter to output the platform in the test names when
  multiple platforms are used.
* Fix `spawnHybridUri` support for `package:` uris.

## 0.4.13

* Re-publish changes from 0.4.12.
* Stop relying on setUpAllName and tearDownAllName constants from test_api.

## 0.4.12 (retracted)

* Remove wait for VM platform isolate exits.
* Drop `dart2jsPath` configuration support.
* Allow loading tests under a path with the directory named `packages`.
* Require analyzer version `3.3.0`, and allow version `4.x`.

## 0.4.11

* Update `vm_service` constraint to `>=6.0.0 <9.0.0`.

## 0.4.10

* Update `analyzer` constraint to `>=2.14.0 <3.0.0`.
* Add an `--ignore-timeouts` command line flag, which disables all timeouts
  for all tests.
* Experimental: Add a VM service extension `ext.test.pauseAfterTests` which
  configures VM platform tests to pause for debugging after tests are run,
  before the test isolates are killed.

## 0.4.9

* Wait for paused VM platform isolates before shutdown.

## 0.4.8

* Add logging about enabling stack trace chaining to the compact and expanded
  reporters (moved from the invoker). This will now only be logged once after
  all tests have ran.

## 0.4.7

* Fix parsing of file paths into a URI on windows.

## 0.4.6

* Support query parameters `name`, `full-name`, `line`, and `col` on test paths,
  which will apply the filters to only those test suites.
  * All specified filters must match for a test to run.
  * Global filters (ie: `--name`) are also still respected and must match.
  * The `line` and `col` will match if any frame from the test trace matches
    (the test trace is the current stack trace where `test` is invoked).
* Support the latest `test_api`.

## 0.4.5

* Use newer analyzer APIs.

## 0.4.4

* Support the latest `test_api`.

## 0.4.3

* Add an option to disallow duplicate test or group names in `directRunTests`.
* Add configuration to disallow duplicate test and group names by default. See
  the [docs][allow_duplicate_test_names] for more information.
* Remove dependency on pedantic.

[allow_duplicate_test_names]: https://github.com/dart-lang/test/blob/master/pkgs/test/doc/configuration.md#allow_duplicate_test_names

## 0.4.2

* Re-use the cached dill file from previous runs on subsequent runs.

## 0.4.1

* Use the latest `package:matcher`.

## 0.4.0

* **BREAKING**: All parameters to the `SuiteConfiguration` and `Configuration`
  constructors are now required. Some specialized constructors have been added
  for the common cases where a subset are intended to be provided.
* **BREAKING**: Remove support for `FORCE_TEST_EXIT`.
* Report incomplete tests as errors in the JSON reporter when the run is
  canceled early.
* Don't log the --test-randomization-ordering-seed if using the json reporter.
* Add a new exit code, 79, which is used when no tests were ran.
  * Previously you would have gotten either exit code 1 or 65 (65 if you had
    provided a test name regex).
* When no tests were ran but tags were provided, list the tag configuration.
* Update `analyzer` constraint to `>=1.0.0 <3.0.0`.

## 0.3.29

* Fix a bug where a tag level configuration would cause test suites with that
  tag to ignore the `--test-randomize-ordering-seed` argument.

## 0.3.28

* Add `time` field to the json reporters `allSuites` event type so that all
  event types can be unified.

## 0.3.27

* Restore the `Configuration.loadFromString` constructor.

## 0.3.26

* Give a better error when `printOnFailure` is called from outside a test
  zone.

## 0.3.25

* Support the latest vm_service release (`7.0.0`).

## 0.3.24

* Fix race condition between compilation of vm tests and the running of
  isolates.

## 0.3.23

* Forward experiment args from the runner executable to the compiler with the
  new vm test loading strategy.

## 0.3.22

* Fix a windows issue with the new loading strategy.

## 0.3.21

* Fix an issue where you couldn't have tests compiled in both sound and
  unsound null safety modes.

## 0.3.20

* Add library `scaffolding.dart` to allow importing a subset of the normal
  surface area.
* Remove `suiteChannel`. This is now handled by an additional argument to the
  `beforeLoad` callback in `serializeSuite`.
* Disable stack trace chaining by default.
* Change the default way VM tests are launched and ran to greatly speed up
  loading performance.
  * You can force the old strategy with `--use-data-isolate-strategy` flag if
    you run into issues, but please also file a bug.
* Improve the error message for `hybridMain` functions with an incompatible
  StreamChannel parameter type.
* Change the `message` argument to `PlatformPlugin.load` to `Map<String,
  Object?>`. In an upcoming release this will be required as the type for this
  argument when passed through to `deserializeSuite`.

## 0.3.19

* ~~Disable stack trace chaining by default.~~

## 0.3.18

* Update `spawnHybridCode` to default to the current packages language version.
* Update to the latest `test_api`.

## 0.3.17

* Complete the null safety migration.

## 0.3.16

* Allow package:io version 1.0.0.

## 0.3.14

* Handle issue closing `stdin` during shutdown.

## 0.3.13

* Allow the latest analyzer `1.0.0`.

## 0.3.12

* Stable null safety release.

## 0.3.12-nullsafety.17

* Use the `test_api` for stable null safety.

## 0.3.12-nullsafety.16

* Expand upper bound constraints for some null safe migrated packages.

## 0.3.12-nullsafety.15

* Support the latest vm_service release (`6.x.x`).

## 0.3.12-nullsafety.14

* Support the latest coverage release (`0.15.x`).

## 0.3.12-nullsafety.13

* Allow the latest args release (`2.x`).

## 0.3.12-nullsafety.12

* Allow the latest glob release (`2.x`).

## 0.3.12-nullsafety.11

* Fix `spawnHybridUri` on windows.
* Allow `package:yaml` version `3.x.x`.

## 0.3.12-nullsafety.10

* Allow `package:analyzer` version `0.41.x`.

## 0.3.12-nullsafety.9

* Fix `spawnHybridUri` to respect language versioning of the spawned uri.
* Pre-emptively fix legacy library import lint violations, and unmigrate some
  libraries as necessary.

## 0.3.12-nullsafety.8

* Fix a bug where the test runner could crash when printing the elapsed time.
* Update SDK constraints to `>=2.12.0-0 <3.0.0` based on beta release
  guidelines.


## 0.3.12-nullsafety.7

* Allow prerelease versions of the 2.12 sdk.

## 0.3.12-nullsafety.6

* Add experimental `directRunTests`, `directRunSingle`, and `enumerateTestCases`
  APIs to enable test runners written around a single executable that can report
  and run any single test case.

## 0.3.12-nullsafety.5

* Allow `2.10` stable and `2.11.0-dev` SDKs.
* Add `src/platform.dart` library to consolidate the necessary imports required
  to write a custom platform.
* Stop required a `SILENT_OBSERVATORY` environment variable to run with
  debugging and the JSON reporter.

## 0.3.12-nullsafety.4

* Support latest `package:vm_service`.

## 0.3.12-nullsafety.3

* Clean up `--help` output.

## 0.3.12-nullsafety.2

* Allow version `0.40.x` of `analyzer`.

## 0.3.12-nullsafety.1

* Update source_maps constraint.

## 0.3.12-nullsafety

* Migrate to null safety.

## 0.3.11+4 (Backport)

* Fix `spawnHybridUri` on windows.

## 0.3.11+3 (Backport)

* Support `package:analyzer` version `0.41.x`.

## 0.3.11+2 (Backport)

* Fix `spawnHybridUri` to respect language versioning of the spawned uri.

## 0.3.11+1

* Allow analyzer 0.40.x.

## 0.3.11

* Update to `matcher` version `0.12.9`.

## 0.3.10

* Prepare for `unawaited` from `package:meta`.

## 0.3.9

* Ignore a null `RunnerSuite` rather than throw an error.

## 0.3.8

* Update vm bootstrapping logic to ensure the bootstrap library has the same
  language version as the test.
* Populate `languageVersionComment` in the `Metadata` returned from
  `parseMetadata`.

## 0.3.7

* Support the latest `package:coverage`.

## 0.3.6

* Expose the `Configuration` class and related classes through `backend.dart`.

## 0.3.5

* Add additional information to an exception when we end up with a null
  `RunnerSuite`.

* Update vm bootstrapping logic to ensure the bootstrap library has the same
  language version as the test.
* Populate `languageVersionComment` in the `Metadata` returned from
  `parseMetadata`.

## 0.3.4

* Fix error messages for incorrect string literals in test annotations.

## 0.3.3

* Support latest `package:vm_service`.

## 0.3.2

* Drop the `package_resolver` dependency.

## 0.3.1

* Support latest `package:vm_service`.
* Enable asserts in code running through `spawnHybrid` APIs.
* Exit with a non-zero code if no tests were ran, whether due to skips or having
  no tests defined.

## 0.3.0

* Bump minimum SDK to `2.4.0` for safer usage of for-loop elements.
* Deprecate `PhantomJS` and provide warning when used. Support for `PhantomJS`
  will be removed in version `2.0.0`.
* Differentiate between test-randomize-ordering-seed not set and 0 being chosen
  as the random seed.
* `deserializeSuite` now takes an optional `gatherCoverage` callback.
* Support retrying of entire test suites when they fail to load.
* Fix the `compiling` message in precompiled mode so it says `loading` instead,
  which is more accurate.
* Change the behavior of the concurrency setting so that loading and running
  don't have separate pools.
  * The loading and running of a test are now done with the same resource, and
    the concurrency setting uniformly affects each. With `-j1` only a single
    test will ever be loaded at a time.
  * Previously the loading pool was 2x larger than the actual concurrency
    setting which could cause flaky tests due to tests being loaded while
    other tests were running, even with `-j1`.
* Avoid printing uncaught errors within `spawnHybridUri`.

## 0.2.18

* Allow `test_api` `0.2.13` to work around a bug in the SDK version `2.3.0`.

## 0.2.17

* Add `file_reporters` configuration option and `--file-reporter` CLI option to
  allow specifying a separate reporter that writes to a file.

## 0.2.16

* Internal cleanup.
* Add `customHtmlTemplateFile` configuration option to allow sharing an
  html template between tests
* Depend on the latest `test_api`.

## 0.2.15

* Add a `StringSink` argument to reporters to prepare for reporting to a file.
* Add --test-randomize-ordering-seed` argument to randomize test
execution order based on a provided seed
* Depend on the latest `test_api`.

## 0.2.14

* Support the latest `package:analyzer`.
* Update to latest `package:matcher`. Improves output for instances of private
  classes.

## 0.2.13

* Depend on the latest `package:test_api`.

## 0.2.12

* Conditionally import coverage logic in `engine.dart`. This ensures the engine
  is platform agnostic.

## 0.2.11

* Implement code coverage gathering for VM tests.

## 0.2.10

* Add a `--debug` argument for running the VM/Chrome in debug mode.

## 0.2.9+2

* Depend on the latest `test_api`.

## 0.2.9+1

* Allow the latest `package:vm_service`.

## 0.2.9

* Mark `package:test_core` as deprecated to prevent accidental use.
* Depend on the latest `test_api`.

## 0.2.8

* Depend on `vm_service` instead of `vm_service_lib`.
* Drop dependency on `pub_semver`.
* Allow `analyzer` version `0.38.x`.

## 0.2.7

* Depend on `vm_service_lib` instead of `vm_service_client`.
* Depend on latest `package:analyzer`.

## 0.2.6

* Internal cleanup - fix lints.
* Use the latest `test_api`.

## 0.2.5

* Fix an issue where non-completed tests were considered passing.
* Updated `compact` and `expanded` reporters to display non-completed tests.

## 0.2.4

* Avoid `dart:isolate` imports on code loaded in tests.
* Expose the `parseMetadata` function publicly through a new `backend.dart`
  import, as well as re-exporting `package:test_api/backend.dart`.

## 0.2.3

* Switch import for `IsolateChannel` for forwards compatibility with `2.0.0`.

## 0.2.2

* Allow `analyzer` version `0.36.x`.
* Update to matcher version `0.12.5`.

## 0.2.1+1

* Allow `analyzer` version `0.35.x`.

## 0.2.1

* Require Dart SDK `>=2.1.0`.
* Require latest `test_api`.

## 0.2.0

* Remove `remote_listener.dart` and `suite_channel_manager.dart` from runner
  and depend on them from `test_api`.

## 0.1.0

* Initial release of `test_core`. Provides the basic API for writing and running
  tests on the VM.<|MERGE_RESOLUTION|>--- conflicted
+++ resolved
@@ -1,12 +1,12 @@
-# 0.4.19
-
-<<<<<<< HEAD
+# 0.4.20
+
 * Support the latest `package:test_api`.
 * Refactor `CompilerPool` to be abstract, add wasm compiler pool.
-=======
+
+# 0.4.19
+
 * Support `package:matcher` version `0.12.13`.
 * Require Dart SDK version 2.18.
->>>>>>> 262bc7bd
 
 # 0.4.18
 
