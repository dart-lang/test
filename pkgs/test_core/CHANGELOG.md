<<<<<<< HEAD
# 0.4.24

* Fix running paths by absolute path (with drive letter) on windows.

# 0.4.23
=======
## 0.4.23
>>>>>>> 07380027

* Avoid empty expandable groups for tests without extra output in Github
  reporter.
* Support running tests by absolute file uri.
* Update `vm_service` constraint to `>=6.0.0 <12.0.0`.

## 0.4.22

* Don't run `tearDown` until the test body and outstanding work is complete,
  even if the test has already failed.
* Update `vm_service` constraint to `>=6.0.0 <11.0.0`.

## 0.4.21

* Move `includeTags` and `excludeTags` from `SuiteConfiguration` to
  `Configuration`.
* Merge command lines args repeating the same test path to run the suite one
  time with all the test cases across the different arguments.
* Fix VM tests which run after some test has changed the working directory.
  There are still issues with browser tests after changing directory.

## 0.4.20

* Fix an issue with the github reporter where tests that fail asynchronously
  after they've completed would show up as succeeded tests.
* Support the latest `package:test_api`.
* Refactor `CompilerPool` to be abstract, add wasm compiler pool.

## 0.4.19

* Support `package:matcher` version `0.12.13`.
* Require Dart SDK version 2.18.

## 0.4.18

* Support the latest `package:test_api`.
* Support the latest `package:analyzer`.

## 0.4.17

* Support the latest `package:test_api`.
* Support the latest `package:frontend_server_client`.

## 0.4.16

* Make the labels for test loading more readable in the compact and expanded
  reporters, use gray instead of black.
* Print a command to re-run the failed test after each failure in the compact
  reporter.
* Fix the package config path used when running pre-compiled vm tests.

## 0.4.15

* Support the latest `package:test_api`.

## 0.4.14

* Update the github reporter to output the platform in the test names when
  multiple platforms are used.
* Fix `spawnHybridUri` support for `package:` uris.

## 0.4.13

* Re-publish changes from 0.4.12.
* Stop relying on setUpAllName and tearDownAllName constants from test_api.

## 0.4.12 (retracted)

* Remove wait for VM platform isolate exits.
* Drop `dart2jsPath` configuration support.
* Allow loading tests under a path with the directory named `packages`.
* Require analyzer version `3.3.0`, and allow version `4.x`.

## 0.4.11

* Update `vm_service` constraint to `>=6.0.0 <9.0.0`.

## 0.4.10

* Update `analyzer` constraint to `>=2.14.0 <3.0.0`.
* Add an `--ignore-timeouts` command line flag, which disables all timeouts
  for all tests.
* Experimental: Add a VM service extension `ext.test.pauseAfterTests` which
  configures VM platform tests to pause for debugging after tests are run,
  before the test isolates are killed.

## 0.4.9

* Wait for paused VM platform isolates before shutdown.

## 0.4.8

* Add logging about enabling stack trace chaining to the compact and expanded
  reporters (moved from the invoker). This will now only be logged once after
  all tests have ran.

## 0.4.7

* Fix parsing of file paths into a URI on windows.

## 0.4.6

* Support query parameters `name`, `full-name`, `line`, and `col` on test paths,
  which will apply the filters to only those test suites.
  * All specified filters must match for a test to run.
  * Global filters (ie: `--name`) are also still respected and must match.
  * The `line` and `col` will match if any frame from the test trace matches
    (the test trace is the current stack trace where `test` is invoked).
* Support the latest `test_api`.

## 0.4.5

* Use newer analyzer APIs.

## 0.4.4

* Support the latest `test_api`.

## 0.4.3

* Add an option to disallow duplicate test or group names in `directRunTests`.
* Add configuration to disallow duplicate test and group names by default. See
  the [docs][allow_duplicate_test_names] for more information.
* Remove dependency on pedantic.

[allow_duplicate_test_names]: https://github.com/dart-lang/test/blob/master/pkgs/test/doc/configuration.md#allow_duplicate_test_names

## 0.4.2

* Re-use the cached dill file from previous runs on subsequent runs.

## 0.4.1

* Use the latest `package:matcher`.

## 0.4.0

* **BREAKING**: All parameters to the `SuiteConfiguration` and `Configuration`
  constructors are now required. Some specialized constructors have been added
  for the common cases where a subset are intended to be provided.
* **BREAKING**: Remove support for `FORCE_TEST_EXIT`.
* Report incomplete tests as errors in the JSON reporter when the run is
  canceled early.
* Don't log the --test-randomization-ordering-seed if using the json reporter.
* Add a new exit code, 79, which is used when no tests were ran.
  * Previously you would have gotten either exit code 1 or 65 (65 if you had
    provided a test name regex).
* When no tests were ran but tags were provided, list the tag configuration.
* Update `analyzer` constraint to `>=1.0.0 <3.0.0`.

## 0.3.29

* Fix a bug where a tag level configuration would cause test suites with that
  tag to ignore the `--test-randomize-ordering-seed` argument.

## 0.3.28

* Add `time` field to the json reporters `allSuites` event type so that all
  event types can be unified.

## 0.3.27

* Restore the `Configuration.loadFromString` constructor.

## 0.3.26

* Give a better error when `printOnFailure` is called from outside a test
  zone.

## 0.3.25

* Support the latest vm_service release (`7.0.0`).

## 0.3.24

* Fix race condition between compilation of vm tests and the running of
  isolates.

## 0.3.23

* Forward experiment args from the runner executable to the compiler with the
  new vm test loading strategy.

## 0.3.22

* Fix a windows issue with the new loading strategy.

## 0.3.21

* Fix an issue where you couldn't have tests compiled in both sound and
  unsound null safety modes.

## 0.3.20

* Add library `scaffolding.dart` to allow importing a subset of the normal
  surface area.
* Remove `suiteChannel`. This is now handled by an additional argument to the
  `beforeLoad` callback in `serializeSuite`.
* Disable stack trace chaining by default.
* Change the default way VM tests are launched and ran to greatly speed up
  loading performance.
  * You can force the old strategy with `--use-data-isolate-strategy` flag if
    you run into issues, but please also file a bug.
* Improve the error message for `hybridMain` functions with an incompatible
  StreamChannel parameter type.
* Change the `message` argument to `PlatformPlugin.load` to `Map<String,
  Object?>`. In an upcoming release this will be required as the type for this
  argument when passed through to `deserializeSuite`.

## 0.3.19

* ~~Disable stack trace chaining by default.~~

## 0.3.18

* Update `spawnHybridCode` to default to the current packages language version.
* Update to the latest `test_api`.

## 0.3.17

* Complete the null safety migration.

## 0.3.16

* Allow package:io version 1.0.0.

## 0.3.14

* Handle issue closing `stdin` during shutdown.

## 0.3.13

* Allow the latest analyzer `1.0.0`.

## 0.3.12

* Stable null safety release.

## 0.3.12-nullsafety.17

* Use the `test_api` for stable null safety.

## 0.3.12-nullsafety.16

* Expand upper bound constraints for some null safe migrated packages.

## 0.3.12-nullsafety.15

* Support the latest vm_service release (`6.x.x`).

## 0.3.12-nullsafety.14

* Support the latest coverage release (`0.15.x`).

## 0.3.12-nullsafety.13

* Allow the latest args release (`2.x`).

## 0.3.12-nullsafety.12

* Allow the latest glob release (`2.x`).

## 0.3.12-nullsafety.11

* Fix `spawnHybridUri` on windows.
* Allow `package:yaml` version `3.x.x`.

## 0.3.12-nullsafety.10

* Allow `package:analyzer` version `0.41.x`.

## 0.3.12-nullsafety.9

* Fix `spawnHybridUri` to respect language versioning of the spawned uri.
* Pre-emptively fix legacy library import lint violations, and unmigrate some
  libraries as necessary.

## 0.3.12-nullsafety.8

* Fix a bug where the test runner could crash when printing the elapsed time.
* Update SDK constraints to `>=2.12.0-0 <3.0.0` based on beta release
  guidelines.


## 0.3.12-nullsafety.7

* Allow prerelease versions of the 2.12 sdk.

## 0.3.12-nullsafety.6

* Add experimental `directRunTests`, `directRunSingle`, and `enumerateTestCases`
  APIs to enable test runners written around a single executable that can report
  and run any single test case.

## 0.3.12-nullsafety.5

* Allow `2.10` stable and `2.11.0-dev` SDKs.
* Add `src/platform.dart` library to consolidate the necessary imports required
  to write a custom platform.
* Stop required a `SILENT_OBSERVATORY` environment variable to run with
  debugging and the JSON reporter.

## 0.3.12-nullsafety.4

* Support latest `package:vm_service`.

## 0.3.12-nullsafety.3

* Clean up `--help` output.

## 0.3.12-nullsafety.2

* Allow version `0.40.x` of `analyzer`.

## 0.3.12-nullsafety.1

* Update source_maps constraint.

## 0.3.12-nullsafety

* Migrate to null safety.

## 0.3.11+4 (Backport)

* Fix `spawnHybridUri` on windows.

## 0.3.11+3 (Backport)

* Support `package:analyzer` version `0.41.x`.

## 0.3.11+2 (Backport)

* Fix `spawnHybridUri` to respect language versioning of the spawned uri.

## 0.3.11+1

* Allow analyzer 0.40.x.

## 0.3.11

* Update to `matcher` version `0.12.9`.

## 0.3.10

* Prepare for `unawaited` from `package:meta`.

## 0.3.9

* Ignore a null `RunnerSuite` rather than throw an error.

## 0.3.8

* Update vm bootstrapping logic to ensure the bootstrap library has the same
  language version as the test.
* Populate `languageVersionComment` in the `Metadata` returned from
  `parseMetadata`.

## 0.3.7

* Support the latest `package:coverage`.

## 0.3.6

* Expose the `Configuration` class and related classes through `backend.dart`.

## 0.3.5

* Add additional information to an exception when we end up with a null
  `RunnerSuite`.

* Update vm bootstrapping logic to ensure the bootstrap library has the same
  language version as the test.
* Populate `languageVersionComment` in the `Metadata` returned from
  `parseMetadata`.

## 0.3.4

* Fix error messages for incorrect string literals in test annotations.

## 0.3.3

* Support latest `package:vm_service`.

## 0.3.2

* Drop the `package_resolver` dependency.

## 0.3.1

* Support latest `package:vm_service`.
* Enable asserts in code running through `spawnHybrid` APIs.
* Exit with a non-zero code if no tests were ran, whether due to skips or having
  no tests defined.

## 0.3.0

* Bump minimum SDK to `2.4.0` for safer usage of for-loop elements.
* Deprecate `PhantomJS` and provide warning when used. Support for `PhantomJS`
  will be removed in version `2.0.0`.
* Differentiate between test-randomize-ordering-seed not set and 0 being chosen
  as the random seed.
* `deserializeSuite` now takes an optional `gatherCoverage` callback.
* Support retrying of entire test suites when they fail to load.
* Fix the `compiling` message in precompiled mode so it says `loading` instead,
  which is more accurate.
* Change the behavior of the concurrency setting so that loading and running
  don't have separate pools.
  * The loading and running of a test are now done with the same resource, and
    the concurrency setting uniformly affects each. With `-j1` only a single
    test will ever be loaded at a time.
  * Previously the loading pool was 2x larger than the actual concurrency
    setting which could cause flaky tests due to tests being loaded while
    other tests were running, even with `-j1`.
* Avoid printing uncaught errors within `spawnHybridUri`.

## 0.2.18

* Allow `test_api` `0.2.13` to work around a bug in the SDK version `2.3.0`.

## 0.2.17

* Add `file_reporters` configuration option and `--file-reporter` CLI option to
  allow specifying a separate reporter that writes to a file.

## 0.2.16

* Internal cleanup.
* Add `customHtmlTemplateFile` configuration option to allow sharing an
  html template between tests
* Depend on the latest `test_api`.

## 0.2.15

* Add a `StringSink` argument to reporters to prepare for reporting to a file.
* Add --test-randomize-ordering-seed` argument to randomize test
execution order based on a provided seed
* Depend on the latest `test_api`.

## 0.2.14

* Support the latest `package:analyzer`.
* Update to latest `package:matcher`. Improves output for instances of private
  classes.

## 0.2.13

* Depend on the latest `package:test_api`.

## 0.2.12

* Conditionally import coverage logic in `engine.dart`. This ensures the engine
  is platform agnostic.

## 0.2.11

* Implement code coverage gathering for VM tests.

## 0.2.10

* Add a `--debug` argument for running the VM/Chrome in debug mode.

## 0.2.9+2

* Depend on the latest `test_api`.

## 0.2.9+1

* Allow the latest `package:vm_service`.

## 0.2.9

* Mark `package:test_core` as deprecated to prevent accidental use.
* Depend on the latest `test_api`.

## 0.2.8

* Depend on `vm_service` instead of `vm_service_lib`.
* Drop dependency on `pub_semver`.
* Allow `analyzer` version `0.38.x`.

## 0.2.7

* Depend on `vm_service_lib` instead of `vm_service_client`.
* Depend on latest `package:analyzer`.

## 0.2.6

* Internal cleanup - fix lints.
* Use the latest `test_api`.

## 0.2.5

* Fix an issue where non-completed tests were considered passing.
* Updated `compact` and `expanded` reporters to display non-completed tests.

## 0.2.4

* Avoid `dart:isolate` imports on code loaded in tests.
* Expose the `parseMetadata` function publicly through a new `backend.dart`
  import, as well as re-exporting `package:test_api/backend.dart`.

## 0.2.3

* Switch import for `IsolateChannel` for forwards compatibility with `2.0.0`.

## 0.2.2

* Allow `analyzer` version `0.36.x`.
* Update to matcher version `0.12.5`.

## 0.2.1+1

* Allow `analyzer` version `0.35.x`.

## 0.2.1

* Require Dart SDK `>=2.1.0`.
* Require latest `test_api`.

## 0.2.0

* Remove `remote_listener.dart` and `suite_channel_manager.dart` from runner
  and depend on them from `test_api`.

## 0.1.0

* Initial release of `test_core`. Provides the basic API for writing and running
  tests on the VM.<|MERGE_RESOLUTION|>--- conflicted
+++ resolved
@@ -1,12 +1,8 @@
-<<<<<<< HEAD
-# 0.4.24
+## 0.4.24
 
 * Fix running paths by absolute path (with drive letter) on windows.
 
-# 0.4.23
-=======
 ## 0.4.23
->>>>>>> 07380027
 
 * Avoid empty expandable groups for tests without extra output in Github
   reporter.
