<<<<<<< HEAD
## 0.4.0-dev

* Remove `suiteChannel` and `setStackTraceMapper` utilities. These are now
  handled by additional arguments to the `beforeLoad` callback in
  `serializeSuite`.
=======
## 0.3.20-dev

* Disable stack trace chaining by default.
* Change the default way VM tests are launched and ran to greatly speed up
  loading performance.
  * You can force the old strategy with `--use-data-isolate-strategy` flag if
    you run into issues, but please also file a bug.
* Improve the error message for `hybridMain` functions with an incompatible
  StreamChannel parameter type.

## 0.3.19

* ~~Disable stack trace chaining by default.~~

## 0.3.18

* Update `spawnHybridCode` to default to the current packages language version.
* Update to the latest `test_api`.

## 0.3.17

* Complete the null safety migration.

## 0.3.16

* Allow package:io version 1.0.0.

## 0.3.14

* Handle issue closing `stdin` during shutdown.

## 0.3.13

* Allow the latest analyzer `1.0.0`.

## 0.3.12

* Stable null safety release.

## 0.3.12-nullsafety.17

* Use the `test_api` for stable null safety.

## 0.3.12-nullsafety.16

* Expand upper bound constraints for some null safe migrated packages.

## 0.3.12-nullsafety.15

* Support the latest vm_service release (`6.x.x`).

## 0.3.12-nullsafety.14

* Support the latest coverage release (`0.15.x`).

## 0.3.12-nullsafety.13

* Allow the latest args release (`2.x`).

## 0.3.12-nullsafety.12

* Allow the latest glob release (`2.x`).

## 0.3.12-nullsafety.11

* Fix `spawnHybridUri` on windows.
* Allow `package:yaml` version `3.x.x`.

## 0.3.12-nullsafety.10

* Allow `package:analyzer` version `0.41.x`.

## 0.3.12-nullsafety.9

* Fix `spawnHybridUri` to respect language versioning of the spawned uri.
* Pre-emptively fix legacy library import lint violations, and unmigrate some
  libraries as necessary.

## 0.3.12-nullsafety.8

* Fix a bug where the test runner could crash when printing the elapsed time.
* Update SDK constraints to `>=2.12.0-0 <3.0.0` based on beta release
  guidelines.


## 0.3.12-nullsafety.7

* Allow prerelease versions of the 2.12 sdk.

## 0.3.12-nullsafety.6

* Add experimental `directRunTests`, `directRunSingle`, and `enumerateTestCases`
  APIs to enable test runners written around a single executable that can report
  and run any single test case.

## 0.3.12-nullsafety.5

* Allow `2.10` stable and `2.11.0-dev` SDKs.
* Add `src/platform.dart` library to consolidate the necessary imports required
  to write a custom platform.
* Stop required a `SILENT_OBSERVATORY` environment variable to run with
  debugging and the JSON reporter.

## 0.3.12-nullsafety.4

* Support latest `package:vm_service`.

## 0.3.12-nullsafety.3

* Clean up `--help` output.

## 0.3.12-nullsafety.2

* Allow version `0.40.x` of `analyzer`.

## 0.3.12-nullsafety.1

* Update source_maps constraint.

## 0.3.12-nullsafety

* Migrate to null safety.

## 0.3.11+4 (Backport)

* Fix `spawnHybridUri` on windows.

## 0.3.11+3 (Backport)

* Support `package:analyzer` version `0.41.x`.

## 0.3.11+2 (Backport)

* Fix `spawnHybridUri` to respect language versioning of the spawned uri.

## 0.3.11+1

* Allow analyzer 0.40.x.

## 0.3.11

* Update to `matcher` version `0.12.9`.

## 0.3.10

* Prepare for `unawaited` from `package:meta`.

## 0.3.9

* Ignore a null `RunnerSuite` rather than throw an error.
>>>>>>> 6630163a

## 0.3.8

* Update vm bootstrapping logic to ensure the bootstrap library has the same
  language version as the test.
* Populate `languageVersionComment` in the `Metadata` returned from
  `parseMetadata`.

## 0.3.7

* Support the latest `package:coverage`.

## 0.3.6

* Expose the `Configuration` class and related classes through `backend.dart`.

## 0.3.5

* Add additional information to an exception when we end up with a null
  `RunnerSuite`.

* Update vm bootstrapping logic to ensure the bootstrap library has the same
  language version as the test.
* Populate `languageVersionComment` in the `Metadata` returned from
  `parseMetadata`.

## 0.3.4

* Fix error messages for incorrect string literals in test annotations.

## 0.3.3

* Support latest `package:vm_service`.

## 0.3.2

* Drop the `package_resolver` dependency.

## 0.3.1

* Support latest `package:vm_service`.
* Enable asserts in code running through `spawnHybrid` APIs.
* Exit with a non-zero code if no tests were ran, whether due to skips or having
  no tests defined.

## 0.3.0

* Bump minimum SDK to `2.4.0` for safer usage of for-loop elements.
* Deprecate `PhantomJS` and provide warning when used. Support for `PhantomJS`
  will be removed in version `2.0.0`.
* Differentiate between test-randomize-ordering-seed not set and 0 being chosen
  as the random seed.
* `deserializeSuite` now takes an optional `gatherCoverage` callback.
* Support retrying of entire test suites when they fail to load.
* Fix the `compiling` message in precompiled mode so it says `loading` instead,
  which is more accurate.
* Change the behavior of the concurrency setting so that loading and running
  don't have separate pools.
  * The loading and running of a test are now done with the same resource, and
    the concurrency setting uniformly affects each. With `-j1` only a single
    test will ever be loaded at a time.
  * Previously the loading pool was 2x larger than the actual concurrency
    setting which could cause flaky tests due to tests being loaded while
    other tests were running, even with `-j1`.
* Avoid printing uncaught errors within `spawnHybridUri`.

## 0.2.18

* Allow `test_api` `0.2.13` to work around a bug in the SDK version `2.3.0`.

## 0.2.17

* Add `file_reporters` configuration option and `--file-reporter` CLI option to
  allow specifying a separate reporter that writes to a file instead of stdout.

## 0.2.16

* Internal cleanup.
* Add `customHtmlTemplateFile` configuration option to allow sharing an
  html template between tests
* Depend on the latest `test_api`.

## 0.2.15

* Add a `StringSink` argument to reporters to prepare for reporting to a file.
* Add --test-randomize-ordering-seed` argument to randomize test
execution order based on a provided seed
* Depend on the latest `test_api`.

## 0.2.14

* Support the latest `package:analyzer`.
* Update to latest `package:matcher`. Improves output for instances of private
  classes.

## 0.2.13

* Depend on the latest `package:test_api`.

## 0.2.12

* Conditionally import coverage logic in `engine.dart`. This ensures the engine
  is platform agnostic.

## 0.2.11

* Implement code coverage gathering for VM tests.

## 0.2.10

* Add a `--debug` argument for running the VM/Chrome in debug mode.

## 0.2.9+2

* Depend on the latest `test_api`.

## 0.2.9+1

* Allow the latest `package:vm_service`.

## 0.2.9

* Mark `package:test_core` as deprecated to prevent accidental use.
* Depend on the latest `test_api`.

## 0.2.8

* Depend on `vm_service` instead of `vm_service_lib`.
* Drop dependency on `pub_semver`.
* Allow `analyzer` version `0.38.x`.

## 0.2.7

* Depend on `vm_service_lib` instead of `vm_service_client`.
* Depend on latest `package:analyzer`.

## 0.2.6

* Internal cleanup - fix lints.
* Use the latest `test_api`.

## 0.2.5

* Fix an issue where non-completed tests were considered passing.
* Updated `compact` and `expanded` reporters to display non-completed tests.

## 0.2.4

* Avoid `dart:isolate` imports on code loaded in tests.
* Expose the `parseMetadata` function publicly through a new `backend.dart`
  import, as well as re-exporting `package:test_api/backend.dart`.

## 0.2.3

* Switch import for `IsolateChannel` for forwards compatibility with `2.0.0`.

## 0.2.2

* Allow `analyzer` version `0.36.x`.
* Update to matcher version `0.12.5`.

## 0.2.1+1

* Allow `analyzer` version `0.35.x`.

## 0.2.1

* Require Dart SDK `>=2.1.0`.
* Require latest `test_api`.

## 0.2.0

* Remove `remote_listener.dart` and `suite_channel_manager.dart` from runner
  and depend on them from `test_api`.

## 0.1.0

* Initial release of `test_core`. Provides the basic API for writing and running
  tests on the VM.<|MERGE_RESOLUTION|>--- conflicted
+++ resolved
@@ -1,12 +1,8 @@
-<<<<<<< HEAD
 ## 0.4.0-dev
 
-* Remove `suiteChannel` and `setStackTraceMapper` utilities. These are now
-  handled by additional arguments to the `beforeLoad` callback in
+* **Breaking** Remove `suiteChannel` and `setStackTraceMapper` utilities. These
+  are now handled by additional arguments to the `beforeLoad` callback in
   `serializeSuite`.
-=======
-## 0.3.20-dev
-
 * Disable stack trace chaining by default.
 * Change the default way VM tests are launched and ran to greatly speed up
   loading performance.
@@ -155,7 +151,6 @@
 ## 0.3.9
 
 * Ignore a null `RunnerSuite` rather than throw an error.
->>>>>>> 6630163a
 
 ## 0.3.8
 
