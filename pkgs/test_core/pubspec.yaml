name: test_core
<<<<<<< HEAD
version: 0.3.11+2
=======
version: 0.3.12-nullsafety.9
>>>>>>> ec4b7590
description: A basic library for writing tests and running them on the VM.
homepage: https://github.com/dart-lang/test/blob/master/pkgs/test_core

environment:
  sdk: ">=2.12.0-0 <3.0.0"

dependencies:
  analyzer: ">=0.39.5 <0.41.0"
  async: '>=2.5.0-nullsafety <2.5.0'
  args: ^1.4.0
  boolean_selector: ">=2.1.0-nullsafety <2.1.0"
  collection: '>=1.15.0-nullsafety <1.15.0'
  coverage: ">=0.13.3 <0.15.0"
  glob: ^1.0.0
  io: ^0.3.0
  meta: '>=1.3.0-nullsafety <1.3.0'
  package_config: ^1.9.2
  path: '>=1.8.0-nullsafety <1.8.0'
  pedantic: '>=1.10.0-nullsafety <1.10.0'
  pool: '>=1.5.0-nullsafety <1.5.0'
  source_map_stack_trace: '>=2.1.0-nullsafety <2.1.0'
  source_maps: '>=0.10.10-nullsafety <0.10.10'
  source_span: '>=1.8.0-nullsafety <1.8.0'
  stack_trace: '>=1.10.0-nullsafety <1.10.0'
  stream_channel: ">=2.1.0-nullsafety <2.1.0"
  vm_service: '>=1.0.0 <6.0.0'
  yaml: ^2.0.0
  # matcher is tightly constrained by test_api
  matcher: any
  # Use an exact version until the test_api package is stable.
<<<<<<< HEAD
  test_api: 0.2.18+1
=======
  test_api: 0.2.19-nullsafety.6
>>>>>>> ec4b7590

dependency_overrides:
  test_api:
    path: ../test_api<|MERGE_RESOLUTION|>--- conflicted
+++ resolved
@@ -1,9 +1,5 @@
 name: test_core
-<<<<<<< HEAD
-version: 0.3.11+2
-=======
 version: 0.3.12-nullsafety.9
->>>>>>> ec4b7590
 description: A basic library for writing tests and running them on the VM.
 homepage: https://github.com/dart-lang/test/blob/master/pkgs/test_core
 
@@ -34,11 +30,7 @@
   # matcher is tightly constrained by test_api
   matcher: any
   # Use an exact version until the test_api package is stable.
-<<<<<<< HEAD
-  test_api: 0.2.18+1
-=======
   test_api: 0.2.19-nullsafety.6
->>>>>>> ec4b7590
 
 dependency_overrides:
   test_api:
