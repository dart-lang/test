--- conflicted
+++ resolved
@@ -26,13 +26,9 @@
   stack_trace: ^1.10.0
   stream_channel: ^2.1.0
   # Use an exact version until the test_api package is stable.
-<<<<<<< HEAD
   test_api: 0.7.0
-=======
-  test_api: 0.6.1
   vm_service: ">=6.0.0 <12.0.0"
   yaml: ^3.0.0
->>>>>>> a9dcce29
 
 dev_dependencies:
   dart_flutter_team_lints: ^1.0.0