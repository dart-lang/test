--- conflicted
+++ resolved
@@ -1,9 +1,5 @@
 name: test_core
-<<<<<<< HEAD
-version: 0.3.11+3
-=======
 version: 0.3.12-nullsafety.11
->>>>>>> 767e1488
 description: A basic library for writing tests and running them on the VM.
 homepage: https://github.com/dart-lang/test/blob/master/pkgs/test_core
 
@@ -12,11 +8,7 @@
 
 dependencies:
   analyzer: ">=0.39.5 <0.42.0"
-<<<<<<< HEAD
-  async: ^2.0.0
-=======
   async: '>=2.5.0-nullsafety <2.5.0'
->>>>>>> 767e1488
   args: ^1.4.0
   boolean_selector: ">=2.1.0-nullsafety <2.1.0"
   collection: '>=1.15.0-nullsafety <1.15.0'
@@ -38,11 +30,7 @@
   # matcher is tightly constrained by test_api
   matcher: any
   # Use an exact version until the test_api package is stable.
-<<<<<<< HEAD
-  test_api: 0.2.18+1
-=======
   test_api: 0.2.19-nullsafety.6
->>>>>>> 767e1488
 
 dependency_overrides:
   test_api:
