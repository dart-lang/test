--- conflicted
+++ resolved
@@ -1,9 +1,5 @@
 name: test_core
-<<<<<<< HEAD
 version: 0.2.8
-=======
-version: 0.2.8-dev
->>>>>>> 4d7e75f9
 author: Dart Team <misc@dartlang.org>
 description: A basic library for writing tests and running them on the VM.
 homepage: https://github.com/dart-lang/test/blob/master/pkgs/test_core
