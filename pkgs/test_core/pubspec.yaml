--- conflicted
+++ resolved
@@ -31,11 +31,7 @@
   # properly constrains all features it provides.
   matcher: ">=0.12.6 <0.12.9"
   # Use an exact version until the test_api package is stable.
-<<<<<<< HEAD
   test_api: 0.3.0
-=======
-  test_api: 0.2.17
->>>>>>> 2d16b7d8
 
 dependency_overrides:
   test_api:
