--- conflicted
+++ resolved
@@ -1,9 +1,5 @@
 name: test_core
-<<<<<<< HEAD
-version: 0.3.11+4
-=======
 version: 0.3.12-nullsafety.11
->>>>>>> 651f3acf
 description: A basic library for writing tests and running them on the VM.
 homepage: https://github.com/dart-lang/test/blob/master/pkgs/test_core
 
