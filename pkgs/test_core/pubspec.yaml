--- conflicted
+++ resolved
@@ -30,11 +30,7 @@
   # matcher is tightly constrained by test_api
   matcher: any
   # Use an exact version until the test_api package is stable.
-<<<<<<< HEAD
   test_api: 0.3.0
-=======
-  test_api: 0.2.18
->>>>>>> dc0675b7
 
 dependency_overrides:
   test_api:
