name: test_core
<<<<<<< HEAD
version: 0.4.7-dev
=======
version: 0.4.7
>>>>>>> 777bb15b
description: A basic library for writing tests and running them on the VM.
homepage: https://github.com/dart-lang/test/blob/master/pkgs/test_core

environment:
 sdk: '>=2.14.0 <3.0.0'

dependencies:
  analyzer: '>=2.4.0 <3.0.0'
  async: ^2.5.0
  args: ^2.0.0
  boolean_selector: ^2.1.0
  collection: ^1.15.0
  coverage: ^1.0.0
  frontend_server_client: ^2.1.0
  glob: ^2.0.0
  io: ^1.0.0
  meta: ^1.3.0
  package_config: ^2.0.0
  path: ^1.8.0
  pool: ^1.5.0
  source_map_stack_trace: ^2.1.0
  source_maps: ^0.10.10
  source_span: ^1.8.0
  stack_trace: ^1.10.0
  stream_channel: ^2.1.0
  vm_service: ">=6.0.0 <8.0.0"
  yaml: ^3.0.0
  # matcher is tightly constrained by test_api
  matcher: any
  # Use an exact version until the test_api package is stable.
  test_api: 0.4.6

dev_dependencies:
  lints: ^1.0.0

dependency_overrides:
  test_api:
    path: ../test_api<|MERGE_RESOLUTION|>--- conflicted
+++ resolved
@@ -1,9 +1,5 @@
 name: test_core
-<<<<<<< HEAD
-version: 0.4.7-dev
-=======
-version: 0.4.7
->>>>>>> 777bb15b
+version: 0.4.8-dev
 description: A basic library for writing tests and running them on the VM.
 homepage: https://github.com/dart-lang/test/blob/master/pkgs/test_core
 
