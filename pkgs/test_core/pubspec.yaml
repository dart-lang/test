--- conflicted
+++ resolved
@@ -1,9 +1,5 @@
 name: test_core
-<<<<<<< HEAD
-version: 0.3.28-dev
-=======
-version: 0.3.28
->>>>>>> dc6c0641
+version: 0.3.29-dev
 description: A basic library for writing tests and running them on the VM.
 homepage: https://github.com/dart-lang/test/blob/master/pkgs/test_core
 
