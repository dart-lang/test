name: test
<<<<<<< HEAD
version: 1.6.6
=======
version: 1.6.7-dev
>>>>>>> 2b68d674
author: Dart Team <misc@dartlang.org>
description: A full featured library for writing and running Dart tests.
homepage: https://github.com/dart-lang/test/blob/master/pkgs/test

environment:
  sdk: '>=2.2.0 <3.0.0'

dependencies:
  analyzer: ">=0.36.0 <0.39.0"
  async: ^2.0.0
  boolean_selector: ^1.0.0
  http_multi_server: ^2.0.0
  io: ^0.3.0
  js: ^0.6.0
  multi_server_socket: ^1.0.0
  node_preamble: ^1.3.0
  package_resolver: ^1.0.0
  path: ^1.2.0
  pedantic: ^1.1.0
  pool: ^1.3.0
  shelf: ^0.7.0
  shelf_packages_handler: ^1.0.0
  shelf_static: ^0.2.6
  shelf_web_socket: ^0.2.0
  source_span: ^1.4.0
  stack_trace: ^1.9.0
  stream_channel: ">=1.7.0 <3.0.0"
  typed_data: ^1.0.0
  web_socket_channel: ^1.0.0
  yaml: ^2.0.0
  # Use an exact version until the test_api and test_core package are stable.
<<<<<<< HEAD
  test_api: 0.2.7
=======
  test_api: 0.2.6
>>>>>>> 2b68d674
  test_core: 0.2.8

dev_dependencies:
  fake_async: ^1.0.0
  shelf_test_handler: ^1.0.0
  test_descriptor: ^1.0.0
  test_process: ^1.0.0
<<<<<<< HEAD

dependency_overrides:
  test_api:
    path: ../test_api
  test_core:
    path: ../test_core
=======
>>>>>>> 2b68d674
<|MERGE_RESOLUTION|>--- conflicted
+++ resolved
@@ -1,9 +1,5 @@
 name: test
-<<<<<<< HEAD
-version: 1.6.6
-=======
-version: 1.6.7-dev
->>>>>>> 2b68d674
+version: 1.6.8
 author: Dart Team <misc@dartlang.org>
 description: A full featured library for writing and running Dart tests.
 homepage: https://github.com/dart-lang/test/blob/master/pkgs/test
@@ -35,24 +31,17 @@
   web_socket_channel: ^1.0.0
   yaml: ^2.0.0
   # Use an exact version until the test_api and test_core package are stable.
-<<<<<<< HEAD
   test_api: 0.2.7
-=======
-  test_api: 0.2.6
->>>>>>> 2b68d674
-  test_core: 0.2.8
+  test_core: 0.2.9
 
 dev_dependencies:
   fake_async: ^1.0.0
   shelf_test_handler: ^1.0.0
   test_descriptor: ^1.0.0
   test_process: ^1.0.0
-<<<<<<< HEAD
 
 dependency_overrides:
   test_api:
     path: ../test_api
   test_core:
-    path: ../test_core
-=======
->>>>>>> 2b68d674
+    path: ../test_core