name: test
version: 1.24.0-dev
description: >-
  A full featured library for writing and running Dart tests across platforms.
repository: https://github.com/dart-lang/test/tree/master/pkgs/test

environment:
  sdk: '>=2.18.0 <3.0.0'

dependencies:
  analyzer: '>=2.0.0 <6.0.0'
  async: ^2.5.0
  boolean_selector: ^2.1.0
  collection: ^1.15.0
  coverage: ^1.0.1
  http_multi_server: ^3.0.0
  io: ^1.0.0
  js: ^0.6.4
  node_preamble: ^2.0.0
  package_config: ^2.0.0
  path: ^1.8.0
  pool: ^1.5.0
  shelf: ^1.0.0
  shelf_packages_handler: ^3.0.0
  shelf_static: ^1.0.0
  shelf_web_socket: ^1.0.0
  source_span: ^1.8.0
  stack_trace: ^1.10.0
  stream_channel: ^2.1.0
  typed_data: ^1.3.0
  web_socket_channel: ^2.0.0
  webkit_inspection_protocol: ^1.0.0
  yaml: ^3.0.0
  # Use an exact version until the test_api and test_core package are stable.
<<<<<<< HEAD
  test_api: ">=0.4.18 <0.4.19"
  test_core: ">=0.4.24 <0.4.25"
=======
  test_api: 0.5.0
  test_core: 0.5.0
>>>>>>> f7f3a019

dev_dependencies:
  fake_async: ^1.0.0
  glob: ^2.0.0
  lints: '>=1.0.0 <3.0.0'
  test_descriptor: ^2.0.0
  test_process: ^2.0.0<|MERGE_RESOLUTION|>--- conflicted
+++ resolved
@@ -32,13 +32,8 @@
   webkit_inspection_protocol: ^1.0.0
   yaml: ^3.0.0
   # Use an exact version until the test_api and test_core package are stable.
-<<<<<<< HEAD
-  test_api: ">=0.4.18 <0.4.19"
-  test_core: ">=0.4.24 <0.4.25"
-=======
-  test_api: 0.5.0
-  test_core: 0.5.0
->>>>>>> f7f3a019
+  test_api: ">=0.5.0 <0.5.1"
+  test_core: ">=0.5.0 <0.5.1"
 
 dev_dependencies:
   fake_async: ^1.0.0
