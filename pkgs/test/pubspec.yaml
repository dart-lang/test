name: test
<<<<<<< HEAD
version: 1.16.0-dev
=======
version: 1.15.2
>>>>>>> 6e388688
description: A full featured library for writing and running Dart tests.
homepage: https://github.com/dart-lang/test/blob/master/pkgs/test

environment:
  sdk: '>=2.9.0-1 <3.0.0'

dependencies:
  analyzer: '>=0.36.0 <0.40.0'
  async: ^2.0.0
  boolean_selector: '>=1.0.0 <3.0.0'
  coverage: '>=0.13.4 < 0.15.0'
  http: ^0.12.0
  http_multi_server: ^2.0.0
  io: ^0.3.0
  js: ^0.6.0
  node_preamble: ^1.3.0
  package_config: ^1.9.0
  path: ^1.2.0
  pedantic: ^1.1.0
  pool: ^1.3.0
  shelf: ^0.7.0
  shelf_packages_handler: ">=1.0.0 <3.0.0"
  shelf_static: ^0.2.6
  shelf_web_socket: ^0.2.0
  source_span: ^1.4.0
  stack_trace: ^1.9.0
  stream_channel: '>=1.7.0 <3.0.0'
  typed_data: ^1.0.0
  web_socket_channel: ^1.0.0
  webkit_inspection_protocol: ">=0.5.0 <0.8.0"
  yaml: ^2.0.0
  # Use an exact version until the test_api and test_core package are stable.
  test_api: 0.2.17
  test_core: 0.3.10

dev_dependencies:
  fake_async: ^1.0.0
  shelf_test_handler: ^1.0.0
  test_descriptor: ^1.0.0
  test_process: ^1.0.0

dependency_overrides:
  test_api:
    path: ../test_api
  test_core:
    path: ../test_core
  async:
    git:
      url: git://github.com/dart-lang/async.git
      ref: null_safety
  boolean_selector:
    git:
      url: git://github.com/dart-lang/boolean_selector.git
      ref: null_safety
  charcode:
    git:
      url: git://github.com/dart-lang/charcode.git
      ref: null_safety
  collection:
    git:
      url: git://github.com/dart-lang/collection.git
      ref: null_safety
  js:
    git:
      url: git://github.com/dart-lang/sdk.git
      ref: null_safety-pkgs
      path: pkg/js
  matcher:
    git:
      url: git://github.com/dart-lang/matcher.git
      ref: null_safety
  meta:
    git:
      url: git://github.com/dart-lang/sdk.git
      ref: null_safety-pkgs
      path: pkg/meta
  path:
    git:
      url: git://github.com/dart-lang/path.git
      ref: null_safety
  pedantic:
    git:
      url: git://github.com/dart-lang/pedantic.git
      ref: null_safety
  pool:
    git:
      url: git://github.com/dart-lang/pool.git
      ref: null_safety
  source_maps:
    git:
      url: git://github.com/dart-lang/source_maps.git
      ref: null_safety
  source_map_stack_trace:
    git:
      url: git://github.com/dart-lang/source_map_stack_trace.git
      ref: null_safety
  source_span:
    git:
      url: git://github.com/dart-lang/source_span.git
      ref: null_safety
  stack_trace:
    git:
      url: git://github.com/dart-lang/stack_trace.git
      ref: null_safety
  stream_channel:
    git:
      url: git://github.com/dart-lang/stream_channel.git
      ref: null_safety
  string_scanner:
    git:
      url: git://github.com/dart-lang/string_scanner.git
      ref: null_safety
  term_glyph:
    git:
      url: git://github.com/dart-lang/term_glyph.git
      ref: null_safety<|MERGE_RESOLUTION|>--- conflicted
+++ resolved
@@ -1,9 +1,5 @@
 name: test
-<<<<<<< HEAD
 version: 1.16.0-dev
-=======
-version: 1.15.2
->>>>>>> 6e388688
 description: A full featured library for writing and running Dart tests.
 homepage: https://github.com/dart-lang/test/blob/master/pkgs/test
 
