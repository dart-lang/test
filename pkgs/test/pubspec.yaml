name: test
<<<<<<< HEAD
version: 1.19.0-dev
=======
version: 1.18.3-dev
>>>>>>> 2a062cf9
description: >-
  A full featured library for writing and running Dart tests across platforms.
repository: https://github.com/dart-lang/test/blob/master/pkgs/test

environment:
  sdk: '>=2.14.0 <3.0.0'

dependencies:
  analyzer: '>=1.0.0 <3.0.0'
  async: ^2.5.0
  boolean_selector: ^2.1.0
  collection: ^1.15.0
  coverage: ^1.0.1
  http_multi_server: ^3.0.0
  io: ^1.0.0
  js: ^0.6.3
  node_preamble: ^2.0.0
  package_config: ^2.0.0
  path: ^1.8.0
  pool: ^1.5.0
  shelf: ^1.0.0
  shelf_packages_handler: ^3.0.0
  shelf_static: ^1.0.0
  shelf_web_socket: ^1.0.0
  source_span: ^1.8.0
  stack_trace: ^1.10.0
  stream_channel: ^2.1.0
  typed_data: ^1.3.0
  web_socket_channel: ^2.0.0
  webkit_inspection_protocol: ^1.0.0
  yaml: ^3.0.0
  # Use an exact version until the test_api and test_core package are stable.
<<<<<<< HEAD
  test_api: 0.4.5
  test_core: 0.4.6-dev
=======
  test_api: 0.4.6
  test_core: 0.4.6
>>>>>>> 2a062cf9

dev_dependencies:
  fake_async: ^1.0.0
  glob: ^2.0.0
  lints: ^1.0.0
  test_descriptor: ^2.0.0
  test_process: ^2.0.0

dependency_overrides:
  test_core:
    path: ../test_core
  test_api:
    path: ../test_api<|MERGE_RESOLUTION|>--- conflicted
+++ resolved
@@ -1,9 +1,5 @@
 name: test
-<<<<<<< HEAD
 version: 1.19.0-dev
-=======
-version: 1.18.3-dev
->>>>>>> 2a062cf9
 description: >-
   A full featured library for writing and running Dart tests across platforms.
 repository: https://github.com/dart-lang/test/blob/master/pkgs/test
@@ -36,13 +32,8 @@
   webkit_inspection_protocol: ^1.0.0
   yaml: ^3.0.0
   # Use an exact version until the test_api and test_core package are stable.
-<<<<<<< HEAD
-  test_api: 0.4.5
-  test_core: 0.4.6-dev
-=======
   test_api: 0.4.6
   test_core: 0.4.6
->>>>>>> 2a062cf9
 
 dev_dependencies:
   fake_async: ^1.0.0
