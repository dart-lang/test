--- conflicted
+++ resolved
@@ -1,9 +1,5 @@
 name: test
-<<<<<<< HEAD
 version: 1.6.6
-=======
-version: 1.6.6-dev
->>>>>>> 4d7e75f9
 author: Dart Team <misc@dartlang.org>
 description: A full featured library for writing and running Dart tests.
 homepage: https://github.com/dart-lang/test/blob/master/pkgs/test
