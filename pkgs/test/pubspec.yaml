name: test
version: 1.11.2-dev
description: A full featured library for writing and running Dart tests.
homepage: https://github.com/dart-lang/test/blob/master/pkgs/test

environment:
  sdk: '>=2.4.0 <3.0.0'

dependencies:
  analyzer: ">=0.36.0 <0.40.0"
  async: ^2.0.0
<<<<<<< HEAD
  boolean_selector: ^1.0.0
  coverage: ^0.13.4
=======
  boolean_selector: ">=1.0.0 <3.0.0"
>>>>>>> 1fb46093
  http_multi_server: ^2.0.0
  io: ^0.3.0
  js: ^0.6.0
  multi_server_socket: ^1.0.0
  node_preamble: ^1.3.0
  package_resolver: ^1.0.0
  path: ^1.2.0
  pedantic: ^1.1.0
  pool: ^1.3.0
  shelf: ^0.7.0
  shelf_packages_handler: ^1.0.0
  shelf_static: ^0.2.6
  shelf_web_socket: ^0.2.0
  source_span: ^1.4.0
  stack_trace: ^1.9.0
  stream_channel: ">=1.7.0 <3.0.0"
  typed_data: ^1.0.0
  web_socket_channel: ^1.0.0
  webkit_inspection_protocol: ^0.5.0
  yaml: ^2.0.0
  # Use an exact version until the test_api and test_core package are stable.
  test_api: 0.2.14
  test_core: 0.3.0

dev_dependencies:
  fake_async: ^1.0.0
  shelf_test_handler: ^1.0.0
  test_descriptor: ^1.0.0
  test_process: ^1.0.0

dependency_overrides:
  test_api:
    path: ../test_api
  test_core:
    path: ../test_core
  coverage:
    git:
      url: https://github.com/dart-lang/coverage.git
      ref: 3bd5b4d41c1a6c2780b637da8ec6a5d69deda826<|MERGE_RESOLUTION|>--- conflicted
+++ resolved
@@ -9,12 +9,8 @@
 dependencies:
   analyzer: ">=0.36.0 <0.40.0"
   async: ^2.0.0
-<<<<<<< HEAD
-  boolean_selector: ^1.0.0
+  boolean_selector: ">=1.0.0 <3.0.0"
   coverage: ^0.13.4
-=======
-  boolean_selector: ">=1.0.0 <3.0.0"
->>>>>>> 1fb46093
   http_multi_server: ^2.0.0
   io: ^0.3.0
   js: ^0.6.0
