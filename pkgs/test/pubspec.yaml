--- conflicted
+++ resolved
@@ -31,11 +31,7 @@
   web_socket_channel: ^1.0.0
   yaml: ^2.0.0
   # Use an exact version until the test_api and test_core package are stable.
-<<<<<<< HEAD
   test_api: 0.2.10
-=======
-  test_api: 0.2.9
->>>>>>> 2643686c
   test_core: 0.2.14
 
 dev_dependencies:
