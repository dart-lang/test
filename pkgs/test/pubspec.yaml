name: test
<<<<<<< HEAD
version: 1.25.0-wip
=======
version: 1.24.9-wip
>>>>>>> 6ac4ff97
description: >-
  A full featured library for writing and running Dart tests across platforms.
repository: https://github.com/dart-lang/test/tree/master/pkgs/test

environment:
  sdk: ^3.0.0

dependencies:
  analyzer: '>=5.12.0 <7.0.0'
  async: ^2.5.0
  boolean_selector: ^2.1.0
  collection: ^1.15.0
  coverage: ^1.0.1
  http_multi_server: ^3.0.0
  io: ^1.0.0
  js: ^0.6.4

  # Use a tight version constraint to ensure that a constraint on matcher
  # properly constrains all features it provides.
  matcher: '>=0.12.16 <0.12.17'

  node_preamble: ^2.0.0
  package_config: ^2.0.0
  path: ^1.8.0
  pool: ^1.5.0
  shelf: ^1.0.0
  shelf_packages_handler: ^3.0.0
  shelf_static: ^1.0.0
  shelf_web_socket: ^1.0.0
  source_span: ^1.8.0
  stack_trace: ^1.10.0
  stream_channel: ^2.1.0

  # Use an exact version until the test_api and test_core package are stable.
  test_api: 0.6.1
  test_core: 0.5.8

  typed_data: ^1.3.0
  web_socket_channel: ^2.0.0
  webkit_inspection_protocol: ^1.0.0
  yaml: ^3.0.0

dev_dependencies:
  dart_flutter_team_lints: ^1.0.0
  fake_async: ^1.0.0
  glob: ^2.0.0
  test_descriptor: ^2.0.0
  test_process: ^2.0.0<|MERGE_RESOLUTION|>--- conflicted
+++ resolved
@@ -1,9 +1,5 @@
 name: test
-<<<<<<< HEAD
 version: 1.25.0-wip
-=======
-version: 1.24.9-wip
->>>>>>> 6ac4ff97
 description: >-
   A full featured library for writing and running Dart tests across platforms.
 repository: https://github.com/dart-lang/test/tree/master/pkgs/test
