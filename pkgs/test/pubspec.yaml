name: test
<<<<<<< HEAD
version: 1.19.1-dev
=======
version: 1.19.1
>>>>>>> 777bb15b
description: >-
  A full featured library for writing and running Dart tests across platforms.
repository: https://github.com/dart-lang/test/blob/master/pkgs/test

environment:
  sdk: '>=2.14.0 <3.0.0'

dependencies:
  analyzer: '>=1.0.0 <3.0.0'
  async: ^2.5.0
  boolean_selector: ^2.1.0
  collection: ^1.15.0
  coverage: ^1.0.1
  http_multi_server: ^3.0.0
  io: ^1.0.0
  js: ^0.6.3
  node_preamble: ^2.0.0
  package_config: ^2.0.0
  path: ^1.8.0
  pool: ^1.5.0
  shelf: ^1.0.0
  shelf_packages_handler: ^3.0.0
  shelf_static: ^1.0.0
  shelf_web_socket: ^1.0.0
  source_span: ^1.8.0
  stack_trace: ^1.10.0
  stream_channel: ^2.1.0
  typed_data: ^1.3.0
  web_socket_channel: ^2.0.0
  webkit_inspection_protocol: ^1.0.0
  yaml: ^3.0.0
  # Use an exact version until the test_api and test_core package are stable.
  test_api: 0.4.6
  test_core: 0.4.7

dev_dependencies:
  fake_async: ^1.0.0
  glob: ^2.0.0
  lints: ^1.0.0
  test_descriptor: ^2.0.0
  test_process: ^2.0.0

dependency_overrides:
  test_core:
    path: ../test_core
  test_api:
    path: ../test_api<|MERGE_RESOLUTION|>--- conflicted
+++ resolved
@@ -1,9 +1,5 @@
 name: test
-<<<<<<< HEAD
-version: 1.19.1-dev
-=======
-version: 1.19.1
->>>>>>> 777bb15b
+version: 1.19.2-dev
 description: >-
   A full featured library for writing and running Dart tests across platforms.
 repository: https://github.com/dart-lang/test/blob/master/pkgs/test
@@ -37,7 +33,7 @@
   yaml: ^3.0.0
   # Use an exact version until the test_api and test_core package are stable.
   test_api: 0.4.6
-  test_core: 0.4.7
+  test_core: 0.4.8
 
 dev_dependencies:
   fake_async: ^1.0.0
