--- conflicted
+++ resolved
@@ -1,5 +1,5 @@
 name: test
-version: 1.6.11
+version: 1.6.12
 author: Dart Team <misc@dartlang.org>
 description: A full featured library for writing and running Dart tests.
 homepage: https://github.com/dart-lang/test/blob/master/pkgs/test
@@ -31,13 +31,8 @@
   web_socket_channel: ^1.0.0
   yaml: ^2.0.0
   # Use an exact version until the test_api and test_core package are stable.
-<<<<<<< HEAD
   test_api: 0.2.7
-  test_core: 0.2.10
-=======
-  test_api: 0.2.8
-  test_core: 0.2.9+2
->>>>>>> 045ccf54
+  test_core: 0.2.9+1
 
 dev_dependencies:
   fake_async: ^1.0.0
