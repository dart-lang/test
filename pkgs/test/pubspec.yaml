--- conflicted
+++ resolved
@@ -1,9 +1,5 @@
 name: test
-<<<<<<< HEAD
-version: 1.16.9-dev
-=======
 version: 1.17.0-dev
->>>>>>> 55e70274
 description: A full featured library for writing and running Dart tests.
 repository: https://github.com/dart-lang/test/blob/master/pkgs/test
 
