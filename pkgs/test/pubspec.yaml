--- conflicted
+++ resolved
@@ -1,9 +1,5 @@
 name: test
-<<<<<<< HEAD
-version: 1.14.5-dev
-=======
-version: 1.15.1
->>>>>>> 2d16b7d8
+version: 1.16.0-dev
 description: A full featured library for writing and running Dart tests.
 homepage: https://github.com/dart-lang/test/blob/master/pkgs/test
 
