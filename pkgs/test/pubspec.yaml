name: test
version: 1.25.0-wip
description: >-
  A full featured library for writing and running Dart tests across platforms.
repository: https://github.com/dart-lang/test/tree/master/pkgs/test

environment:
  sdk: ^3.0.0

dependencies:
  analyzer: '>=5.12.0 <7.0.0'
  async: ^2.5.0
  boolean_selector: ^2.1.0
  collection: ^1.15.0
  coverage: ^1.0.1
  http_multi_server: ^3.0.0
  io: ^1.0.0
  js: ^0.6.4

  # Use a tight version constraint to ensure that a constraint on matcher
  # properly constrains all features it provides.
  matcher: '>=0.12.16 <0.12.17'

  node_preamble: ^2.0.0
  package_config: ^2.0.0
  path: ^1.8.0
  pool: ^1.5.0
  shelf: ^1.0.0
  shelf_packages_handler: ^3.0.0
  shelf_static: ^1.0.0
  shelf_web_socket: ^1.0.0
  source_span: ^1.8.0
  stack_trace: ^1.10.0
  stream_channel: ^2.1.0

  # Use an exact version until the test_api and test_core package are stable.
  test_api: 0.7.0
<<<<<<< HEAD
  test_core: 0.5.8
=======
  test_core: 0.5.10
>>>>>>> 43ff5bf9

  typed_data: ^1.3.0
  web_socket_channel: ^2.0.0
  webkit_inspection_protocol: ^1.0.0
  yaml: ^3.0.0

dev_dependencies:
  dart_flutter_team_lints: ^2.1.1
  fake_async: ^1.0.0
  glob: ^2.0.0
  test_descriptor: ^2.0.0
  test_process: ^2.0.0<|MERGE_RESOLUTION|>--- conflicted
+++ resolved
@@ -35,11 +35,7 @@
 
   # Use an exact version until the test_api and test_core package are stable.
   test_api: 0.7.0
-<<<<<<< HEAD
-  test_core: 0.5.8
-=======
   test_core: 0.5.10
->>>>>>> 43ff5bf9
 
   typed_data: ^1.3.0
   web_socket_channel: ^2.0.0
