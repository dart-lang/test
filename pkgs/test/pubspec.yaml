name: test
<<<<<<< HEAD
version: 2.0.0-dev
=======
version: 1.17.13-dev
>>>>>>> d6329d67
description: >-
  A full featured library for writing and running Dart tests across platforms.
repository: https://github.com/dart-lang/test/blob/master/pkgs/test

environment:
  sdk: '>=2.12.0 <3.0.0'

dependencies:
  analyzer: '>=1.0.0 <3.0.0'
  async: ^2.5.0
  boolean_selector: ^2.1.0
  collection: ^1.15.0
  coverage: ^1.0.1
  http_multi_server: ^3.0.0
  io: ^1.0.0
  js: ^0.6.3
  node_preamble: ^2.0.0
  package_config: ^2.0.0
  path: ^1.8.0
  pedantic: ^1.10.0
  pool: ^1.5.0
  shelf: ^1.0.0
  shelf_packages_handler: ^3.0.0
  shelf_static: ^1.0.0
  shelf_web_socket: ^1.0.0
  source_span: ^1.8.0
  stack_trace: ^1.10.0
  stream_channel: ^2.1.0
  typed_data: ^1.3.0
  web_socket_channel: ^2.0.0
  webkit_inspection_protocol: ^1.0.0
  yaml: ^3.0.0
  # Use an exact version until the test_api and test_core package are stable.
  test_api: 0.5.0
  test_core: 0.5.0

dev_dependencies:
  fake_async: ^1.0.0
  glob: ^2.0.0
  test_descriptor: ^2.0.0
  test_process: ^2.0.0

dependency_overrides:
  test_core:
    path: ../test_core
  test_api:
    path: ../test_api
  # Needed due to cyclic dep
  shelf_packages_handler: ^3.0.0
  shelf_static: ^1.0.0
  shelf_test_handler: ^2.0.0
  test_descriptor: ^2.0.0
  test_process: ^2.0.0<|MERGE_RESOLUTION|>--- conflicted
+++ resolved
@@ -1,9 +1,5 @@
 name: test
-<<<<<<< HEAD
 version: 2.0.0-dev
-=======
-version: 1.17.13-dev
->>>>>>> d6329d67
 description: >-
   A full featured library for writing and running Dart tests across platforms.
 repository: https://github.com/dart-lang/test/blob/master/pkgs/test
