--- conflicted
+++ resolved
@@ -1,11 +1,8 @@
 // Copyright (c) 2020, the Dart project authors.  Please see the AUTHORS file
 // for details. All rights reserved. Use of this source code is governed by a
 // BSD-style license that can be found in the LICENSE file.
-<<<<<<< HEAD
-=======
 //
 // @dart=2.7
->>>>>>> b01c40c4
 
 import 'package:package_config/package_config.dart';
 
