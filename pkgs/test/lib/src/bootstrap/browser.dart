--- conflicted
+++ resolved
@@ -9,22 +9,14 @@
 import '../runner/browser/post_message_channel.dart';
 
 /// Bootstraps a browser test to communicate with the test runner.
-<<<<<<< HEAD
-void internalBootstrapBrowserTest(Function Function() getMain) {
+void internalBootstrapBrowserTest(Function Function() getMain,
+    {StreamChannel<Object?>? testChannel}) {
   var channel = serializeSuite(getMain, hidePrints: false,
       beforeLoad: (suiteChannelManager) async {
     var serialized = await suiteChannelManager
         .connectOut('test.browser.mapper')
         .stream
         .first as Map;
-=======
-void internalBootstrapBrowserTest(Function Function() getMain,
-    {StreamChannel<Object?>? testChannel}) {
-  var channel =
-      serializeSuite(getMain, hidePrints: false, beforeLoad: () async {
-    var serialized =
-        await suiteChannel('test.browser.mapper').stream.first as Map?;
->>>>>>> 6630163a
     if (serialized == null) return;
     setStackTraceMapper(JSStackTraceMapper.deserialize(serialized)!);
   });
