--- conflicted
+++ resolved
@@ -204,129 +204,6 @@
     }
   }
 
-<<<<<<< HEAD
-  /// Loads a test suite at [path] from the `pub serve` URL [dartUrl].
-  ///
-  /// This ensures that only one suite is loaded at a time, and that any errors
-  /// are exposed as [LoadException]s.
-  Future<void> _pubServeSuite(String path, Uri dartUrl, Runtime browser,
-      SuiteConfiguration suiteConfig) {
-    return _pubServePool.withResource(() async {
-      var timer = Timer(const Duration(seconds: 1), () {
-        print('"pub serve" is compiling $path...');
-      });
-
-      var sourceMapUrl = dartUrl.replace(path: '${dartUrl.path}.js.map');
-
-      try {
-        var request = await _http!.getUrl(sourceMapUrl);
-        var response = await request.close();
-
-        if (response.statusCode != 200) {
-          // Drain response to avoid VM hang.
-          response.drain<void>();
-
-          throw LoadException(
-              path,
-              'Error getting $sourceMapUrl: ${response.statusCode} '
-              '${response.reasonPhrase}\n'
-              'Make sure "pub serve" is serving the test/ directory.');
-        }
-
-        if (suiteConfig.jsTrace) {
-          // Drain response to avoid VM hang.
-          response.drain<void>();
-          return;
-        }
-        _mappers[path] = JSStackTraceMapper(await utf8.decodeStream(response),
-            mapUrl: sourceMapUrl,
-            sdkRoot: p.toUri('packages/\$sdk'),
-            packageMap: (await currentPackageConfig).toPackagesDirPackageMap());
-      } on IOException catch (error) {
-        var message = getErrorMessage(error);
-        if (error is SocketException) {
-          message = '${error.osError?.message} '
-              '(errno ${error.osError?.errorCode})';
-        }
-
-        throw LoadException(
-            path,
-            'Error getting $sourceMapUrl: $message\n'
-            'Make sure "pub serve" is running.');
-      } finally {
-        timer.cancel();
-      }
-    });
-  }
-
-  /// Compile the test suite at [dartPath] to JavaScript.
-  ///
-  /// Once the suite has been compiled, it's added to [_jsHandler] so it can be
-  /// served.
-  Future<void> _compileSuite(String dartPath, SuiteConfiguration suiteConfig) {
-    return _compileFutures.putIfAbsent(dartPath, () async {
-      var dir = Directory(_compiledDir!).createTempSync('test_').path;
-      var jsPath = p.join(dir, '${p.basename(dartPath)}.browser_test.dart.js');
-      var bootstrapContent = '''
-        ${suiteConfig.metadata.languageVersionComment ?? await rootPackageLanguageVersionComment}
-        import 'package:test/src/bootstrap/browser.dart';
-
-        import '${await absoluteUri(dartPath)}' as test;
-
-        void main() {
-          internalBootstrapBrowserTest(() => test.main);
-        }
-      ''';
-
-      await _compilers.compile(bootstrapContent, jsPath, suiteConfig);
-      if (_closed) return;
-
-      var bootstrapUrl = '${p.toUri(p.relative(dartPath, from: _root)).path}'
-          '.browser_test.dart';
-      _jsHandler.add(bootstrapUrl, (request) {
-        return shelf.Response.ok(bootstrapContent,
-            headers: {'Content-Type': 'application/dart'});
-      });
-
-      var jsUrl = '${p.toUri(p.relative(dartPath, from: _root)).path}'
-          '.browser_test.dart.js';
-      _jsHandler.add(jsUrl, (request) {
-        return shelf.Response.ok(File(jsPath).readAsStringSync(),
-            headers: {'Content-Type': 'application/javascript'});
-      });
-
-      var mapUrl = '${p.toUri(p.relative(dartPath, from: _root)).path}'
-          '.browser_test.dart.js.map';
-      _jsHandler.add(mapUrl, (request) {
-        return shelf.Response.ok(File('$jsPath.map').readAsStringSync(),
-            headers: {'Content-Type': 'application/json'});
-      });
-
-      if (suiteConfig.jsTrace) return;
-      var mapPath = '$jsPath.map';
-      _mappers[dartPath] = JSStackTraceMapper(File(mapPath).readAsStringSync(),
-          mapUrl: p.toUri(mapPath),
-          sdkRoot: Uri.parse('org-dartlang-sdk:///sdk'),
-          packageMap: (await currentPackageConfig).toPackageMap());
-    });
-  }
-
-  Future<void> _addPrecompiledStackTraceMapper(
-      String dartPath, SuiteConfiguration suiteConfig) async {
-    if (suiteConfig.jsTrace) return;
-    var mapPath = p.join(
-        suiteConfig.precompiledPath!, '$dartPath.browser_test.dart.js.map');
-    var mapFile = File(mapPath);
-    if (mapFile.existsSync()) {
-      _mappers[dartPath] = JSStackTraceMapper(mapFile.readAsStringSync(),
-          mapUrl: p.toUri(mapPath),
-          sdkRoot: Uri.parse(r'/packages/$sdk'),
-          packageMap: (await currentPackageConfig).toPackageMap());
-    }
-  }
-
-=======
->>>>>>> 6e7e4fa8
   /// Returns the [BrowserManager] for [runtime], which should be a browser.
   ///
   /// If no browser manager is running yet, starts one.
