--- conflicted
+++ resolved
@@ -17,32 +17,11 @@
 ///
 /// These are exposed so that tools like IDEs can interact with them via remote
 /// debugging.
-<<<<<<< HEAD
-@JS()
-@anonymous
-@staticInterop
-class _JSApi {
-  external factory _JSApi(
-      {JSFunction resume, JSFunction restartCurrent});
-}
-
-extension _JSApiExtension on _JSApi {
-  /// Causes the test runner to resume running, as though the user had clicked
-  /// the "play" button.
-  // ignore: unused_element
-  external JSFunction get resume;
-
-  /// Causes the test runner to restart the current test once it finishes
-  /// running.
-  // ignore: unused_element
-  external JSFunction get restartCurrent;
-=======
 extension type _JSApi._(JSObject _) implements JSObject {
   external factory _JSApi({
     JSFunction resume,
     JSFunction restartCurrent,
   });
->>>>>>> 84eba115
 }
 
 /// Sets the top-level `dartTest` object so that it's visible to JS.
@@ -155,15 +134,6 @@
       serverChannel.sink.add({'command': 'resume'});
     });
 
-<<<<<<< HEAD
-    _jsApi = _JSApi(resume: () {
-      if (!dom.document.body!.classList.contains('paused')) return;
-      dom.document.body!.classList.remove('paused');
-      serverChannel.sink.add({'command': 'resume'});
-    }.toJS, restartCurrent: () {
-      serverChannel.sink.add({'command': 'restart'});
-    }.toJS);
-=======
     _jsApi = _JSApi(
         resume: () {
           if (!dom.document.body!.classList.contains('paused')) return;
@@ -173,7 +143,6 @@
         restartCurrent: () {
           serverChannel.sink.add({'command': 'restart'});
         }.toJS);
->>>>>>> 84eba115
   }, (error, stackTrace) {
     dom.window.console.warn('$error\n${Trace.from(stackTrace).terse}'.toJS);
   });
