// Copyright (c) 2015, the Dart project authors.  Please see the AUTHORS file
// for details. All rights reserved. Use of this source code is governed by a
// BSD-style license that can be found in the LICENSE file.

@JS()
library test.host;

import 'dart:async';
import 'dart:convert';

import 'package:js/js.dart';
import 'package:js/js_util.dart' as js_util;
import 'package:stack_trace/stack_trace.dart';
import 'package:stream_channel/stream_channel.dart';
import 'package:test/src/runner/browser/dom.dart' as dom;

/// A class that exposes the test API to JS.
///
/// These are exposed so that tools like IDEs can interact with them via remote
/// debugging.
@JS()
@anonymous
@staticInterop
class _JSApi {
  external factory _JSApi(
      {void Function() resume, void Function() restartCurrent});
}

extension _JSApiExtension on _JSApi {
  /// Causes the test runner to resume running, as though the user had clicked
  /// the "play" button.
  // ignore: unused_element
  external Function get resume;

  /// Causes the test runner to restart the current test once it finishes
  /// running.
  // ignore: unused_element
  external Function get restartCurrent;
}

/// Sets the top-level `dartTest` object so that it's visible to JS.
@JS('dartTest')
external set _jsApi(_JSApi api);

/// The iframes created for each loaded test suite, indexed by the suite id.
final _iframes = <int, dom.HTMLIFrameElement>{};

/// Subscriptions created for each loaded test suite, indexed by the suite id.
final _subscriptions = <int, StreamSubscription<void>>{};
final _domSubscriptions = <int, dom.Subscription>{};

/// The URL for the current page.
final _currentUrl = Uri.parse(dom.window.location.href);

/// Code that runs in the browser and loads test suites at the server's behest.
///
/// One instance of this runs for each browser. When the server tells it to load
/// a test, it starts an iframe pointing at that test's code; from then on, it
/// just relays messages between the two.
///
/// The browser uses two layers of [MultiChannel]s when communicating with the
/// server:
///
///                                       server
///                                         │
///                                    (WebSocket)
///                                         │
///                    ┏━ host.html ━━━━━━━━┿━━━━━━━━━━━━━━━━━┓
///                    ┃                    │                 ┃
///                    ┃    ┌──────┬───MultiChannel─────┐     ┃
///                    ┃    │      │      │      │      │     ┃
///                    ┃   host  suite  suite  suite  suite   ┃
///                    ┃           │      │      │      │     ┃
///                    ┗━━━━━━━━━━━┿━━━━━━┿━━━━━━┿━━━━━━┿━━━━━┛
///                                │      │      │      │
///                                │     ...    ...    ...
///                                │
///                         (MessageChannel)
///                                │
///      ┏━ suite.html (in iframe) ┿━━━━━━━━━━━━━━━━━━━━━━━━━━┓
///      ┃                         │                          ┃
///      ┃         ┌──────────MultiChannel┬─────────┐         ┃
///      ┃         │          │     │     │         │         ┃
///      ┃   RemoteListener  test  test  test  running test   ┃
///      ┃                                                    ┃
///      ┗━━━━━━━━━━━━━━━━━━━━━━━━━━━━━━━━━━━━━━━━━━━━━━━━━━━━┛
///
/// The host (this code) has a [MultiChannel] that splits the WebSocket
/// connection with the server. One connection is used for the host itself to
/// receive messages like "load a suite at this URL", and the rest are
/// connected to each test suite's iframe via a [MessageChannel].
///
/// Each iframe runs a `RemoteListener` which creates its own [MultiChannel] on
/// top of a [MessageChannel] connection. One connection is used for
/// the `RemoteListener`, which sends messages like "here are all the tests in
/// this suite". The rest are used for each test, receiving messages like
/// "start running". A new connection is also created whenever a test begins
/// running to send status messages about its progress.
///
/// It's of particular note that the suite's [MultiChannel] connection uses the
/// host's purely as a transport layer; neither is aware that the other is also
/// using [MultiChannel]. This is necessary, since the host doesn't share memory
/// with the suites and thus can't share its [MultiChannel] with them, but it
/// does mean that the server needs to be sure to nest its [MultiChannel]s at
/// the same place the client does.
void main() {
  if (_currentUrl.queryParameters['debug'] == 'true') {
    dom.document.body!.classList.add('debug');
  }

  runZonedGuarded(() {
    var serverChannel = _connectToServer();
    serverChannel.stream.listen((message) {
      if (message['command'] == 'loadSuite') {
        var suiteChannel =
            serverChannel.virtualChannel((message['channel'] as num).toInt());
        var iframeChannel = _connectToIframe(
            message['url'] as String, (message['id'] as num).toInt());
        suiteChannel.pipe(iframeChannel);
      } else if (message['command'] == 'displayPause') {
        dom.document.body!.classList.add('paused');
      } else if (message['command'] == 'resume') {
        dom.document.body!.classList.remove('paused');
      } else {
        assert(message['command'] == 'closeSuite');
        _iframes.remove(message['id'])!.remove();
        _subscriptions.remove(message['id'])?.cancel();
        _domSubscriptions.remove(message['id'])?.cancel();
      }
    });

    // Send periodic pings to the test runner so it can know when the browser is
    // paused for debugging.
    Timer.periodic(Duration(seconds: 1),
        (_) => serverChannel.sink.add({'command': 'ping'}));

    var play = dom.document.querySelector('#play');
    play!.addEventListener('click', allowInterop((_) {
      if (!dom.document.body!.classList.contains('paused')) return;
      dom.document.body!.classList.remove('paused');
      serverChannel.sink.add({'command': 'resume'});
    }));

    _jsApi = _JSApi(resume: allowInterop(() {
      if (!dom.document.body!.classList.contains('paused')) return;
      dom.document.body!.classList.remove('paused');
      serverChannel.sink.add({'command': 'resume'});
    }), restartCurrent: allowInterop(() {
      serverChannel.sink.add({'command': 'restart'});
    }));
  }, (error, stackTrace) {
    print('$error\n${Trace.from(stackTrace).terse}');
  });
}

/// Creates a [MultiChannel] connection to the server, using a [WebSocket] as
/// the underlying protocol.
MultiChannel<dynamic> _connectToServer() {
  // The `managerUrl` query parameter contains the WebSocket URL of the remote
  // [BrowserManager] with which this communicates.
  var webSocket =
      dom.createWebSocket(_currentUrl.queryParameters['managerUrl']!);

  var controller = StreamChannelController(sync: true);
  webSocket.addEventListener('message', allowInterop((message) {
    controller.local.sink
        .add(jsonDecode((message as dom.MessageEvent).data as String));
  }));

  controller.local.stream
      .listen((message) => webSocket.send(jsonEncode(message)));

  return MultiChannel(controller.foreign);
}

/// Creates an iframe with `src` [url] and expects a message back to connect a
/// message channel with the suite running in the frame.
///
/// [id] identifies the suite loaded in this iframe.
///
<<<<<<< HEAD
/// While the iframe is starting, adds a listener for `window.onMessage` which
=======
/// Before the frame is attached, adds a listener for `window.onMessage` which
>>>>>>> 9e124e9f
/// filters to only the messages coming from this frame (by it's URL) and
/// expects the first message to be either an initialization message, (coming
/// from the browser bootstrap message channel initialization), or a map with
/// the key 'exception' set to true and details in the value for 'data' (coming
/// from `dart.js` due to a load exception).
///
/// Legacy bootstrap implementations send a `{'ready': true}` message as a
/// signal for this host to create a [MessageChannel] and send the port through
/// the frame's `window.onMessage` channel.
///
/// Upcoming bootstrap implementations will send the string 'port' and include a
/// port for a prepared [MessageChannel].
///
/// Returns a [StreamChannel] which will be connected to the frame once the
/// message channel port is active.
StreamChannel<dynamic> _connectToIframe(String url, int id) {
  var iframe = dom.createHTMLIFrameElement();
  _iframes[id] = iframe;
  var controller = StreamChannelController(sync: true);

  late dom.Subscription windowSubscription;
  windowSubscription =
      dom.Subscription(dom.window, 'message', allowInterop((dom.Event event) {
    // A message on the Window can theoretically come from any website. It's
    // very unlikely that a malicious site would care about hacking someone's
    // unit tests, let alone be able to find the test server while it's
    // running, but it's good practice to check the origin anyway.
    var message = event as dom.MessageEvent;
    if (message.origin != dom.window.location.origin) return;
    // Disambiguate between frames for different test suites.
    // Depending on the source type, the `location.href` may be missing.
    var location = js_util.getProperty(message.source, 'location') as Object?;
    if (location == null) return;
    if (js_util.getProperty(location, 'href') != iframe.src) return;

    message.stopPropagation();
    windowSubscription.cancel();

    switch (message.data) {
      case 'port':
        // The frame is starting and sending a port to forward for the suite.
        final port = message.ports.first;
        _domSubscriptions[id] =
            dom.Subscription(port, 'message', allowInterop((event) {
          controller.local.sink.add((event as dom.MessageEvent).data);
        }));
        port.start();

        _subscriptions[id] = controller.local.stream.listen(port.postMessage);
      case {'ready': true}:
        // This message indicates that the iframe is actively listening for
        // events, so the message channel's second port can now be transferred.
        var channel = dom.createMessageChannel();
        assert(!_domSubscriptions.containsKey(id));
        _domSubscriptions[id] = dom.Subscription(channel.port1, 'message',
            allowInterop((dom.Event event) {
          controller.local.sink.add((event as dom.MessageEvent).data['data']);
        }));

        assert(!_subscriptions.containsKey(id));
        _subscriptions[id] =
            controller.local.stream.listen(channel.port1.postMessage);
        channel
          ..port2.start()
          ..port1.start();
        // TODO(#1758): This is a work around for a crash in package:build.
        js_util.callMethod(
            js_util.getProperty(iframe, 'contentWindow'), 'postMessage', [
          'port',
          dom.window.location.origin,
          [channel.port2]
        ]);
      case {'exception': true, 'data': final data}:
        // This message from `dart.js` indicates that an exception occurred
        // loading the test.
        controller.local.sink.add(data);
    }
  }));

  iframe.src = url;
  dom.document.body!.appendChild(iframe);

  return controller.foreign;
}<|MERGE_RESOLUTION|>--- conflicted
+++ resolved
@@ -178,11 +178,7 @@
 ///
 /// [id] identifies the suite loaded in this iframe.
 ///
-<<<<<<< HEAD
-/// While the iframe is starting, adds a listener for `window.onMessage` which
-=======
 /// Before the frame is attached, adds a listener for `window.onMessage` which
->>>>>>> 9e124e9f
 /// filters to only the messages coming from this frame (by it's URL) and
 /// expects the first message to be either an initialization message, (coming
 /// from the browser bootstrap message channel initialization), or a map with
