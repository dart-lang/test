--- conflicted
+++ resolved
@@ -1,13 +1,11 @@
-<<<<<<< HEAD
 ## 1.16.0-dev
 
 * Support running tests with null safety.
-=======
+
 ## 1.15.2
 
 * Use the latest `test_core` which resolves an issue with the latest
   `package:meta`.
->>>>>>> 6e388688
 
 ## 1.15.1
 
