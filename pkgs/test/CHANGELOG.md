<<<<<<< HEAD
## 1.22.0

* Add the `experimental-chrome-wasm` platform. This is very unstable and will
  eventually be deleted, to be replaced by a `--compiler` flag. See
  https://github.com/dart-lang/test/issues/1776 for more information on future
  plans.
=======
## 1.21.7

* Support `package:matcher` version `0.12.13`.
>>>>>>> 262bc7bd

## 1.21.6

* Require Dart >= 2.18.0
* Fix the coverage usage example in the README.md
* Support the latest `package:test_api` and `package:test_core`.

## 1.21.5

* Fix `printOnFailure` output to be associated with the correct test.
* Migrate all dom interactions to static interop.

## 1.21.4

* Make the labels for test loading more readable in the compact and expanded
  reporters, use gray instead of black.
* Print a command to re-run the failed test after each failure in the compact
  reporter.
* Fix the package config path used when running pre-compiled vm tests.

## 1.21.3

* Support the latest `package:test_api` and `package:test_core`.

## 1.21.2

* Add `Target` to restrict `TestOn` annotation to library level.
* Update the github reporter to output the platform in the test names when
  multiple platforms are used.
* Fix `spawnHybridUri` support for `package:` uris.

## 1.21.1

* Fix a bug loading JS sources with non-utf8 content while parsing coverage
  information from chrome.

## 1.21.0

* Allow analyzer version `4.x`.
* Add a `github` reporter option for use with GitHub Actions.
* Make the `github` test reporter the default when we detect we're running on
  GitHub Actions.

## 1.20.2

* Drop `dart2js-path` command line argument.
* Allow loading tests under a path with the directory named `packages`.
* Add retry for launching browsers. Reduce timeout back to 30 seconds.

## 1.20.1

* Allow the latest `vm_service` package.

## 1.20.0

* Update `analyzer` constraint to `>=2.0.0 <4.0.0`.
* Add an `--ignore-timeouts` command line flag, which disables all timeouts
  for all tests. This can be useful when debugging, so tests don't time out
  during debug sessions.
* Create a trusted types policy when available for assigning the script URL for
  web tests.

## 1.19.5

* Try to get more logging from `chrome` on windows to diagnose intermittent
  failures.

## 1.19.4

* Wait for paused VM platform isolates before shutdown.
* `TestFailure` implements `Exception` for compatibility with
  `only_throw_exceptions`.

## 1.19.3

* Remove duplicate logging of suggestion to enable the `chain-stack-traces`
  flag, a single log will now appear at the end.

## 1.19.2

* Republish with missing JS file for browser tests.

## 1.19.1

* Fix parsing of file paths into a URI on windows.

## 1.19.0

* Support query parameters `name`, `full-name`, `line`, and `col` on test paths,
  which will apply the filters to only those test suites.
  * All specified filters must match for a test to run.
  * Global filters (ie: `--name`) are also still respected and must match.
  * The `line` and `col` will match if any frame from the test trace matches
    (the test trace is the current stack trace where `test` is invoked).
* Give a better exception when using `markTestSkipped` outside of a test.

## 1.18.2

* Publish with the `host.dart.js` file.

## 1.18.1

* Add defaulting for older test backends that don't pass a configuration for
  the `allow_duplicate_test_names` parameter to the remote listener.

## 1.18.0

* Add configuration to disallow duplicate test and group names. See the
  [docs][allow_duplicate_test_names] for more information.
* Remove dependency on pedantic.

[allow_duplicate_test_names]: https://github.com/dart-lang/test/blob/master/pkgs/test/doc/configuration.md#allow_duplicate_test_names

## 1.17.12

* Support the latest `test_core`.
* Re-use the cached dill file from previous runs on subsequent runs.

## 1.17.11

* Use the latest `package:matcher`.
  * Change many argument types from `dynamic` to `Object?`.
  * Fix `stringContainsInOrder` to account for repetitions and empty strings.
    * **Note**: This may break some existing tests, as the behavior does change.

## 1.17.10

* Report incomplete tests as errors in the JSON reporter when the run is
  canceled early.
* Update `analyzer` constraint to `>=1.0.0 <3.0.0`.

## 1.17.9

* Fix a bug where a tag level configuration would cause test suites with that
  tag to ignore the `--test-randomize-ordering-seed` argument.

## 1.17.8

* Update json reporter docs with updated nullability annotations and
  descriptions.
* Add `time` field to the json reporters `allSuites` event type so that all
  event types can be unified.

## 1.17.7

* Support the latest `test_core`.

## 1.17.6

* Give a better error when `printOnFailure` is called from outside a test
  zone.

## 1.17.5

* Support the latest vm_service release (`7.0.0`).

## 1.17.4

* Fix race condition between compilation of vm tests and the running of
  isolates.

## 1.17.3

* Forward experiment args from the runner executable to the compiler with the
  new vm test loading strategy.

## 1.17.2

* Fix a windows issue with the new loading strategy.

## 1.17.1

* Fix an issue where you couldn't have tests compiled in both sound and
  unsound null safety modes.

## 1.17.0

* Change the default way VM tests are launched and ran to greatly speed up
  loading performance.
  * You can force the old strategy with `--use-data-isolate-strategy` flag if
    you run into issues, but please also file a bug.
* Disable stack trace chaining by default. It can be re-enabled by explicitly
  passing the `--chain-stack-traces` flag.
* Remove `phantomjs` support completely, it was previously broken.
* Fix `expectAsync` function type checks.
* Add libraries `scaffolding.dart`, and `expect.dart` to allow importing a
  subset of the normal surface area.

## 1.16.8

* Fix an issue where coverage collection could hang on Chrome.
* ~~Disable stack trace chaining by default. It can be re-enabled by explicitly
  passing the `--chain-stack-traces` flag.~~

## 1.16.7

* Update `spawnHybridCode` to default to the current packages language version.
* Update `test_core` and `test_api` deps.

## 1.16.6

* Complete the migration to null safety.

## 1.16.5

* Expand several deps to allow the latest versions.

## 1.16.4

* Update `test_core` dependency to `0.3.14`.

## 1.16.3

* Update `web_socket_channel` dependency to support latest.

## 1.16.2

* Update `test_core` dependency to `0.3.13`.

## 1.16.1

* Allow the latest analyzer `1.0.0`.

## 1.16.0

* Stable null safety release.

## 1.16.0-nullsafety.19

* Use the `test_api` for stable null safety.

## 1.16.0-nullsafety.18

* Expand upper bound constraints for some null safe migrated packages.

## 1.16.0-nullsafety.17

* Support the latest shelf release (`1.x.x`).

## 1.16.0-nullsafety.16

* Support the latest vm_service release (`6.x.x`).

## 1.16.0-nullsafety.15

* Support the latest coverage release (`0.15.x`).

## 1.16.0-nullsafety.14

* Allow the latest args release (`2.x`).

## 1.16.0-nullsafety.13

* Allow the latest glob release (`2.x`).

## 1.16.0-nullsafety.12

* Fix `spawnHybridUri` on windows.
* Fix failures running tests on the `node` platform.
* Allow `package:yaml` version `3.x.x`.

## 1.16.0-nullsafety.11

* Set up a stack trace mapper in precompiled mode if source maps exist. If
  the stack traces are already mapped then this has no effect, otherwise it
  will try to map any JS lines it sees.

## 1.16.0-nullsafety.10

* Allow injecting a test channel for browser tests.
* Allow `package:analyzer` version `0.41.x`.

## 1.16.0-nullsafety.9

* Fix `spawnHybridUri` to respect language versioning of the spawned uri.

## 1.16.0-nullsafety.8

* Update SDK constraints to `>=2.12.0-0 <3.0.0` based on beta release
  guidelines.

## 1.16.0-nullsafety.7

* Allow prerelease versions of the 2.12 sdk.

## 1.16.0-nullsafety.6

* Add `markTestSkipped` API.

## 1.16.0-nullsafety.5

* Allow `2.10` stable and `2.11.0-dev` SDKs.
* Annotate the classes used as annotations to restrict their usage to library
  level.
* Stop required a `SILENT_OBSERVATORY` environment variable to run with
  debugging and the JSON reporter.

## 1.16.0-nullsafety.4

* Depend on the latest test_core.

## 1.16.0-nullsafety.3

* Clean up `--help` output.

## 1.16.0-nullsafety.2

* Allow version `0.40.x` of `analyzer`.

## 1.16.0-nullsafety.1

* Depend on the latest test_core.

## 1.16.0-nullsafety

* Support running tests with null safety.
  * Note that the test runner itself is not fully migrated yet.
* Add the `Fake` class, available through `package:test_api/fake.dart`.  This
  was previously part of the Mockito package, but with null safety it is useful
  enough that we decided to make it available through `package:test`.  In a
  future release it will be made available directly through
  `package:test_api/test_api.dart` (and hence through
  `package:test_core/test_core.dart` and `package:test/test.dart`).

## 1.15.7 (Backport)

* Fix `spawnHybridUri` on windows.

## 1.15.6 (Backport)

* Support `package:analyzer` version `0.41.x`.

## 1.15.5 (Backport)

* Fix `spawnHybridUri` to respect language versioning of the spawned uri.

## 1.15.4

* Allow analyzer 0.40.x.

## 1.15.3

* Update to `matcher` version `0.12.9` which improves the mismatch description
  for deep collection equality matchers and TypeMatcher.

## 1.15.2

* Use the latest `test_core` which resolves an issue with the latest
  `package:meta`.

## 1.15.1

* Avoid a confusing stack trace when there is a problem loading a platform when
  using the JSON reporter and enabling debugging.
* Restore behavior of listening for both `IPv6` and `IPv4` sockets for the node
  platform.

## 1.15.0

* Update bootstrapping logic to ensure the bootstrap library has
  the same language version as the test.
* The Node platform will now communicate over only IPv6 if it is available.

## 1.14.7

* Support the latest `package:coverage`.


## 1.14.6

* Update `test_core` to `0.3.6`.

## 1.14.5

* Add additional information to an exception when we end up with a null
  `RunnerSuite`.

## 1.14.4

* Use non-headless Chrome when provided the flag `--pause-after-load`.

## 1.14.3

* Fix an issue where coverage tests could not run in Chrome headless.
* Fix an issue where coverage collection would not work with source
  maps that contained absolute file URIs.
* Fix error messages for incorrect string literals in test annotations.
* Update `test_core` to `0.3.4`.

## 1.14.2

* Update `test_core` to `0.3.3`.

## 1.14.1

* Allow the latest shelf_packages_handler.

## 1.14.0

* Drop the `package_resolver` dependency for the `package_config` dependency
  which is lower level.

## 1.13.0

* Enable asserts in code running through `spawnHybrid` APIs.
* Exit with a non-zero code if no tests were ran, whether due to skips or having
  no tests defined.
* Fix the stack trace labels in SDK code for `dart2js` compiled tests.
* Cancel any StreamQueue that is created as a part of a stream matcher once it
  is done matching.
  * This fixes a bug where using a matcher on a custom stream controller and
    then awaiting the `close()` method on that controller would hang.
* Avoid causing the test runner to hang if there is a timeout during a
  `tearDown` callback following a failing test case.

## 1.12.0

* Bump minimum SDK to `2.4.0` for safer usage of for-loop elements.
* Deprecate `PhantomJS` and provide warning when used. Support for `PhantomJS`
  will be removed in version `2.0.0`.
* Support coverage collection for the Chrome platform. See `README.md` for usage
  details.

## 1.11.1

* Allow `test_api` `0.2.13` to work around a bug in the SDK version `2.3.0`.

## 1.11.0

* Add `file_reporters` configuration option and `--file-reporter` CLI option to
  allow specifying a separate reporter that writes to a file instead of stdout.

## 1.10.0

* Add `customHtmlTemplateFile` configuration option to allow sharing an
  html template between tests
* Depend on the latest `package:test_core`.
* Depend on the latest `package:test_api`.

## 1.9.4

* Extend the timeout for synthetic tests, e.g. `tearDownAll`.
* Depend on the latest `package:test_core`.
* Depend on the latest `package:test_api`.

## 1.9.3

* Depend on the latest `package:test_core`.
* Support the latest `package:analyzer`.
* Update to latest `package:matcher`. Improves output for instances of private
  classes.

## 1.9.2

* Depend on the latest `package:test_api` and `package:test_core`.
* While using `solo` tests that are not run will now be reported as skipped.

## 1.9.1

* Depend on latest `test_core`.

## 1.9.0

* Implement code coverage collection for VM based tests

## 1.8.0

* Expose the previously hidden sharding arguments
  * `--total-shards` specifies how many shards the suite should
    be split into
  * `--shard-index` specifies which shard should be run

## 1.7.0

* Add a `--debug` flag for running the VM/Chrome in debug mode.

## 1.6.11

* Depend on the latest `test_core` and `test_api`.

## 1.6.10

* Depend on the latest `test_core`.

## 1.6.9

* Add `--disable-dev-shm-usage` to the default Chrome flags.

## 1.6.8

* Depend on the latest `test_core` and `test_api`.

## 1.6.7

* Allow `analyzer` version `0.38.x`.

## 1.6.6

* Pass `--server-mode` to dart2js instead of `--categories=Server` to fix a
  warning about the flag deprecation.
* Drop dependency on `pub_semver`.
* Fix issue with the latest `Utf8Decoder` and the `node` platform.

## 1.6.5

* Depend on the latest `test_core`.
* Depend on the latest `package:analyzer`.

## 1.6.4

* Don't swallow exceptions from callbacks in `expectAsync*`.
* Internal cleanup - fix lints.

## 1.6.3

* Depend on latest `package:test_core`.
  * This fixes an issue where non-completed tests were considered passing.

## 1.6.2

* Avoid `dart:isolate` imports on code loaded in tests.

## 1.6.1

* Allow `stream_channel` version `2.0.0`.

## 1.6.0

* Allow `analyzer` version `0.36.x`.
* Matcher changes:
  * Add `isA()` to create `TypeMatcher` instances in a more fluent way.
  * Add `isCastError`.
  * **Potentially breaking bug fix**. Ordering matchers no longer treat objects
    with a partial ordering (such as NaN for double values) as if they had a
    complete ordering. For instance `greaterThan` now compares with the `>`
    operator rather not `<` and not `=`. This could cause tests which relied on
    this bug to start failing.

## 1.5.3

* Allow `analyzer` version `0.35.x`.

## 1.5.2

* Require Dart SDK `>=2.1.0`.
* Depend on latest `test_core` and `test_api`.

## 1.5.1

* Depend on latest `test_core` and `test_api`.

## 1.5.0

* Depend on `package:test_core` for core functionality.

## 1.4.0

* Depend on `package:test_api` for core functionality.

## 1.3.4

* Allow remote_listener to be closed and sent an event on close.

## 1.3.3

* Add conditional imports so that `dart:io` is not imported from the main
  `test.dart` entrypoint unless it is available.
* Fix an issue with dartdevc in precompiled mode and the json reporter.
* Fix an issue parsing test metadata annotations without explicit `const`.

## 1.3.2

* Widen the constraints on the analyzer package.

## 1.3.1

* Handle parsing annotations which omit `const` on collection literals.
* Fix an issue where `root_line`, `root_column`, and `root_url` in the
  JSON reported may not be populated correctly on Windows.
* Removed requirement for the test/pub_serve transformer in --pub-serve mode.

## 1.3.0

* When using `--precompiled`, the test runner now allows symlinks to reach
  outside the precompiled directory. This allows more efficient creation of
  precompiled directories (using symlinks instead of copies).
* Updated max sdk range to `<3.0.0`.

## 1.2.0

* Added support for using precompiled kernel files when running vm tests.
  * When using the `--precompiled` flag we will now first check for a
    `<original-test-path>.vm_test.vm.app.dill` file, and if present load that
    directly in the isolate. Otherwise the `<original-test-path>.vm_test.dart`
    file will be used.

## 1.1.0

* Added a new `pid` field to the StartEvent in the json runner containing the
  pid of the VM process running the tests.

## 1.0.0

* No change from `0.12.42`. We are simply signalling to users that this is a
  well supported package and is the preferred way to write Dart tests.

## 0.12.42

* Add support for `solo` test and group. When the argument is `true` only tests
  and groups marked as solo will be run. It is still recommended that users
  instead filter their tests by using the runner argument `-n`.

* Updated exported `package:matcher` to `0.12.3` which includes these updates:

  - Many improvements to `TypeMatcher`
    - Can now be used directly as `const TypeMatcher<MyType>()`.
    - Added a type parameter to specify the target `Type`.
      - Made the `name` constructor parameter optional and marked it deprecated.
        It's redundant to the type parameter.
    - Migrated all `isType` matchers to `TypeMatcher`.
    - Added a `having` function that allows chained validations of specific
      features of the target type.

      ```dart
      /// Validates that the object is a [RangeError] with a message containing
      /// the string 'details' and `start` and `end` properties that are `null`.
      final _rangeMatcher = isRangeError
         .having((e) => e.message, 'message', contains('details'))
         .having((e) => e.start, 'start', isNull)
         .having((e) => e.end, 'end', isNull);
      ```

  - Deprecated the `isInstanceOf` class. Use `TypeMatcher` instead.

  - Improved the output of `Matcher` instances that fail due to type errors.

## 0.12.41

* Add support for debugging VM tests.
* Tweak default reporter and color logic again so that they are always enabled
  on all non-windows platforms.

## 0.12.40

* Added some new optional fields to the json reporter, `root_line`,
  `root_column`, and `root_url`. These will be present if `url` is not the same
  as the suite url, and will represent the location in the original test suite
  from which the call to `test` originated.

## 0.12.39

* Change the default reporter and color defaults to be based on
  `stdout.supportsAnsiEscapes` instead of based on platform (previously both
  were disabled on windows).

## 0.12.38+3

* Fix Dart 2 runtime errors around communicating with browsers.


## 0.12.38+2

* Fix more Dart 2 runtime type errors.

## 0.12.38+1

* Fix several Dart 2 runtime type errors.

## 0.12.38

* Give `neverCalled` a type that works in Dart 2 semantics.
* Support `package:analyzer` `0.32.0`.

## 0.12.37

* Removed the transformer, and the `pub_serve.dart` entrypoint. This is not
  being treated as a breaking change because the minimum sdk constraint now
  points to an sdk which does not support pub serve or barback any more anyways.
* Drop the dependency on `barback`.

## 0.12.36

* Expose the test bootstrapping methods, so that build systems can precompile
  tests without relying on internal apis.

## 0.12.35

* Dropped support for Dart 1. Going forward only Dart 2 will be supported.
  * If you experience blocking issues and are still on the Dart 1 sdk, we will
    consider bug fixes on a per-case basis based on severity and impact.
  * Drop support for `dartium` and `content-shell` platforms since those are
    removed from the Dart 2 SDK.
* Fixed an issue `--precompiled` node tests in subdirectories.
* Fixed some dart2 issues with node test bootstrapping code so that dartdevc
  tests can run.
* Fixed default custom html handler so it correctly includes the
  packages/test/dart.js file. This allows you to get proper errors instead of
  timeouts if there are load exceptions in the browser.
* Upgrade to package:matcher 0.12.2

## 0.12.34

* Requires at least Dart 1.24.0.
* The `--precompiled` flag is now supported for the vm platform and the node
  platform.
* On browser platforms the `--precompiled` flag now serves all sources directly
  from the precompiled directory, and will never attempt to do its own
  compilation.

## 0.12.33

* Pass `--categories=Server` to `dart2js` when compiling tests for Node.js. This
  tells it that `dart:html` is unavailable.

* Don't crash when attempting to format stack traces when running via
  `dart path/to/test.dart`.

## 0.12.32+2

* Work around an SDK bug that caused timeouts in asynchronous code.

## 0.12.32+1

* Fix a bug that broke content shell on Dart 1.24.

## 0.12.32

* Add an `include` configuration field which specifies the path to another
  configuration file whose configuration should be used.

* Add a `google` platform selector variable that's only true on Google's
  internal infrastructure.

## 0.12.31

* Add a `headless` configuration option for Chrome.

* Re-enable headless mode for Chrome by default.

* Don't hang when a Node.js test fails to compile.

## 0.12.30+4

* Stop running Chrome in headless mode temporarily to work around a browser bug.

## 0.12.30+3

* Fix a memory leak when loading browser tests.

## 0.12.30+2

* Avoid loading test suites whose tags are excluded by `--excluded-tags`.

## 0.12.30+1

* Internal changes.

## 0.12.30

* Platform selectors for operating systems now work for Node.js tests
  ([#742][]).

* `fail()` is now typed to return `Null`, so it can be used in the same places
  as a raw `throw`.

* Run Chrome in headless mode unless debugging is enabled.

[#742]: https://github.com/dart-lang/test/issues/742

## 0.12.29+1

* Fix strong mode runtime cast failures.

## 0.12.29

* Node.js tests can now import modules from a top-level `node_modules`
  directory, if one exists.

* Raw `console.log()` calls no longer crash Node.js tests.

* When a browser crashes, include its standard output in the error message.

## 0.12.28+1

* Add a `pumpEventQueue()` function to make it easy to wait until all
  asynchronous tasks are complete.

* Add a `neverCalled` getter that returns a function that causes the test to
  fail if it's ever called.

## 0.12.27+1

* Increase the timeout for loading tests to 12 minutes.

## 0.12.27

* When `addTearDown()` is called within a call to `setUpAll()`, it runs its
  callback after *all* tests instead of running it after the `setUpAll()`
  callback.

* When running in an interactive terminal, the test runner now prints status
  lines as wide as the terminal and no wider.

## 0.12.26+1

* Fix lower bound on package `stack_trace`. Now 1.6.0.
* Manually close browser process streams to prevent test hangs.

## 0.12.26

* The `spawnHybridUri()` function now allows root-relative URLs, which are
  interpreted as relative to the root of the package.

## 0.12.25

* Add a `override_platforms` configuration field which allows test platforms'
  settings (such as browsers' executables) to be overridden by the user.

* Add a `define_platforms` configuration field which makes it possible to define
  new platforms that use the same logic as existing ones but have different
  settings.

## 0.12.24+8

* `spawnHybridUri()` now interprets relative URIs correctly in browser tests.

## 0.12.24+7

* Declare support for `async` 2.0.0.

## 0.12.24+6

* Small refactoring to make the package compatible with strong-mode compliant Zone API.
  No user-visible change.

## 0.12.24+5

* Expose a way for tests to forward a `loadException` to the server.

## 0.12.24+4

* Drain browser process `stdout` and `stdin`. This resolves test flakiness, especially in Travis
  with the `Precise` image.

## 0.12.24+3

* Extend `deserializeTimeout`.

## 0.12.24+2

* Only force exit if `FORCE_TEST_EXIT` is set in the environment.

## 0.12.24+1

* Widen version constraint on `analyzer`.

## 0.12.24

* Add a `node` platform for compiling tests to JavaScript and running them on
  Node.js.

## 0.12.23+1

* Remove unused imports.

## 0.12.23

* Add a `fold_stack_frames` field for `dart_test.yaml`. This will
  allow users to customize which packages' frames are folded.

## 0.12.22+2

* Properly allocate ports when debugging Chrome and Dartium in an IPv6-only
  environment.

## 0.12.22+1

* Support `args` 1.0.0.

* Run tear-down callbacks in the same error zone as the test function. This
  makes it possible to safely share `Future`s and `Stream`s between tests and
  their tear-downs.

## 0.12.22

* Add a `retry` option to `test()` and `group()` functions, as well
  as `@Retry()`  annotation for test files and a `retry`
  configuration field for `dart_test.yaml`.  A test with reties
  enabled will be re-run if it fails for a reason other than a
  `TestFailure`.

* Add a `--no-retry` runner flag that disables retries of failing tests.

* Fix a "concurrent modification during iteration" error when calling
  `addTearDown()` from within a tear down.

## 0.12.21

* Add a `doesNotComplete` matcher that asserts that a Future never completes.

* `throwsA()` and all related matchers will now match functions that return
  `Future`s that emit exceptions.

* Respect `onPlatform` for groups.

* Only print browser load errors once per browser.

* Gracefully time out when attempting to deserialize a test suite.

## 0.12.20+13

* Upgrade to package:matcher 0.12.1

## 0.12.20+12

* Now support `v0.30.0` of `pkg/analyzer`

* The test executable now does a "hard exit" when complete to ensure lingering
  isolates or async code don't block completion. This may affect users trying
  to use the Dart service protocol or observatory.

## 0.12.20+11

* Refactor bootstrapping to simplify the test/pub_serve transformer.

## 0.12.20+10

* Refactor for internal tools.

## 0.12.20+9

* Introduce new flag `--chain-stack-traces` to conditionally chain stack traces.

## 0.12.20+8

* Fixed more blockers for compiling with `dev_compiler`.
* Dartfmt the entire repo.

* **Note:** 0.12.20+5-0.12.20+7 were tagged but not officially published.

## 0.12.20+4

* Fixed strong-mode errors and other blockers for compiling with `dev_compiler`.

## 0.12.20+3

* `--pause-after-load` no longer deadlocks with recent versions of Chrome.

* Fix Dartified stack traces for JS-compiled tests run through `pub serve`.

## 0.12.20+2

* Print "[E]" after test failures to make them easier to identify visually and
  via automated search.

## 0.12.20+1

* Tighten the dependency on `stream_channel` to reflect the APIs being used.

* Use a 1024 x 768 iframe for browser tests.

## 0.12.20

* **Breaking change:** The `expect()` method no longer returns a `Future`, since
  this broke backwards-compatibility in cases where a void function was
  returning an `expect()` (such as `void foo() => expect(...)`). Instead, a new
  `expectLater()` function has been added that return a `Future` that completes
  when the matcher has finished running.

* The `verbose` parameter to `expect()` and the `formatFailure()` function are
  deprecated.

## 0.12.19+1

* Make sure asynchronous matchers that can fail synchronously, such as
  `throws*()` and `prints()`, can be used with synchronous matcher operators
  like `isNot()`.

## 0.12.19

* Added the `StreamMatcher` class, as well as several built-in stream matchers:
  `emits()`, `emitsError()`, `emitsDone, mayEmit()`, `mayEmitMultiple()`,
  `emitsAnyOf()`, `emitsInOrder()`, `emitsInAnyOrder()`, and `neverEmits()`.

* `expect()` now returns a Future for the asynchronous matchers `completes`,
  `completion()`, `throws*()`, and `prints()`.

* Add a `printOnFailure()` method for providing debugging information that's
  only printed when a test fails.

* Automatically configure the [`term_glyph`][term_glyph] package to use ASCII
  glyphs when the test runner is running on Windows.

[term_glyph]: https://pub.dev/packages/term_glyph

* Deprecate the `throws` matcher in favor of `throwsA()`.

* Deprecate the `Throws` class. These matchers should only be constructed via
  `throwsA()`.

## 0.12.18+1

* Fix the deprecated `expectAsync()` function. The deprecation caused it to
  fail to support functions that take arguments.

## 0.12.18

* Add an `addTearDown()` function, which allows tests to register additional
  tear-down callbacks as they're running.

* Add the `spawnHybridUri()` and `spawnHybridCode()` functions, which allow
  browser tests to run code on the VM.

* Fix the new `expectAsync` functions so that they don't produce analysis errors
  when passed callbacks with optional arguments.

## 0.12.17+3

* Internal changes only.

## 0.12.17+2

* Fix Dartium debugging on Windows.

## 0.12.17+1

* Fix a bug where tags couldn't be marked as skipped.

## 0.12.17

* Deprecate `expectAsync` and `expectAsyncUntil`, since they currently can't be
  made to work cleanly in strong mode. They are replaced with separate methods
  for each number of callback arguments:
  * `expectAsync0`, `expectAsync1`, ... `expectAsync6`, and
  * `expectAsyncUntil0`, `expectAsyncUntil1`, ... `expectAsyncUntil6`.

## 0.12.16

* Allow tools to interact with browser debuggers using the JSON reporter.

## 0.12.15+12

* Fix a race condition that could cause the runner to stall for up to three
  seconds after completing.

## 0.12.15+11

* Make test iframes visible when debugging.

## 0.12.15+10

* Throw a better error if a group body is asynchronous.

## 0.12.15+9

* Widen version constraint on `analyzer`.

## 0.12.15+8

* Make test suites with thousands of tests load much faster on the VM (and
  possibly other platforms).

## 0.12.15+7

* Fix a bug where tags would be dropped when `on_platform` was defined in a
  config file.

## 0.12.15+6

* Fix a broken link in the `--help` documentation.

## 0.12.15+5

* Internal-only change.

## 0.12.15+4

* Widen version constraint on `analyzer`.

## 0.12.15+3

* Move `nestingMiddleware` to `lib/src/util/path_handler.dart` to enable a
  cleaner separation between test-runner files and test writing files.

## 0.12.15+2

* Support running without a `packages/` directory.

## 0.12.15+1

* Declare support for version 1.19 of the Dart SDK.

## 0.12.15

* Add a `skip` parameter to `expect()`. Marking a single expect as skipped will
  cause the test itself to be marked as skipped.

* Add a `--run-skipped` parameter and `run_skipped` configuration field that
  cause tests to be run even if they're marked as skipped.

## 0.12.14+1

* Narrow the constraint on `yaml`.

## 0.12.14

* Add test and group location information to the JSON reporter.

## 0.12.13+5

* Declare support for version 1.18 of the Dart SDK.

* Use the latest `collection` package.

## 0.12.13+4

* Compatibility with an upcoming release of the `collection` package.

## 0.12.13+3

* Internal changes only.

## 0.12.13+2

* Fix all strong-mode errors and warnings.

## 0.12.13+1

* Declare support for version 1.17 of the Dart SDK.

## 0.12.13

* Add support for a global configuration file. On Windows, this file defaults to
  `%LOCALAPPDATA%\DartTest.yaml`. On Unix, it defaults to `~/.dart_test.yaml`.
  It can also be explicitly set using the `DART_TEST_CONFIG` environment
  variable. See [the configuration documentation][global config] for details.

* The `--name` and `--plain-name` arguments may be passed more than once, and
  may be passed together. A test must match all name constraints in order to be
  run.

* Add `names` and `plain_names` fields to the package configuration file. These
  allow presets to control which tests are run based on their names.

* Add `include_tags` and `exclude_tags` fields to the package configuration
  file. These allow presets to control which tests are run based on their tags.

* Add a `pause_after_load` field to the package configuration file. This allows
  presets to enable debugging mode.

[global config]: https://github.com/dart-lang/test/blob/master/pkgs/test/doc/configuration.md#global-configuration

## 0.12.12

* Add support for [test presets][]. These are defined using the `presets` field
  in the package configuration file. They can be selected by passing `--preset`
  or `-P`, or by using the `add_presets` field in the package configuration
  file.

* Add an `on_os` field to the package configuration file that allows users to
  select different configuration for different operating systems.

* Add an `on_platform` field to the package configuration file that allows users
  to configure all tests differently depending on which platform they run on.

* Add an `ios` platform selector variable. This variable will only be true when
  the `test` executable itself is running on iOS, not when it's running browser
  tests on an iOS browser.

[test presets]: https://github.com/dart-lang/test/blob/master/pkgs/test/doc/package_config.md#configuration-presets

## 0.12.11+2

* Update to `shelf_web_socket` 0.2.0.

## 0.12.11+1

* Purely internal change.

## 0.12.11

* Add a `tags` field to the package configuration file that allows users to
  provide configuration for specific tags.

* The `--tags` and `--exclude-tags` command-line flags now allow
  [boolean selector syntax][]. For example, you can now pass `--tags "(chrome ||
  firefox) && !slow"` to select quick Chrome or Firefox tests.

[boolean selector syntax]: https://github.com/dart-lang/boolean_selector/blob/master/README.md

## 0.12.10+2

* Re-add help output separators.

* Tighten the constraint on `args`.

## 0.12.10+1

* Temporarily remove separators from the help output. Version 0.12.8 was
  erroneously released without an appropriate `args` constraint for the features
  it used; this version will help ensure that users who can't use `args` 0.13.1
  will get a working version of `test`.

## 0.12.10

* Add support for a package-level configuration file called `dart_test.yaml`.

## 0.12.9

* Add `SuiteEvent` to the JSON reporter, which reports data about the suites in
  which tests are run.

* Add `AllSuitesEvent` to the JSON reporter, which reports the total number of
  suites that will be run.

* Add `Group.testCount` to the JSON reporter, which reports the total number of
  tests in each group.

## 0.12.8

* Organize the `--help` output into sections.

* Add a `--timeout` flag.

## 0.12.7

* Add the ability to re-run tests while debugging. When the browser is paused at
  a breakpoint, the test runner will open an interactive console on the command
  line that can be used to restart the test.

* Add support for passing any object as a description to `test()` and `group()`.
  These objects will be converted to strings.

* Add the ability to tag tests. Tests with specific tags may be run by passing
  the `--tags` command-line argument, or excluded by passing the
  `--exclude-tags` parameter.

  This feature is not yet complete. For now, tags are only intended to be added
  temporarily to enable use-cases like [focusing][] on a specific test or group.
  Further development can be followed on [the issue tracker][issue 16].

* Wait for a test's tear-down logic to run, even if it times out.

[focusing]: https://jasmine.github.io/2.1/focused_specs.html
[issue 16]: https://github.com/dart-lang/test/issues/16

## 0.12.6+2

* Declare compatibility with `http_parser` 2.0.0.

## 0.12.6+1

* Declare compatibility with `http_multi_server` 2.0.0.

## 0.12.6

* Add a machine-readable JSON reporter. For details, see
  [the protocol documentation][json-protocol].

* Skipped groups now properly print skip messages.

[json-protocol]: https://github.com/dart-lang/test/blob/master/pkgs/test/json_reporter.md

## 0.12.5+2

* Declare compatibility with Dart 1.14 and 1.15.

## 0.12.5+1

* Fixed a deadlock bug when using `setUpAll()` and `tearDownAll()`.

## 0.12.5

* Add `setUpAll()` and `tearDownAll()` methods that run callbacks before and
  after all tests in a group or suite. **Note that these methods are for special
  cases and should be avoided**—they make it very easy to accidentally introduce
  dependencies between tests. Use `setUp()` and `tearDown()` instead if
  possible.

* Allow `setUp()` and `tearDown()` to be called multiple times within the same
  group.

* When a `tearDown()` callback runs after a signal has been caught, it can now
  schedule out-of-band asynchronous callbacks normally rather than having them
  throw exceptions.

* Don't show package warnings when compiling tests with dart2js. This was
  accidentally enabled in 0.12.2, but was never intended.

## 0.12.4+9

* If a `tearDown()` callback throws an error, outer `tearDown()` callbacks are
  still executed.

## 0.12.4+8

* Don't compile tests to JavaScript when running via `pub serve` on Dartium or
  content shell.

## 0.12.4+7

* Support `http_parser` 1.0.0.

## 0.12.4+6

* Fix a broken link in the README.

## 0.12.4+5

* Internal changes only.

## 0.12.4+4

* Widen the Dart SDK constraint to include `1.13.0`.

## 0.12.4+3

* Make source maps work properly in the browser when not using `--pub-serve`.

## 0.12.4+2

* Fix a memory leak when running many browser tests where old test suites failed
  to be unloaded when they were supposed to.

## 0.12.4+1

* Require Dart SDK >= `1.11.0` and `shelf` >= `0.6.0`, allowing `test` to remove
  various hacks and workarounds.

## 0.12.4

* Add a `--pause-after-load` flag that pauses the test runner after each suite
  is loaded so that breakpoints and other debugging annotations can be added.
  Currently this is only supported on browsers.

* Add a `Timeout.none` value indicating that a test should never time out.

* The `dart-vm` platform selector variable is now `true` for Dartium and content
  shell.

* The compact reporter no longer prints status lines that only update the clock
  if they would get in the way of messages or errors from a test.

* The expanded reporter no longer double-prints the descriptions of skipped
  tests.

## 0.12.3+9

* Widen the constraint on `analyzer` to include `0.26.0`.

## 0.12.3+8

* Fix an uncaught error that could crop up when killing the test runner process
  at the wrong time.

## 0.12.3+7

* Add a missing dependency on the `collection` package.

## 0.12.3+6

**This version was unpublished due to [issue 287][].**

* Properly report load errors caused by failing to start browsers.

* Substantially increase browser timeouts. These timeouts are the cause of a lot
  of flakiness, and now that they don't block test running there's less harm in
  making them longer.

## 0.12.3+5

**This version was unpublished due to [issue 287][].**

* Fix a crash when skipping tests because their platforms don't match.

## 0.12.3+4

**This version was unpublished due to [issue 287][].**

* The compact reporter will update the timer every second, rather than only
  updating it occasionally.

* The compact reporter will now print the full, untruncated test name before any
  errors or prints emitted by a test.

* The expanded reporter will now *always* print the full, untruncated test name.

## 0.12.3+3

**This version was unpublished due to [issue 287][].**

* Limit the number of test suites loaded at once. This helps ensure that the
  test runner won't run out of memory when running many test suites that each
  load a large amount of code.

## 0.12.3+2

**This version was unpublished due to [issue 287][].**

[issue 287]: https://github.com/dart-lang/test/issues/287

* Improve the display of syntax errors in VM tests.

* Work around a [Firefox bug][]. Computed styles now work in tests on Firefox.

[Firefox bug]: https://bugzilla.mozilla.org/show_bug.cgi?id=548397

* Fix a bug where VM tests would be loaded from the wrong URLs on Windows (or in
  special circumstances on other operating systems).

## 0.12.3+1

* Fix a bug that caused the test runner to crash on Windows because symlink
  resolution failed.

## 0.12.3

* If a future matched against the `completes` or `completion()` matcher throws
  an error, that error is printed directly rather than being wrapped in a
  string. This allows such errors to be captured using the Zone API and improves
  formatting.

* Improve support for Polymer tests. This fixes a flaky time-out error and adds
  support for Dartifying JavaScript stack traces when running Polymer tests via
  `pub serve`.

* In order to be more extensible, all exception handling within tests now uses
  the Zone API.

* Add a heartbeat to reset a test's timeout whenever the test interacts with the
  test infrastructure.

* `expect()`, `expectAsync()`, and `expectAsyncUntil()` throw more useful errors
  if called outside a test body.

## 0.12.2

* Convert JavaScript stack traces into Dart stack traces using source maps. This
  can be disabled with the new `--js-trace` flag.

* Improve the browser test suite timeout logic to avoid timeouts when running
  many browser suites at once.

## 0.12.1

* Add a `--verbose-trace` flag to include core library frames in stack traces.

## 0.12.0

### Test Runner

`0.12.0` adds support for a test runner, which can be run via
`pub run test:test` (or `pub run test` in Dart 1.10). By default it runs all
files recursively in the `test/` directory that end in `_test.dart` and aren't
in a `packages/` directory.

The test runner supports running tests on the Dart VM and many different
browsers. Test files can use the `@TestOn` annotation to declare which platforms
they support. For more information on this and many more new features, see [the
README](README).

[README]: https://github.com/dart-lang/test/blob/master/README.md

### Removed and Changed APIs

As part of moving to a runner-based model, most test configuration is moving out
of the test file and into the runner. As such, many ancillary APIs have been
removed. These APIs include `skip_` and `solo_` functions, `Configuration` and
all its subclasses, `TestCase`, `TestFunction`, `testConfiguration`,
`formatStacks`, `filterStacks`, `groupSep`, `logMessage`, `testCases`,
`BREATH_INTERVAL`, `currentTestCase`, `PASS`, `FAIL`, `ERROR`, `filterTests`,
`runTests`, `ensureInitialized`, `setSoloTest`, `enableTest`, `disableTest`, and
`withTestEnvironment`.

`FailureHandler`, `DefaultFailureHandler`, `configureExpectFailureHandler`, and
`getOrCreateExpectFailureHandler` which used to be exported from the `matcher`
package have also been removed. They existed to enable integration between
`test` and `matcher` that has been streamlined.

A number of APIs from `matcher` have been into `test`, including: `completes`,
`completion`, `ErrorFormatter`, `expect`,`fail`, `prints`, `TestFailure`,
`Throws`, and all of the `throws` methods. Some of these have changed slightly:

* `expect` no longer has a named `failureHandler` argument.

* `expect` added an optional `formatter` argument.

* `completion` argument `id` renamed to `description`.

## 0.11.6+4

* Fix some strong mode warnings we missed in the `vm_config.dart` and
  `html_config.dart` libraries.

## 0.11.6+3

* Fix a bug introduced in 0.11.6+2 in which operator matchers broke when taking
  lists of matchers.

## 0.11.6+2

* Fix all strong mode warnings.

## 0.11.6+1

* Give tests more time to start running.

## 0.11.6

* Merge in the last `0.11.x` release of `matcher` to allow projects to use both
  `test` and `unittest` without conflicts.

* Fix running individual tests with `HtmlIndividualConfiguration` when the test
  name contains URI-escaped values and is provided with the `group` query
  parameter.

## 0.11.5+1

* Internal code cleanups and documentation improvements.

## 0.11.5

* Bumped the version constraint for `matcher`.

## 0.11.4

* Bump the version constraint for `matcher`.

## 0.11.3

* Narrow the constraint on matcher to ensure that new features are reflected in
  unittest's version.

## 0.11.2

* Prints a warning instead of throwing an error when setting the test
  configuration after it has already been set. The first configuration is always
  used.

## 0.11.1+1

* Fix bug in withTestEnvironment where test cases were not reinitialized if
  called multiple times.

## 0.11.1

* Add `reason` named argument to `expectAsync` and `expectAsyncUntil`, which has
  the same definition as `expect`'s `reason` argument.
* Added support for private test environments.

## 0.11.0+6

* Refactored package tests.

## 0.11.0+5

* Release test functions after each test is run.

## 0.11.0+4

* Fix for [20153](https://code.google.com/p/dart/issues/detail?id=20153)

## 0.11.0+3

* Updated maximum `matcher` version.

## 0.11.0+2

* Removed unused files from tests and standardized remaining test file names.

## 0.11.0+1

* Widen the version constraint for `stack_trace`.

## 0.11.0

* Deprecated methods have been removed:
  * `expectAsync0`, `expectAsync1`, and `expectAsync2` - use `expectAsync`
    instead
  * `expectAsyncUntil0`, `expectAsyncUntil1`, and `expectAsyncUntil2` - use
    `expectAsyncUntil` instead
  * `guardAsync` - no longer needed
  * `protectAsync0`, `protectAsync1`, and `protectAsync2` - no longer needed
* `matcher.dart` and `mirror_matchers.dart` have been removed. They are now in
  the `matcher` package.
* `mock.dart` has been removed. It is now in the `mock` package.

## 0.10.1+2

* Fixed deprecation message for `mock`.

## 0.10.1+1

* Fixed CHANGELOG
* Moved to triple-slash for all doc comments.

## 0.10.1

* **DEPRECATED**
  * `matcher.dart` and `mirror_matchers.dart` are now in the `matcher`
    package.
  * `mock.dart` is now in the `mock` package.
* `equals` now allows a nested matcher as an expected list element or map value
  when doing deep matching.
* `expectAsync` and `expectAsyncUntil` now support up to 6 positional arguments
  and correctly handle functions with optional positional arguments with default
  values.

## 0.10.0

* Each test is run in a separate `Zone`. This ensures that any exceptions that
  occur is async operations are reported back to the source test case.
* **DEPRECATED** `guardAsync`, `protectAsync0`, `protectAsync1`,
  and `protectAsync2`
  * Running each test in a `Zone` addresses the need for these methods.
* **NEW!** `expectAsync` replaces the now deprecated `expectAsync0`,
  `expectAsync1` and `expectAsync2`
* **NEW!** `expectAsyncUntil` replaces the now deprecated `expectAsyncUntil0`,
  `expectAsyncUntil1` and `expectAsyncUntil2`
* `TestCase`:
  * Removed properties: `setUp`, `tearDown`, `testFunction`
  * `enabled` is now get-only
  * Removed methods: `pass`, `fail`, `error`
* `interactive_html_config.dart` has been removed.
* `runTests`, `tearDown`, `setUp`, `test`, `group`, `solo_test`, and
  `solo_group` now throw a `StateError` if called while tests are running.
* `rerunTests` has been removed.<|MERGE_RESOLUTION|>--- conflicted
+++ resolved
@@ -1,15 +1,13 @@
-<<<<<<< HEAD
 ## 1.22.0
 
 * Add the `experimental-chrome-wasm` platform. This is very unstable and will
   eventually be deleted, to be replaced by a `--compiler` flag. See
   https://github.com/dart-lang/test/issues/1776 for more information on future
   plans.
-=======
+
 ## 1.21.7
 
 * Support `package:matcher` version `0.12.13`.
->>>>>>> 262bc7bd
 
 ## 1.21.6
 
