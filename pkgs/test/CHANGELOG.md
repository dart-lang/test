--- conflicted
+++ resolved
@@ -1,10 +1,7 @@
 ## 1.25.1-wip
 
-<<<<<<< HEAD
 * Support the latest version of `package:js`.
-=======
 * Document the silent reporter in CLI help output.
->>>>>>> 0eddae47
 
 ## 1.25.0
 
