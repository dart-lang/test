--- conflicted
+++ resolved
@@ -1,12 +1,10 @@
-<<<<<<< HEAD
 ## 1.27.0
 
 * Add `--coverage-lcov` and `--branch-coverage` options to `dart test`.
-=======
+
 ## 1.26.3
 
 * Expand pub constraint to allow the latest `analyzer`.
->>>>>>> c201cc98
 
 ## 1.26.2
 
