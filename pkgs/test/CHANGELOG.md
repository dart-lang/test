<<<<<<< HEAD
## 1.24.4-wip

* Consider empty `group` to be test failures.
=======
## 1.24.7

* Simplify the initialization of the per-suite message channel within browser
  tests. See https://github.com/dart-lang/test/issues/2065
* Add a timeout to browser test suite loads.
* Fix running of browser tests that use deferred loaded libraries.

## 1.24.6

* Fix communication failures between minified test apps and the non-minified
  host app.
* Add support for discontinuing after the first failing test with `--fail-fast`.

## 1.24.5

* Change `compiling <path>` to `loading <path>` message in all cases. Surface
  the "loading" messages in the situations where previously only the
  "compiling" message would be used.
* Support browser tests where the frame creates the message channel.

## 1.24.4

* Drop support for null unsafe Dart, bump SDK constraint to `3.0.0`.
* Make some annotation classes `final`: `OnPlatform`, `Retry`, `Skip`, `Tags`,
  `TestOn`, `Timeout`.
* Fix the `root_` fields in the JSON reporter when running a test on Windows
  with an absolute path.
* Add support for `SAFARI_EXECUTABLE`, `FIREFOX_EXECUTABLE` and
  `MS_EDGE_EXECUTABLE` for custom browser installations.
* Allow the latest analyzer (6.x.x).
* Add `MOZ_AUTOMATION=1` environmental variable to Firefox runner, to make
  launcher process on Windows wait for browser exit.
>>>>>>> 367aa397

## 1.24.3

* Fix compatibility with wasm number semantics.

## 1.24.2

* Copy an existing nonce from a script on the test HTML page to the script
  created by the test runner host javascript. This only impacts environments
  testing with custom HTML that includes a nonce.
* Support the Microsoft Edge browser (use the `edge` platform in your test
  configuration file or `-p edge` on the command line).

## 1.24.1

* Handle a missing `'compiler'` value when running a test compiled against a
  newer `test_api` than the runner back end is using. The expectation was that
  the json protocol is only used across packages compatible with the same major
  version of the `test_api` package, but `flutter test` does not check the
  version of packages in the pub solve for user test code.

## 1.24.0

* Support the `--compiler` flag, which can be used to configure which compiler
  to use.
  * To specify a compiler by platform, the argument supports platform selectors
    through this syntax `[<platform>:]<compiler>`. For example the command line
    argument `--compiler vm:source` would run all vm tests from source instead
    of compiling to kernel first.
  * If no given compiler is compatible for a platform, it will use its default
    compiler instead.
* Add support for running tests as native executables (vm platform only).
  * You can run tests this way with `--compiler exe`.
* Support compiler identifiers in platform selectors.
* List the supported compilers for each platform in the usage text.
* Update all reporters to print the compiler along with the platform name
  when configured to print the platform. Extend the logic for printing platofrm
  information to do so if any compilers are explicitly configured.
* Deprecate `--use-data-isolate-strategy`. It is now an alias for `-c vm:source`
  which is roughly equivalent. If this is breaking for you please file an issue.

## 1.23.1

* Fix running paths by absolute path (with drive letter) on windows.

## 1.23.0

* Avoid empty expandable groups for tests without extra output in Github
  reporter.
* Add support for CHROME_EXECUTABLE environment variable. This overrides any
  config file settings.
* Support running tests by absolute file uri.

## 1.22.2

* Don't run `tearDown` until the test body and outstanding work is complete,
  even if the test has already failed.
* Change URL secrets for browser tests to always be alphanumeric characters.

## 1.22.1

* Add documentation for the `--ignore-timeouts` argument.
* Merge command lines args repeating the same test path to run the suite one
  time with all the test cases across the different arguments.
* Fix VM tests which run after some test has changed the working directory.
  There are still issues with browser tests after changing directory.
* Deprecate `throwsNullThrownError`, use `throwsA(isA<TypeError>())` instead. The
  implementation has been changed to ease migrations.
* Deprecate `throwsCyclicInitializationError` and replace the implementation
  with `Throws(TypeMatcher<Error>())`. The specific exception no longer exists
  and there is no guarantee about what type of error will be thrown.

## 1.22.0

* Fix an issue with the github reporter where tests that fail asynchronously
  after they've completed would show up as succeeded tests.
* Add the `experimental-chrome-wasm` platform. This is very unstable and will
  eventually be deleted, to be replaced by a `--compiler` flag. See
  https://github.com/dart-lang/test/issues/1776 for more information on future
  plans.

## 1.21.7

* Support `package:matcher` version `0.12.13`.

## 1.21.6

* Require Dart >= 2.18.0
* Fix the coverage usage example in the README.md
* Support the latest `package:test_api` and `package:test_core`.

## 1.21.5

* Fix `printOnFailure` output to be associated with the correct test.
* Migrate all dom interactions to static interop.

## 1.21.4

* Make the labels for test loading more readable in the compact and expanded
  reporters, use gray instead of black.
* Print a command to re-run the failed test after each failure in the compact
  reporter.
* Fix the package config path used when running pre-compiled vm tests.

## 1.21.3

* Support the latest `package:test_api` and `package:test_core`.

## 1.21.2

* Add `Target` to restrict `TestOn` annotation to library level.
* Update the github reporter to output the platform in the test names when
  multiple platforms are used.
* Fix `spawnHybridUri` support for `package:` uris.

## 1.21.1

* Fix a bug loading JS sources with non-utf8 content while parsing coverage
  information from chrome.

## 1.21.0

* Allow analyzer version `4.x`.
* Add a `github` reporter option for use with GitHub Actions.
* Make the `github` test reporter the default when we detect we're running on
  GitHub Actions.

## 1.20.2

* Drop `dart2js-path` command line argument.
* Allow loading tests under a path with the directory named `packages`.
* Add retry for launching browsers. Reduce timeout back to 30 seconds.

## 1.20.1

* Allow the latest `vm_service` package.

## 1.20.0

* Update `analyzer` constraint to `>=2.0.0 <4.0.0`.
* Add an `--ignore-timeouts` command line flag, which disables all timeouts
  for all tests. This can be useful when debugging, so tests don't time out
  during debug sessions.
* Create a trusted types policy when available for assigning the script URL for
  web tests.

## 1.19.5

* Try to get more logging from `chrome` on windows to diagnose intermittent
  failures.

## 1.19.4

* Wait for paused VM platform isolates before shutdown.
* `TestFailure` implements `Exception` for compatibility with
  `only_throw_exceptions`.

## 1.19.3

* Remove duplicate logging of suggestion to enable the `chain-stack-traces`
  flag, a single log will now appear at the end.

## 1.19.2

* Republish with missing JS file for browser tests.

## 1.19.1

* Fix parsing of file paths into a URI on windows.

## 1.19.0

* Support query parameters `name`, `full-name`, `line`, and `col` on test paths,
  which will apply the filters to only those test suites.
  * All specified filters must match for a test to run.
  * Global filters (ie: `--name`) are also still respected and must match.
  * The `line` and `col` will match if any frame from the test trace matches
    (the test trace is the current stack trace where `test` is invoked).
* Give a better exception when using `markTestSkipped` outside of a test.

## 1.18.2

* Publish with the `host.dart.js` file.

## 1.18.1

* Add defaulting for older test backends that don't pass a configuration for
  the `allow_duplicate_test_names` parameter to the remote listener.

## 1.18.0

* Add configuration to disallow duplicate test and group names. See the
  [docs][allow_duplicate_test_names] for more information.
* Remove dependency on pedantic.

[allow_duplicate_test_names]: https://github.com/dart-lang/test/blob/master/pkgs/test/doc/configuration.md#allow_duplicate_test_names

## 1.17.12

* Support the latest `test_core`.
* Re-use the cached dill file from previous runs on subsequent runs.

## 1.17.11

* Use the latest `package:matcher`.
  * Change many argument types from `dynamic` to `Object?`.
  * Fix `stringContainsInOrder` to account for repetitions and empty strings.
    * **Note**: This may break some existing tests, as the behavior does change.

## 1.17.10

* Report incomplete tests as errors in the JSON reporter when the run is
  canceled early.
* Update `analyzer` constraint to `>=1.0.0 <3.0.0`.

## 1.17.9

* Fix a bug where a tag level configuration would cause test suites with that
  tag to ignore the `--test-randomize-ordering-seed` argument.

## 1.17.8

* Update json reporter docs with updated nullability annotations and
  descriptions.
* Add `time` field to the json reporters `allSuites` event type so that all
  event types can be unified.

## 1.17.7

* Support the latest `test_core`.

## 1.17.6

* Give a better error when `printOnFailure` is called from outside a test
  zone.

## 1.17.5

* Support the latest vm_service release (`7.0.0`).

## 1.17.4

* Fix race condition between compilation of vm tests and the running of
  isolates.

## 1.17.3

* Forward experiment args from the runner executable to the compiler with the
  new vm test loading strategy.

## 1.17.2

* Fix a windows issue with the new loading strategy.

## 1.17.1

* Fix an issue where you couldn't have tests compiled in both sound and
  unsound null safety modes.

## 1.17.0

* Change the default way VM tests are launched and ran to greatly speed up
  loading performance.
  * You can force the old strategy with `--use-data-isolate-strategy` flag if
    you run into issues, but please also file a bug.
* Disable stack trace chaining by default. It can be re-enabled by explicitly
  passing the `--chain-stack-traces` flag.
* Remove `phantomjs` support completely, it was previously broken.
* Fix `expectAsync` function type checks.
* Add libraries `scaffolding.dart`, and `expect.dart` to allow importing a
  subset of the normal surface area.

## 1.16.8

* Fix an issue where coverage collection could hang on Chrome.
* ~~Disable stack trace chaining by default. It can be re-enabled by explicitly
  passing the `--chain-stack-traces` flag.~~

## 1.16.7

* Update `spawnHybridCode` to default to the current packages language version.
* Update `test_core` and `test_api` deps.

## 1.16.6

* Complete the migration to null safety.

## 1.16.5

* Expand several deps to allow the latest versions.

## 1.16.4

* Update `test_core` dependency to `0.3.14`.

## 1.16.3

* Update `web_socket_channel` dependency to support latest.

## 1.16.2

* Update `test_core` dependency to `0.3.13`.

## 1.16.1

* Allow the latest analyzer `1.0.0`.

## 1.16.0

* Stable null safety release.

## 1.16.0-nullsafety.19

* Use the `test_api` for stable null safety.

## 1.16.0-nullsafety.18

* Expand upper bound constraints for some null safe migrated packages.

## 1.16.0-nullsafety.17

* Support the latest shelf release (`1.x.x`).

## 1.16.0-nullsafety.16

* Support the latest vm_service release (`6.x.x`).

## 1.16.0-nullsafety.15

* Support the latest coverage release (`0.15.x`).

## 1.16.0-nullsafety.14

* Allow the latest args release (`2.x`).

## 1.16.0-nullsafety.13

* Allow the latest glob release (`2.x`).

## 1.16.0-nullsafety.12

* Fix `spawnHybridUri` on windows.
* Fix failures running tests on the `node` platform.
* Allow `package:yaml` version `3.x.x`.

## 1.16.0-nullsafety.11

* Set up a stack trace mapper in precompiled mode if source maps exist. If
  the stack traces are already mapped then this has no effect, otherwise it
  will try to map any JS lines it sees.

## 1.16.0-nullsafety.10

* Allow injecting a test channel for browser tests.
* Allow `package:analyzer` version `0.41.x`.

## 1.16.0-nullsafety.9

* Fix `spawnHybridUri` to respect language versioning of the spawned uri.

## 1.16.0-nullsafety.8

* Update SDK constraints to `>=2.12.0-0 <3.0.0` based on beta release
  guidelines.

## 1.16.0-nullsafety.7

* Allow prerelease versions of the 2.12 sdk.

## 1.16.0-nullsafety.6

* Add `markTestSkipped` API.

## 1.16.0-nullsafety.5

* Allow `2.10` stable and `2.11.0-dev` SDKs.
* Annotate the classes used as annotations to restrict their usage to library
  level.
* Stop required a `SILENT_OBSERVATORY` environment variable to run with
  debugging and the JSON reporter.

## 1.16.0-nullsafety.4

* Depend on the latest test_core.

## 1.16.0-nullsafety.3

* Clean up `--help` output.

## 1.16.0-nullsafety.2

* Allow version `0.40.x` of `analyzer`.

## 1.16.0-nullsafety.1

* Depend on the latest test_core.

## 1.16.0-nullsafety

* Support running tests with null safety.
  * Note that the test runner itself is not fully migrated yet.
* Add the `Fake` class, available through `package:test_api/fake.dart`.  This
  was previously part of the Mockito package, but with null safety it is useful
  enough that we decided to make it available through `package:test`.  In a
  future release it will be made available directly through
  `package:test_api/test_api.dart` (and hence through
  `package:test_core/test_core.dart` and `package:test/test.dart`).

## 1.15.7 (Backport)

* Fix `spawnHybridUri` on windows.

## 1.15.6 (Backport)

* Support `package:analyzer` version `0.41.x`.

## 1.15.5 (Backport)

* Fix `spawnHybridUri` to respect language versioning of the spawned uri.

## 1.15.4

* Allow analyzer 0.40.x.

## 1.15.3

* Update to `matcher` version `0.12.9` which improves the mismatch description
  for deep collection equality matchers and TypeMatcher.

## 1.15.2

* Use the latest `test_core` which resolves an issue with the latest
  `package:meta`.

## 1.15.1

* Avoid a confusing stack trace when there is a problem loading a platform when
  using the JSON reporter and enabling debugging.
* Restore behavior of listening for both `IPv6` and `IPv4` sockets for the node
  platform.

## 1.15.0

* Update bootstrapping logic to ensure the bootstrap library has
  the same language version as the test.
* The Node platform will now communicate over only IPv6 if it is available.

## 1.14.7

* Support the latest `package:coverage`.


## 1.14.6

* Update `test_core` to `0.3.6`.

## 1.14.5

* Add additional information to an exception when we end up with a null
  `RunnerSuite`.

## 1.14.4

* Use non-headless Chrome when provided the flag `--pause-after-load`.

## 1.14.3

* Fix an issue where coverage tests could not run in Chrome headless.
* Fix an issue where coverage collection would not work with source
  maps that contained absolute file URIs.
* Fix error messages for incorrect string literals in test annotations.
* Update `test_core` to `0.3.4`.

## 1.14.2

* Update `test_core` to `0.3.3`.

## 1.14.1

* Allow the latest shelf_packages_handler.

## 1.14.0

* Drop the `package_resolver` dependency for the `package_config` dependency
  which is lower level.

## 1.13.0

* Enable asserts in code running through `spawnHybrid` APIs.
* Exit with a non-zero code if no tests were ran, whether due to skips or having
  no tests defined.
* Fix the stack trace labels in SDK code for `dart2js` compiled tests.
* Cancel any StreamQueue that is created as a part of a stream matcher once it
  is done matching.
  * This fixes a bug where using a matcher on a custom stream controller and
    then awaiting the `close()` method on that controller would hang.
* Avoid causing the test runner to hang if there is a timeout during a
  `tearDown` callback following a failing test case.

## 1.12.0

* Bump minimum SDK to `2.4.0` for safer usage of for-loop elements.
* Deprecate `PhantomJS` and provide warning when used. Support for `PhantomJS`
  will be removed in version `2.0.0`.
* Support coverage collection for the Chrome platform. See `README.md` for usage
  details.

## 1.11.1

* Allow `test_api` `0.2.13` to work around a bug in the SDK version `2.3.0`.

## 1.11.0

* Add `file_reporters` configuration option and `--file-reporter` CLI option to
  allow specifying a separate reporter that writes to a file instead of stdout.

## 1.10.0

* Add `customHtmlTemplateFile` configuration option to allow sharing an
  html template between tests
* Depend on the latest `package:test_core`.
* Depend on the latest `package:test_api`.

## 1.9.4

* Extend the timeout for synthetic tests, e.g. `tearDownAll`.
* Depend on the latest `package:test_core`.
* Depend on the latest `package:test_api`.

## 1.9.3

* Depend on the latest `package:test_core`.
* Support the latest `package:analyzer`.
* Update to latest `package:matcher`. Improves output for instances of private
  classes.

## 1.9.2

* Depend on the latest `package:test_api` and `package:test_core`.
* While using `solo` tests that are not run will now be reported as skipped.

## 1.9.1

* Depend on latest `test_core`.

## 1.9.0

* Implement code coverage collection for VM based tests

## 1.8.0

* Expose the previously hidden sharding arguments
  * `--total-shards` specifies how many shards the suite should
    be split into
  * `--shard-index` specifies which shard should be run

## 1.7.0

* Add a `--debug` flag for running the VM/Chrome in debug mode.

## 1.6.11

* Depend on the latest `test_core` and `test_api`.

## 1.6.10

* Depend on the latest `test_core`.

## 1.6.9

* Add `--disable-dev-shm-usage` to the default Chrome flags.

## 1.6.8

* Depend on the latest `test_core` and `test_api`.

## 1.6.7

* Allow `analyzer` version `0.38.x`.

## 1.6.6

* Pass `--server-mode` to dart2js instead of `--categories=Server` to fix a
  warning about the flag deprecation.
* Drop dependency on `pub_semver`.
* Fix issue with the latest `Utf8Decoder` and the `node` platform.

## 1.6.5

* Depend on the latest `test_core`.
* Depend on the latest `package:analyzer`.

## 1.6.4

* Don't swallow exceptions from callbacks in `expectAsync*`.
* Internal cleanup - fix lints.

## 1.6.3

* Depend on latest `package:test_core`.
  * This fixes an issue where non-completed tests were considered passing.

## 1.6.2

* Avoid `dart:isolate` imports on code loaded in tests.

## 1.6.1

* Allow `stream_channel` version `2.0.0`.

## 1.6.0

* Allow `analyzer` version `0.36.x`.
* Matcher changes:
  * Add `isA()` to create `TypeMatcher` instances in a more fluent way.
  * Add `isCastError`.
  * **Potentially breaking bug fix**. Ordering matchers no longer treat objects
    with a partial ordering (such as NaN for double values) as if they had a
    complete ordering. For instance `greaterThan` now compares with the `>`
    operator rather not `<` and not `=`. This could cause tests which relied on
    this bug to start failing.

## 1.5.3

* Allow `analyzer` version `0.35.x`.

## 1.5.2

* Require Dart SDK `>=2.1.0`.
* Depend on latest `test_core` and `test_api`.

## 1.5.1

* Depend on latest `test_core` and `test_api`.

## 1.5.0

* Depend on `package:test_core` for core functionality.

## 1.4.0

* Depend on `package:test_api` for core functionality.

## 1.3.4

* Allow remote_listener to be closed and sent an event on close.

## 1.3.3

* Add conditional imports so that `dart:io` is not imported from the main
  `test.dart` entrypoint unless it is available.
* Fix an issue with dartdevc in precompiled mode and the json reporter.
* Fix an issue parsing test metadata annotations without explicit `const`.

## 1.3.2

* Widen the constraints on the analyzer package.

## 1.3.1

* Handle parsing annotations which omit `const` on collection literals.
* Fix an issue where `root_line`, `root_column`, and `root_url` in the
  JSON reported may not be populated correctly on Windows.
* Removed requirement for the test/pub_serve transformer in --pub-serve mode.

## 1.3.0

* When using `--precompiled`, the test runner now allows symlinks to reach
  outside the precompiled directory. This allows more efficient creation of
  precompiled directories (using symlinks instead of copies).
* Updated max sdk range to `<3.0.0`.

## 1.2.0

* Added support for using precompiled kernel files when running vm tests.
  * When using the `--precompiled` flag we will now first check for a
    `<original-test-path>.vm_test.vm.app.dill` file, and if present load that
    directly in the isolate. Otherwise the `<original-test-path>.vm_test.dart`
    file will be used.

## 1.1.0

* Added a new `pid` field to the StartEvent in the json runner containing the
  pid of the VM process running the tests.

## 1.0.0

* No change from `0.12.42`. We are simply signalling to users that this is a
  well supported package and is the preferred way to write Dart tests.

## 0.12.42

* Add support for `solo` test and group. When the argument is `true` only tests
  and groups marked as solo will be run. It is still recommended that users
  instead filter their tests by using the runner argument `-n`.

* Updated exported `package:matcher` to `0.12.3` which includes these updates:

  - Many improvements to `TypeMatcher`
    - Can now be used directly as `const TypeMatcher<MyType>()`.
    - Added a type parameter to specify the target `Type`.
      - Made the `name` constructor parameter optional and marked it deprecated.
        It's redundant to the type parameter.
    - Migrated all `isType` matchers to `TypeMatcher`.
    - Added a `having` function that allows chained validations of specific
      features of the target type.

      ```dart
      /// Validates that the object is a [RangeError] with a message containing
      /// the string 'details' and `start` and `end` properties that are `null`.
      final _rangeMatcher = isRangeError
         .having((e) => e.message, 'message', contains('details'))
         .having((e) => e.start, 'start', isNull)
         .having((e) => e.end, 'end', isNull);
      ```

  - Deprecated the `isInstanceOf` class. Use `TypeMatcher` instead.

  - Improved the output of `Matcher` instances that fail due to type errors.

## 0.12.41

* Add support for debugging VM tests.
* Tweak default reporter and color logic again so that they are always enabled
  on all non-windows platforms.

## 0.12.40

* Added some new optional fields to the json reporter, `root_line`,
  `root_column`, and `root_url`. These will be present if `url` is not the same
  as the suite url, and will represent the location in the original test suite
  from which the call to `test` originated.

## 0.12.39

* Change the default reporter and color defaults to be based on
  `stdout.supportsAnsiEscapes` instead of based on platform (previously both
  were disabled on windows).

## 0.12.38+3

* Fix Dart 2 runtime errors around communicating with browsers.


## 0.12.38+2

* Fix more Dart 2 runtime type errors.

## 0.12.38+1

* Fix several Dart 2 runtime type errors.

## 0.12.38

* Give `neverCalled` a type that works in Dart 2 semantics.
* Support `package:analyzer` `0.32.0`.

## 0.12.37

* Removed the transformer, and the `pub_serve.dart` entrypoint. This is not
  being treated as a breaking change because the minimum sdk constraint now
  points to an sdk which does not support pub serve or barback any more anyways.
* Drop the dependency on `barback`.

## 0.12.36

* Expose the test bootstrapping methods, so that build systems can precompile
  tests without relying on internal apis.

## 0.12.35

* Dropped support for Dart 1. Going forward only Dart 2 will be supported.
  * If you experience blocking issues and are still on the Dart 1 sdk, we will
    consider bug fixes on a per-case basis based on severity and impact.
  * Drop support for `dartium` and `content-shell` platforms since those are
    removed from the Dart 2 SDK.
* Fixed an issue `--precompiled` node tests in subdirectories.
* Fixed some dart2 issues with node test bootstrapping code so that dartdevc
  tests can run.
* Fixed default custom html handler so it correctly includes the
  packages/test/dart.js file. This allows you to get proper errors instead of
  timeouts if there are load exceptions in the browser.
* Upgrade to package:matcher 0.12.2

## 0.12.34

* Requires at least Dart 1.24.0.
* The `--precompiled` flag is now supported for the vm platform and the node
  platform.
* On browser platforms the `--precompiled` flag now serves all sources directly
  from the precompiled directory, and will never attempt to do its own
  compilation.

## 0.12.33

* Pass `--categories=Server` to `dart2js` when compiling tests for Node.js. This
  tells it that `dart:html` is unavailable.

* Don't crash when attempting to format stack traces when running via
  `dart path/to/test.dart`.

## 0.12.32+2

* Work around an SDK bug that caused timeouts in asynchronous code.

## 0.12.32+1

* Fix a bug that broke content shell on Dart 1.24.

## 0.12.32

* Add an `include` configuration field which specifies the path to another
  configuration file whose configuration should be used.

* Add a `google` platform selector variable that's only true on Google's
  internal infrastructure.

## 0.12.31

* Add a `headless` configuration option for Chrome.

* Re-enable headless mode for Chrome by default.

* Don't hang when a Node.js test fails to compile.

## 0.12.30+4

* Stop running Chrome in headless mode temporarily to work around a browser bug.

## 0.12.30+3

* Fix a memory leak when loading browser tests.

## 0.12.30+2

* Avoid loading test suites whose tags are excluded by `--excluded-tags`.

## 0.12.30+1

* Internal changes.

## 0.12.30

* Platform selectors for operating systems now work for Node.js tests
  ([#742][]).

* `fail()` is now typed to return `Null`, so it can be used in the same places
  as a raw `throw`.

* Run Chrome in headless mode unless debugging is enabled.

[#742]: https://github.com/dart-lang/test/issues/742

## 0.12.29+1

* Fix strong mode runtime cast failures.

## 0.12.29

* Node.js tests can now import modules from a top-level `node_modules`
  directory, if one exists.

* Raw `console.log()` calls no longer crash Node.js tests.

* When a browser crashes, include its standard output in the error message.

## 0.12.28+1

* Add a `pumpEventQueue()` function to make it easy to wait until all
  asynchronous tasks are complete.

* Add a `neverCalled` getter that returns a function that causes the test to
  fail if it's ever called.

## 0.12.27+1

* Increase the timeout for loading tests to 12 minutes.

## 0.12.27

* When `addTearDown()` is called within a call to `setUpAll()`, it runs its
  callback after *all* tests instead of running it after the `setUpAll()`
  callback.

* When running in an interactive terminal, the test runner now prints status
  lines as wide as the terminal and no wider.

## 0.12.26+1

* Fix lower bound on package `stack_trace`. Now 1.6.0.
* Manually close browser process streams to prevent test hangs.

## 0.12.26

* The `spawnHybridUri()` function now allows root-relative URLs, which are
  interpreted as relative to the root of the package.

## 0.12.25

* Add a `override_platforms` configuration field which allows test platforms'
  settings (such as browsers' executables) to be overridden by the user.

* Add a `define_platforms` configuration field which makes it possible to define
  new platforms that use the same logic as existing ones but have different
  settings.

## 0.12.24+8

* `spawnHybridUri()` now interprets relative URIs correctly in browser tests.

## 0.12.24+7

* Declare support for `async` 2.0.0.

## 0.12.24+6

* Small refactoring to make the package compatible with strong-mode compliant Zone API.
  No user-visible change.

## 0.12.24+5

* Expose a way for tests to forward a `loadException` to the server.

## 0.12.24+4

* Drain browser process `stdout` and `stdin`. This resolves test flakiness, especially in Travis
  with the `Precise` image.

## 0.12.24+3

* Extend `deserializeTimeout`.

## 0.12.24+2

* Only force exit if `FORCE_TEST_EXIT` is set in the environment.

## 0.12.24+1

* Widen version constraint on `analyzer`.

## 0.12.24

* Add a `node` platform for compiling tests to JavaScript and running them on
  Node.js.

## 0.12.23+1

* Remove unused imports.

## 0.12.23

* Add a `fold_stack_frames` field for `dart_test.yaml`. This will
  allow users to customize which packages' frames are folded.

## 0.12.22+2

* Properly allocate ports when debugging Chrome and Dartium in an IPv6-only
  environment.

## 0.12.22+1

* Support `args` 1.0.0.

* Run tear-down callbacks in the same error zone as the test function. This
  makes it possible to safely share `Future`s and `Stream`s between tests and
  their tear-downs.

## 0.12.22

* Add a `retry` option to `test()` and `group()` functions, as well
  as `@Retry()`  annotation for test files and a `retry`
  configuration field for `dart_test.yaml`.  A test with reties
  enabled will be re-run if it fails for a reason other than a
  `TestFailure`.

* Add a `--no-retry` runner flag that disables retries of failing tests.

* Fix a "concurrent modification during iteration" error when calling
  `addTearDown()` from within a tear down.

## 0.12.21

* Add a `doesNotComplete` matcher that asserts that a Future never completes.

* `throwsA()` and all related matchers will now match functions that return
  `Future`s that emit exceptions.

* Respect `onPlatform` for groups.

* Only print browser load errors once per browser.

* Gracefully time out when attempting to deserialize a test suite.

## 0.12.20+13

* Upgrade to package:matcher 0.12.1

## 0.12.20+12

* Now support `v0.30.0` of `pkg/analyzer`

* The test executable now does a "hard exit" when complete to ensure lingering
  isolates or async code don't block completion. This may affect users trying
  to use the Dart service protocol or observatory.

## 0.12.20+11

* Refactor bootstrapping to simplify the test/pub_serve transformer.

## 0.12.20+10

* Refactor for internal tools.

## 0.12.20+9

* Introduce new flag `--chain-stack-traces` to conditionally chain stack traces.

## 0.12.20+8

* Fixed more blockers for compiling with `dev_compiler`.
* Dartfmt the entire repo.

* **Note:** 0.12.20+5-0.12.20+7 were tagged but not officially published.

## 0.12.20+4

* Fixed strong-mode errors and other blockers for compiling with `dev_compiler`.

## 0.12.20+3

* `--pause-after-load` no longer deadlocks with recent versions of Chrome.

* Fix Dartified stack traces for JS-compiled tests run through `pub serve`.

## 0.12.20+2

* Print "[E]" after test failures to make them easier to identify visually and
  via automated search.

## 0.12.20+1

* Tighten the dependency on `stream_channel` to reflect the APIs being used.

* Use a 1024 x 768 iframe for browser tests.

## 0.12.20

* **Breaking change:** The `expect()` method no longer returns a `Future`, since
  this broke backwards-compatibility in cases where a void function was
  returning an `expect()` (such as `void foo() => expect(...)`). Instead, a new
  `expectLater()` function has been added that return a `Future` that completes
  when the matcher has finished running.

* The `verbose` parameter to `expect()` and the `formatFailure()` function are
  deprecated.

## 0.12.19+1

* Make sure asynchronous matchers that can fail synchronously, such as
  `throws*()` and `prints()`, can be used with synchronous matcher operators
  like `isNot()`.

## 0.12.19

* Added the `StreamMatcher` class, as well as several built-in stream matchers:
  `emits()`, `emitsError()`, `emitsDone, mayEmit()`, `mayEmitMultiple()`,
  `emitsAnyOf()`, `emitsInOrder()`, `emitsInAnyOrder()`, and `neverEmits()`.

* `expect()` now returns a Future for the asynchronous matchers `completes`,
  `completion()`, `throws*()`, and `prints()`.

* Add a `printOnFailure()` method for providing debugging information that's
  only printed when a test fails.

* Automatically configure the [`term_glyph`][term_glyph] package to use ASCII
  glyphs when the test runner is running on Windows.

[term_glyph]: https://pub.dev/packages/term_glyph

* Deprecate the `throws` matcher in favor of `throwsA()`.

* Deprecate the `Throws` class. These matchers should only be constructed via
  `throwsA()`.

## 0.12.18+1

* Fix the deprecated `expectAsync()` function. The deprecation caused it to
  fail to support functions that take arguments.

## 0.12.18

* Add an `addTearDown()` function, which allows tests to register additional
  tear-down callbacks as they're running.

* Add the `spawnHybridUri()` and `spawnHybridCode()` functions, which allow
  browser tests to run code on the VM.

* Fix the new `expectAsync` functions so that they don't produce analysis errors
  when passed callbacks with optional arguments.

## 0.12.17+3

* Internal changes only.

## 0.12.17+2

* Fix Dartium debugging on Windows.

## 0.12.17+1

* Fix a bug where tags couldn't be marked as skipped.

## 0.12.17

* Deprecate `expectAsync` and `expectAsyncUntil`, since they currently can't be
  made to work cleanly in strong mode. They are replaced with separate methods
  for each number of callback arguments:
  * `expectAsync0`, `expectAsync1`, ... `expectAsync6`, and
  * `expectAsyncUntil0`, `expectAsyncUntil1`, ... `expectAsyncUntil6`.

## 0.12.16

* Allow tools to interact with browser debuggers using the JSON reporter.

## 0.12.15+12

* Fix a race condition that could cause the runner to stall for up to three
  seconds after completing.

## 0.12.15+11

* Make test iframes visible when debugging.

## 0.12.15+10

* Throw a better error if a group body is asynchronous.

## 0.12.15+9

* Widen version constraint on `analyzer`.

## 0.12.15+8

* Make test suites with thousands of tests load much faster on the VM (and
  possibly other platforms).

## 0.12.15+7

* Fix a bug where tags would be dropped when `on_platform` was defined in a
  config file.

## 0.12.15+6

* Fix a broken link in the `--help` documentation.

## 0.12.15+5

* Internal-only change.

## 0.12.15+4

* Widen version constraint on `analyzer`.

## 0.12.15+3

* Move `nestingMiddleware` to `lib/src/util/path_handler.dart` to enable a
  cleaner separation between test-runner files and test writing files.

## 0.12.15+2

* Support running without a `packages/` directory.

## 0.12.15+1

* Declare support for version 1.19 of the Dart SDK.

## 0.12.15

* Add a `skip` parameter to `expect()`. Marking a single expect as skipped will
  cause the test itself to be marked as skipped.

* Add a `--run-skipped` parameter and `run_skipped` configuration field that
  cause tests to be run even if they're marked as skipped.

## 0.12.14+1

* Narrow the constraint on `yaml`.

## 0.12.14

* Add test and group location information to the JSON reporter.

## 0.12.13+5

* Declare support for version 1.18 of the Dart SDK.

* Use the latest `collection` package.

## 0.12.13+4

* Compatibility with an upcoming release of the `collection` package.

## 0.12.13+3

* Internal changes only.

## 0.12.13+2

* Fix all strong-mode errors and warnings.

## 0.12.13+1

* Declare support for version 1.17 of the Dart SDK.

## 0.12.13

* Add support for a global configuration file. On Windows, this file defaults to
  `%LOCALAPPDATA%\DartTest.yaml`. On Unix, it defaults to `~/.dart_test.yaml`.
  It can also be explicitly set using the `DART_TEST_CONFIG` environment
  variable. See [the configuration documentation][global config] for details.

* The `--name` and `--plain-name` arguments may be passed more than once, and
  may be passed together. A test must match all name constraints in order to be
  run.

* Add `names` and `plain_names` fields to the package configuration file. These
  allow presets to control which tests are run based on their names.

* Add `include_tags` and `exclude_tags` fields to the package configuration
  file. These allow presets to control which tests are run based on their tags.

* Add a `pause_after_load` field to the package configuration file. This allows
  presets to enable debugging mode.

[global config]: https://github.com/dart-lang/test/blob/master/pkgs/test/doc/configuration.md#global-configuration

## 0.12.12

* Add support for [test presets][]. These are defined using the `presets` field
  in the package configuration file. They can be selected by passing `--preset`
  or `-P`, or by using the `add_presets` field in the package configuration
  file.

* Add an `on_os` field to the package configuration file that allows users to
  select different configuration for different operating systems.

* Add an `on_platform` field to the package configuration file that allows users
  to configure all tests differently depending on which platform they run on.

* Add an `ios` platform selector variable. This variable will only be true when
  the `test` executable itself is running on iOS, not when it's running browser
  tests on an iOS browser.

[test presets]: https://github.com/dart-lang/test/blob/master/pkgs/test/doc/package_config.md#configuration-presets

## 0.12.11+2

* Update to `shelf_web_socket` 0.2.0.

## 0.12.11+1

* Purely internal change.

## 0.12.11

* Add a `tags` field to the package configuration file that allows users to
  provide configuration for specific tags.

* The `--tags` and `--exclude-tags` command-line flags now allow
  [boolean selector syntax][]. For example, you can now pass `--tags "(chrome ||
  firefox) && !slow"` to select quick Chrome or Firefox tests.

[boolean selector syntax]: https://github.com/dart-lang/boolean_selector/blob/master/README.md

## 0.12.10+2

* Re-add help output separators.

* Tighten the constraint on `args`.

## 0.12.10+1

* Temporarily remove separators from the help output. Version 0.12.8 was
  erroneously released without an appropriate `args` constraint for the features
  it used; this version will help ensure that users who can't use `args` 0.13.1
  will get a working version of `test`.

## 0.12.10

* Add support for a package-level configuration file called `dart_test.yaml`.

## 0.12.9

* Add `SuiteEvent` to the JSON reporter, which reports data about the suites in
  which tests are run.

* Add `AllSuitesEvent` to the JSON reporter, which reports the total number of
  suites that will be run.

* Add `Group.testCount` to the JSON reporter, which reports the total number of
  tests in each group.

## 0.12.8

* Organize the `--help` output into sections.

* Add a `--timeout` flag.

## 0.12.7

* Add the ability to re-run tests while debugging. When the browser is paused at
  a breakpoint, the test runner will open an interactive console on the command
  line that can be used to restart the test.

* Add support for passing any object as a description to `test()` and `group()`.
  These objects will be converted to strings.

* Add the ability to tag tests. Tests with specific tags may be run by passing
  the `--tags` command-line argument, or excluded by passing the
  `--exclude-tags` parameter.

  This feature is not yet complete. For now, tags are only intended to be added
  temporarily to enable use-cases like [focusing][] on a specific test or group.
  Further development can be followed on [the issue tracker][issue 16].

* Wait for a test's tear-down logic to run, even if it times out.

[focusing]: https://jasmine.github.io/2.1/focused_specs.html
[issue 16]: https://github.com/dart-lang/test/issues/16

## 0.12.6+2

* Declare compatibility with `http_parser` 2.0.0.

## 0.12.6+1

* Declare compatibility with `http_multi_server` 2.0.0.

## 0.12.6

* Add a machine-readable JSON reporter. For details, see
  [the protocol documentation][json-protocol].

* Skipped groups now properly print skip messages.

[json-protocol]: https://github.com/dart-lang/test/blob/master/pkgs/test/json_reporter.md

## 0.12.5+2

* Declare compatibility with Dart 1.14 and 1.15.

## 0.12.5+1

* Fixed a deadlock bug when using `setUpAll()` and `tearDownAll()`.

## 0.12.5

* Add `setUpAll()` and `tearDownAll()` methods that run callbacks before and
  after all tests in a group or suite. **Note that these methods are for special
  cases and should be avoided**—they make it very easy to accidentally introduce
  dependencies between tests. Use `setUp()` and `tearDown()` instead if
  possible.

* Allow `setUp()` and `tearDown()` to be called multiple times within the same
  group.

* When a `tearDown()` callback runs after a signal has been caught, it can now
  schedule out-of-band asynchronous callbacks normally rather than having them
  throw exceptions.

* Don't show package warnings when compiling tests with dart2js. This was
  accidentally enabled in 0.12.2, but was never intended.

## 0.12.4+9

* If a `tearDown()` callback throws an error, outer `tearDown()` callbacks are
  still executed.

## 0.12.4+8

* Don't compile tests to JavaScript when running via `pub serve` on Dartium or
  content shell.

## 0.12.4+7

* Support `http_parser` 1.0.0.

## 0.12.4+6

* Fix a broken link in the README.

## 0.12.4+5

* Internal changes only.

## 0.12.4+4

* Widen the Dart SDK constraint to include `1.13.0`.

## 0.12.4+3

* Make source maps work properly in the browser when not using `--pub-serve`.

## 0.12.4+2

* Fix a memory leak when running many browser tests where old test suites failed
  to be unloaded when they were supposed to.

## 0.12.4+1

* Require Dart SDK >= `1.11.0` and `shelf` >= `0.6.0`, allowing `test` to remove
  various hacks and workarounds.

## 0.12.4

* Add a `--pause-after-load` flag that pauses the test runner after each suite
  is loaded so that breakpoints and other debugging annotations can be added.
  Currently this is only supported on browsers.

* Add a `Timeout.none` value indicating that a test should never time out.

* The `dart-vm` platform selector variable is now `true` for Dartium and content
  shell.

* The compact reporter no longer prints status lines that only update the clock
  if they would get in the way of messages or errors from a test.

* The expanded reporter no longer double-prints the descriptions of skipped
  tests.

## 0.12.3+9

* Widen the constraint on `analyzer` to include `0.26.0`.

## 0.12.3+8

* Fix an uncaught error that could crop up when killing the test runner process
  at the wrong time.

## 0.12.3+7

* Add a missing dependency on the `collection` package.

## 0.12.3+6

**This version was unpublished due to [issue 287][].**

* Properly report load errors caused by failing to start browsers.

* Substantially increase browser timeouts. These timeouts are the cause of a lot
  of flakiness, and now that they don't block test running there's less harm in
  making them longer.

## 0.12.3+5

**This version was unpublished due to [issue 287][].**

* Fix a crash when skipping tests because their platforms don't match.

## 0.12.3+4

**This version was unpublished due to [issue 287][].**

* The compact reporter will update the timer every second, rather than only
  updating it occasionally.

* The compact reporter will now print the full, untruncated test name before any
  errors or prints emitted by a test.

* The expanded reporter will now *always* print the full, untruncated test name.

## 0.12.3+3

**This version was unpublished due to [issue 287][].**

* Limit the number of test suites loaded at once. This helps ensure that the
  test runner won't run out of memory when running many test suites that each
  load a large amount of code.

## 0.12.3+2

**This version was unpublished due to [issue 287][].**

[issue 287]: https://github.com/dart-lang/test/issues/287

* Improve the display of syntax errors in VM tests.

* Work around a [Firefox bug][]. Computed styles now work in tests on Firefox.

[Firefox bug]: https://bugzilla.mozilla.org/show_bug.cgi?id=548397

* Fix a bug where VM tests would be loaded from the wrong URLs on Windows (or in
  special circumstances on other operating systems).

## 0.12.3+1

* Fix a bug that caused the test runner to crash on Windows because symlink
  resolution failed.

## 0.12.3

* If a future matched against the `completes` or `completion()` matcher throws
  an error, that error is printed directly rather than being wrapped in a
  string. This allows such errors to be captured using the Zone API and improves
  formatting.

* Improve support for Polymer tests. This fixes a flaky time-out error and adds
  support for Dartifying JavaScript stack traces when running Polymer tests via
  `pub serve`.

* In order to be more extensible, all exception handling within tests now uses
  the Zone API.

* Add a heartbeat to reset a test's timeout whenever the test interacts with the
  test infrastructure.

* `expect()`, `expectAsync()`, and `expectAsyncUntil()` throw more useful errors
  if called outside a test body.

## 0.12.2

* Convert JavaScript stack traces into Dart stack traces using source maps. This
  can be disabled with the new `--js-trace` flag.

* Improve the browser test suite timeout logic to avoid timeouts when running
  many browser suites at once.

## 0.12.1

* Add a `--verbose-trace` flag to include core library frames in stack traces.

## 0.12.0

### Test Runner

`0.12.0` adds support for a test runner, which can be run via
`pub run test:test` (or `pub run test` in Dart 1.10). By default it runs all
files recursively in the `test/` directory that end in `_test.dart` and aren't
in a `packages/` directory.

The test runner supports running tests on the Dart VM and many different
browsers. Test files can use the `@TestOn` annotation to declare which platforms
they support. For more information on this and many more new features, see [the
README](README).

[README]: https://github.com/dart-lang/test/blob/master/README.md

### Removed and Changed APIs

As part of moving to a runner-based model, most test configuration is moving out
of the test file and into the runner. As such, many ancillary APIs have been
removed. These APIs include `skip_` and `solo_` functions, `Configuration` and
all its subclasses, `TestCase`, `TestFunction`, `testConfiguration`,
`formatStacks`, `filterStacks`, `groupSep`, `logMessage`, `testCases`,
`BREATH_INTERVAL`, `currentTestCase`, `PASS`, `FAIL`, `ERROR`, `filterTests`,
`runTests`, `ensureInitialized`, `setSoloTest`, `enableTest`, `disableTest`, and
`withTestEnvironment`.

`FailureHandler`, `DefaultFailureHandler`, `configureExpectFailureHandler`, and
`getOrCreateExpectFailureHandler` which used to be exported from the `matcher`
package have also been removed. They existed to enable integration between
`test` and `matcher` that has been streamlined.

A number of APIs from `matcher` have been into `test`, including: `completes`,
`completion`, `ErrorFormatter`, `expect`,`fail`, `prints`, `TestFailure`,
`Throws`, and all of the `throws` methods. Some of these have changed slightly:

* `expect` no longer has a named `failureHandler` argument.

* `expect` added an optional `formatter` argument.

* `completion` argument `id` renamed to `description`.

## 0.11.6+4

* Fix some strong mode warnings we missed in the `vm_config.dart` and
  `html_config.dart` libraries.

## 0.11.6+3

* Fix a bug introduced in 0.11.6+2 in which operator matchers broke when taking
  lists of matchers.

## 0.11.6+2

* Fix all strong mode warnings.

## 0.11.6+1

* Give tests more time to start running.

## 0.11.6

* Merge in the last `0.11.x` release of `matcher` to allow projects to use both
  `test` and `unittest` without conflicts.

* Fix running individual tests with `HtmlIndividualConfiguration` when the test
  name contains URI-escaped values and is provided with the `group` query
  parameter.

## 0.11.5+1

* Internal code cleanups and documentation improvements.

## 0.11.5

* Bumped the version constraint for `matcher`.

## 0.11.4

* Bump the version constraint for `matcher`.

## 0.11.3

* Narrow the constraint on matcher to ensure that new features are reflected in
  unittest's version.

## 0.11.2

* Prints a warning instead of throwing an error when setting the test
  configuration after it has already been set. The first configuration is always
  used.

## 0.11.1+1

* Fix bug in withTestEnvironment where test cases were not reinitialized if
  called multiple times.

## 0.11.1

* Add `reason` named argument to `expectAsync` and `expectAsyncUntil`, which has
  the same definition as `expect`'s `reason` argument.
* Added support for private test environments.

## 0.11.0+6

* Refactored package tests.

## 0.11.0+5

* Release test functions after each test is run.

## 0.11.0+4

* Fix for [20153](https://code.google.com/p/dart/issues/detail?id=20153)

## 0.11.0+3

* Updated maximum `matcher` version.

## 0.11.0+2

* Removed unused files from tests and standardized remaining test file names.

## 0.11.0+1

* Widen the version constraint for `stack_trace`.

## 0.11.0

* Deprecated methods have been removed:
  * `expectAsync0`, `expectAsync1`, and `expectAsync2` - use `expectAsync`
    instead
  * `expectAsyncUntil0`, `expectAsyncUntil1`, and `expectAsyncUntil2` - use
    `expectAsyncUntil` instead
  * `guardAsync` - no longer needed
  * `protectAsync0`, `protectAsync1`, and `protectAsync2` - no longer needed
* `matcher.dart` and `mirror_matchers.dart` have been removed. They are now in
  the `matcher` package.
* `mock.dart` has been removed. It is now in the `mock` package.

## 0.10.1+2

* Fixed deprecation message for `mock`.

## 0.10.1+1

* Fixed CHANGELOG
* Moved to triple-slash for all doc comments.

## 0.10.1

* **DEPRECATED**
  * `matcher.dart` and `mirror_matchers.dart` are now in the `matcher`
    package.
  * `mock.dart` is now in the `mock` package.
* `equals` now allows a nested matcher as an expected list element or map value
  when doing deep matching.
* `expectAsync` and `expectAsyncUntil` now support up to 6 positional arguments
  and correctly handle functions with optional positional arguments with default
  values.

## 0.10.0

* Each test is run in a separate `Zone`. This ensures that any exceptions that
  occur is async operations are reported back to the source test case.
* **DEPRECATED** `guardAsync`, `protectAsync0`, `protectAsync1`,
  and `protectAsync2`
  * Running each test in a `Zone` addresses the need for these methods.
* **NEW!** `expectAsync` replaces the now deprecated `expectAsync0`,
  `expectAsync1` and `expectAsync2`
* **NEW!** `expectAsyncUntil` replaces the now deprecated `expectAsyncUntil0`,
  `expectAsyncUntil1` and `expectAsyncUntil2`
* `TestCase`:
  * Removed properties: `setUp`, `tearDown`, `testFunction`
  * `enabled` is now get-only
  * Removed methods: `pass`, `fail`, `error`
* `interactive_html_config.dart` has been removed.
* `runTests`, `tearDown`, `setUp`, `test`, `group`, `solo_test`, and
  `solo_group` now throw a `StateError` if called while tests are running.
* `rerunTests` has been removed.<|MERGE_RESOLUTION|>--- conflicted
+++ resolved
@@ -1,8 +1,7 @@
-<<<<<<< HEAD
-## 1.24.4-wip
+## 1.24.8-wip
 
 * Consider empty `group` to be test failures.
-=======
+
 ## 1.24.7
 
 * Simplify the initialization of the per-suite message channel within browser
@@ -35,7 +34,6 @@
 * Allow the latest analyzer (6.x.x).
 * Add `MOZ_AUTOMATION=1` environmental variable to Firefox runner, to make
   launcher process on Windows wait for browser exit.
->>>>>>> 367aa397
 
 ## 1.24.3
 
