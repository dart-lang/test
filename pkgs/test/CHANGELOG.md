--- conflicted
+++ resolved
@@ -1,12 +1,7 @@
-<<<<<<< HEAD
-## 1.21.6
-
+## 1.21.6-dev
+
+* Require Dart >= 2.18.0
 * Fix the coverage usage example in the README.md
-=======
-## 1.21.6-dev
-
-* Require Dart >= 2.18.0
->>>>>>> 48e92b2d
 
 ## 1.21.5
 
