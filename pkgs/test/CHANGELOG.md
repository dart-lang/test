--- conflicted
+++ resolved
@@ -1,12 +1,9 @@
 ## 1.6.6
 
-<<<<<<< HEAD
 * Depend on the latest `test_core` and `test_api`.
-=======
 * Pass `--server-mode` to dart2js instead of `--categories=Server` to fix a
   warning about the flag deprecation.
 * Drop dependency on `pub_semver`.
->>>>>>> 4d7e75f9
 
 ## 1.6.5
 
