--- conflicted
+++ resolved
@@ -1,13 +1,8 @@
-<<<<<<< HEAD
-## 1.27.0
-
-* Add `--coverage-lcov` and `--branch-coverage` options to `dart test`.
-=======
-## 1.26.4-wip
+## 1.27.0-wip
 
 * Restrict to latest version of analyzer package.
 * Require Dart 3.7
->>>>>>> 953e8282
+* Add `--coverage-lcov` and `--branch-coverage` options to `dart test`.
 
 ## 1.26.3
 
