--- conflicted
+++ resolved
@@ -1,19 +1,12 @@
-<<<<<<< HEAD
-## 1.16.9-dev
-=======
 ## 1.17.0-dev
 
 * Change the default way VM tests are launched and ran to greatly speed up
   loading performance.
   * You can force the old strategy with `--use-data-isolate-strategy` flag if
     you run into issues, but please also file a bug.
-
-## 1.16.9
->>>>>>> 55e70274
-
 * Disable stack trace chaining by default. It can be re-enabled by explicitly
   passing the `--chain-stack-traces` flag.
-* Remove `phantomjs` support completely.
+* Remove `phantomjs` support completely, it was previously broken.
 
 ## 1.16.8
 
