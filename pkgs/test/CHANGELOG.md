--- conflicted
+++ resolved
@@ -1,9 +1,3 @@
-<<<<<<< HEAD
-## 1.15.5 (Backport)
-
-* Fix `spawnHybridUri` to respect language versioning of the spawned uri.
-
-=======
 ## 1.16.0-nullsafety.10
 
 * Allow to inject a test channel for browser tests.
@@ -60,7 +54,10 @@
   `package:test_api/test_api.dart` (and hence through
   `package:test_core/test_core.dart` and `package:test/test.dart`).
 
->>>>>>> ec4b7590
+## 1.15.5 (Backport)
+
+* Fix `spawnHybridUri` to respect language versioning of the spawned uri.
+
 ## 1.15.4
 
 * Allow analyzer 0.40.x.
