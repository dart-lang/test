## 1.9.3

<<<<<<< HEAD
* Update to latest `package:matcher`. Improves output for instances of private
  classes.
=======
* Depend on the latest `package:test_core`.
* Support the latest `package:analyzer`.
>>>>>>> 2643686c

## 1.9.2

* Depend on the latest `package:test_api` and `package:test_core`.
* While using `solo` tests that are not run will now be reported as skipped.

## 1.9.1

* Depend on latest `test_core`.

## 1.9.0

* Implement code coverage collection for VM based tests

## 1.8.0

* Expose the previously hidden sharding arguments
  * `--total-shards` specifies how many shards the suite should
    be split into
  * `--shard-index` specifies which shard should be run

## 1.7.0

* Add a `--debug` flag for running the VM/Chrome in debug mode.

## 1.6.11

* Depend on the latest `test_core` and `test_api`.

## 1.6.10

* Depend on the latest `test_core`.

## 1.6.9

* Add `--disable-dev-shm-usage` to the default Chrome flags.

## 1.6.8

* Depend on the latest `test_core` and `test_api`.

## 1.6.7

* Allow `analyzer` version `0.38.x`.

## 1.6.6

* Pass `--server-mode` to dart2js instead of `--categories=Server` to fix a
  warning about the flag deprecation.
* Drop dependency on `pub_semver`.
* Fix issue with the latest `Utf8Decoder` and the `node` platform.

## 1.6.5

* Depend on the latest `test_core`.
* Depend on the latest `package:analyzer`.

## 1.6.4

* Don't swallow exceptions from callbacks in `expectAsync*`.
* Internal cleanup - fix lints.

## 1.6.3

* Depend on latests `package:test_core`.
  * This fixes an issue where non-completed tests were considered passing.

## 1.6.2

* Avoid `dart:isolate` imports on code loaded in tests.

## 1.6.1

* Allow `stream_channel` version `2.0.0`.

## 1.6.0

* Allow `analyzer` version `0.36.x`.
* Matcher changes:
  * Add `isA()` to create `TypeMatcher` instances in a more fluent way.
  * Add `isCastError`.
  * **Potentially breaking bug fix**. Ordering matchers no longer treat objects
    with a partial ordering (such as NaN for double values) as if they had a
    complete ordering. For instance `greaterThan` now compares with the `>`
    operator rather not `<` and not `=`. This could cause tests which relied on
    this bug to start failing.

## 1.5.3

* Allow `analyzer` version `0.35.x`.

## 1.5.2

* Require Dart SDK `>=2.1.0`.
* Depend on latest `test_core` and `test_api`.

## 1.5.1

* Depend on latest `test_core` and `test_api`.

## 1.5.0

* Depend on `package:test_core` for core functionality.

## 1.4.0

* Depend on `package:test_api` for core functionality.

## 1.3.4

* Allow remote_listener to be closed and sent an event on close.

## 1.3.3

* Add conditional imports so that `dart:io` is not imported from the main
  `test.dart` entrypoint unless it is available.
* Fix an issue with dartdevc in precompiled mode and the json reporter.
* Fix an issue parsing test metadata annotations without explicit `const`.

## 1.3.2

* Widen the constraints on the analyzer package.

## 1.3.1

* Handle parsing annotations which omit `const` on collection literals.
* Fix an issue where `root_line`, `root_column`, and `root_url` in the
  JSON reported may not be populated correctly on Windows.
* Removed requirement for the test/pub_serve transformer in --pub-serve mode.

## 1.3.0

* When using `--precompiled`, the test runner now allows symlinks to reach
  outside the precompiled directory. This allows more efficient creation of
  precompiled directories (using symlinks instead of copies).
* Updated max sdk range to `<3.0.0`.

## 1.2.0

* Added support for using precompiled kernel files when running vm tests.
  * When using the `--precompiled` flag we will now first check for a
    `<original-test-path>.vm_test.vm.app.dill` file, and if present load that
    directly in the isolate. Otherwise the `<original-test-path>.vm_test.dart`
    file will be used.

## 1.1.0

* Added a new `pid` field to the StartEvent in the json runner containing the
  pid of the VM process running the tests.

## 1.0.0

* No change from `0.12.42`. We are simply signalling to users that this is a
  well supported package and is the prefered way to write Dart tests.

## 0.12.42

* Add support for `solo` test and group. When the argument is `true` only tests
  and groups marked as solo will be run. It is still recommended that users
  instead filter their tests by using the runner argument `-n`.

* Updated exported `package:matcher` to `0.12.3` which includes these updates:

  - Many improvements to `TypeMatcher`
    - Can now be used directly as `const TypeMatcher<MyType>()`.
    - Added a type parameter to specify the target `Type`.
      - Made the `name` constructor parameter optional and marked it deprecated.
        It's redundant to the type parameter.
    - Migrated all `isType` matchers to `TypeMatcher`.
    - Added a `having` function that allows chained validations of specific
      features of the target type.

      ```dart
      /// Validates that the object is a [RangeError] with a message containing
      /// the string 'details' and `start` and `end` properties that are `null`.
      final _rangeMatcher = isRangeError
         .having((e) => e.message, 'message', contains('details'))
         .having((e) => e.start, 'start', isNull)
         .having((e) => e.end, 'end', isNull);
      ```

  - Deprecated the `isInstanceOf` class. Use `TypeMatcher` instead.

  - Improved the output of `Matcher` instances that fail due to type errors.

## 0.12.41

* Add support for debugging VM tests.
* Tweak default reporter and color logic again so that they are always enabled
  on all non-windows platforms.

## 0.12.40

* Added some new optional fields to the json reporter, `root_line`,
  `root_column`, and `root_url`. These will be present if `url` is not the same
  as the suite url, and will represent the location in the original test suite
  from which the call to `test` originated.

## 0.12.39

* Change the default reporter and color defaults to be based on
  `stdout.supportsAnsiEscapes` instead of based on platform (previously both
  were disabled on windows).

## 0.12.38+3

* Fix Dart 2 runtime errors around communicating with browsers.


## 0.12.38+2

* Fix more Dart 2 runtime type errors.

## 0.12.38+1

* Fix several Dart 2 runtime type errors.

## 0.12.38

* Give `neverCalled` a type that works in Dart 2 semantics.
* Support `package:analyzer` `0.32.0`.

## 0.12.37

* Removed the transformer, and the `pub_serve.dart` entrypoint. This is not
  being treated as a breaking change because the minimum sdk constraint now
  points to an sdk which does not support pub serve or barback any more anyways.
* Drop the dependency on `barback`.

## 0.12.36

* Expose the test bootstrapping methods, so that build systems can precompile
  tests without relying on internal apis.

## 0.12.35

* Dropped support for Dart 1. Going forward only Dart 2 will be supported.
  * If you experience blocking issues and are still on the Dart 1 sdk, we will
    consider bug fixes on a per-case basis based on severity and impact.
  * Drop support for `dartium` and `content-shell` platforms since those are
    removed from the Dart 2 SDK.
* Fixed an issue `--precompiled` node tests in subdirectories.
* Fixed some dart2 issues with node test bootstrapping code so that dartdevc
  tests can run.
* Fixed default custom html handler so it correctly includes the
  packages/test/dart.js file. This allows you to get proper errors instead of
  timeouts if there are load exceptions in the browser.
* Upgrade to package:matcher 0.12.2

## 0.12.34

* Requires at least Dart 1.24.0.
* The `--precompiled` flag is now supported for the vm platform and the node
  platform.
* On browser platforms the `--precompiled` flag now serves all sources directly
  from the precompiled directory, and will never attempt to do its own
  compilation.

## 0.12.33

* Pass `--categories=Server` to `dart2js` when compiling tests for Node.js. This
  tells it that `dart:html` is unavailable.

* Don't crash when attempting to format stack traces when running via
  `dart path/to/test.dart`.

## 0.12.32+2

* Work around an SDK bug that caused timeouts in asynchronous code.

## 0.12.32+1

* Fix a bug that broke content shell on Dart 1.24.

## 0.12.32

* Add an `include` configuration field which specifies the path to another
  configuration file whose configuration should be used.

* Add a `google` platform selector variable that's only true on Google's
  internal infrastructure.

## 0.12.31

* Add a `headless` configuration option for Chrome.

* Re-enable headless mode for Chrome by default.

* Don't hang when a Node.js test fails to compile.

## 0.12.30+4

* Stop running Chrome in headless mode temporarily to work around a browser bug.

## 0.12.30+3

* Fix a memory leak when loading browser tests.

## 0.12.30+2

* Avoid loading test suites whose tags are excluded by `--excluded-tags`.

## 0.12.30+1

* Internal changes.

## 0.12.30

* Platform selectors for operating systems now work for Node.js tests
  ([#742][]).

* `fail()` is now typed to return `Null`, so it can be used in the same places
  as a raw `throw`.

* Run Chrome in headless mode unless debugging is enabled.

[#742]: https://github.com/dart-lang/test/issues/742

## 0.12.29+1

* Fix strong mode runtime cast failures.

## 0.12.29

* Node.js tests can now import modules from a top-level `node_modules`
  directory, if one exists.

* Raw `console.log()` calls no longer crash Node.js tests.

* When a browser crashes, include its standard output in the error message.

## 0.12.28+1

* Add a `pumpEventQueue()` function to make it easy to wait until all
  asynchronous tasks are complete.

* Add a `neverCalled` getter that returns a function that causes the test to
  fail if it's ever called.

## 0.12.27+1

* Increase the timeout for loading tests to 12 minutes.

## 0.12.27

* When `addTearDown()` is called within a call to `setUpAll()`, it runs its
  callback after *all* tests instead of running it after the `setUpAll()`
  callback.

* When running in an interactive terminal, the test runner now prints status
  lines as wide as the terminal and no wider.

## 0.12.26+1

* Fix lower bound on package `stack_trace`. Now 1.6.0.
* Manually close browser process streams to prevent test hangs.

## 0.12.26

* The `spawnHybridUri()` function now allows root-relative URLs, which are
  interpreted as relative to the root of the package.

## 0.12.25

* Add a `override_platforms` configuration field which allows test platforms'
  settings (such as browsers' executables) to be overridden by the user.

* Add a `define_platforms` configuration field which makes it possible to define
  new platforms that use the same logic as existing ones but have different
  settings.

## 0.12.24+8

* `spawnHybridUri()` now interprets relative URIs correctly in browser tests.

## 0.12.24+7

* Declare support for `async` 2.0.0.

## 0.12.24+6

* Small refactoring to make the package compatible with strong-mode compliant Zone API.
  No user-visible change.

## 0.12.24+5

* Expose a way for tests to forward a `loadException` to the server.

## 0.12.24+4

* Drain browser process `stdout` and `stdin`. This resolves test flakiness, especially in Travis
  with the `Precise` image.

## 0.12.24+3

* Extend `deserializeTimeout`.

## 0.12.24+2

* Only force exit if `FORCE_TEST_EXIT` is set in the environment.

## 0.12.24+1

* Widen version constraint on `analyzer`.

## 0.12.24

* Add a `node` platform for compiling tests to JavaScript and running them on
  Node.js.

## 0.12.23+1

* Remove unused imports.

## 0.12.23

* Add a `fold_stack_frames` field for `dart_test.yaml`. This will
  allow users to customize which packages' frames are folded.

## 0.12.22+2

* Properly allocate ports when debugging Chrome and Dartium in an IPv6-only
  environment.

## 0.12.22+1

* Support `args` 1.0.0.

* Run tear-down callbacks in the same error zone as the test function. This
  makes it possible to safely share `Future`s and `Stream`s between tests and
  their tear-downs.

## 0.12.22

* Add a `retry` option to `test()` and `group()` functions, as well
  as `@Retry()`  annotation for test files and a `retry`
  configuration field for `dart_test.yaml`.  A test with reties
  enabled will be re-run if it fails for a reason other than a
  `TestFailure`.

* Add a `--no-retry` runner flag that disables retries of failing tests.

* Fix a "concurrent modification during iteration" error when calling
  `addTearDown()` from within a tear down.

## 0.12.21

* Add a `doesNotComplete` matcher that asserts that a Future never completes.

* `throwsA()` and all related matchers will now match functions that return
  `Future`s that emit exceptions.

* Respect `onPlatform` for groups.

* Only print browser load errors once per browser.

* Gracefully time out when attempting to deserialize a test suite.

## 0.12.20+13

* Upgrade to package:matcher 0.12.1

## 0.12.20+12

* Now support `v0.30.0` of `pkg/analyzer`

* The test executable now does a "hard exit" when complete to ensure lingering
  isolates or async code don't block completion. This may affect users trying
  to use the Dart service protocol or observatory.

## 0.12.20+11

* Refactor bootstrapping to simplify the test/pub_serve transformer.

## 0.12.20+10

* Refactor for internal tools.

## 0.12.20+9

* Introduce new flag `--chain-stack-traces` to conditionally chain stack traces.

## 0.12.20+8

* Fixed more blockers for compiling with `dev_compiler`.
* Dartfmt the entire repo.

* **Note:** 0.12.20+5-0.12.20+7 were tagged but not officially published.

## 0.12.20+4

* Fixed strong-mode errors and other blockers for compiling with `dev_compiler`.

## 0.12.20+3

* `--pause-after-load` no longer deadlocks with recent versions of Chrome.

* Fix Dartified stack traces for JS-compiled tests run through `pub serve`.

## 0.12.20+2

* Print "[E]" after test failures to make them easier to identify visually and
  via automated search.

## 0.12.20+1

* Tighten the dependency on `stream_channel` to reflect the APIs being used.

* Use a 1024 x 768 iframe for browser tests.

## 0.12.20

* **Breaking change:** The `expect()` method no longer returns a `Future`, since
  this broke backwards-compatibility in cases where a void function was
  returning an `expect()` (such as `void foo() => expect(...)`). Instead, a new
  `expectLater()` function has been added that return a `Future` that completes
  when the matcher has finished running.

* The `verbose` parameter to `expect()` and the `formatFailure()` function are
  deprecated.

## 0.12.19+1

* Make sure asynchronous matchers that can fail synchronously, such as
  `throws*()` and `prints()`, can be used with synchronous matcher operators
  like `isNot()`.

## 0.12.19

* Added the `StreamMatcher` class, as well as several built-in stream matchers:
  `emits()`, `emitsError()`, `emitsDone, mayEmit()`, `mayEmitMultiple()`,
  `emitsAnyOf()`, `emitsInOrder()`, `emitsInAnyOrder()`, and `neverEmits()`.

* `expect()` now returns a Future for the asynchronous matchers `completes`,
  `completion()`, `throws*()`, and `prints()`.

* Add a `printOnFailure()` method for providing debugging information that's
  only printed when a test fails.

* Automatically configure the [`term_glyph`][term_glyph] package to use ASCII
  glyphs when the test runner is running on Windows.

[term_glyph]: https://pub.dev/packages/term_glyph

* Deprecate the `throws` matcher in favor of `throwsA()`.

* Deprecate the `Throws` class. These matchers should only be constructed via
  `throwsA()`.

## 0.12.18+1

* Fix the deprecated `expectAsync()` function. The deprecation caused it to
  fail to support functions that take arguments.

## 0.12.18

* Add an `addTearDown()` function, which allows tests to register additional
  tear-down callbacks as they're running.

* Add the `spawnHybridUri()` and `spawnHybridCode()` functions, which allow
  browser tests to run code on the VM.

* Fix the new `expectAsync` functions so that they don't produce analysis errors
  when passed callbacks with optional arguments.

## 0.12.17+3

* Internal changes only.

## 0.12.17+2

* Fix Dartium debugging on Windows.

## 0.12.17+1

* Fix a bug where tags couldn't be marked as skipped.

## 0.12.17

* Deprecate `expectAsync` and `expectAsyncUntil`, since they currently can't be
  made to work cleanly in strong mode. They are replaced with separate methods
  for each number of callback arguments:
  * `expectAsync0`, `expectAsync1`, ... `expectAsync6`, and
  * `expectAsyncUntil0`, `expectAsyncUntil1`, ... `expectAsyncUntil6`.

## 0.12.16

* Allow tools to interact with browser debuggers using the JSON reporter.

## 0.12.15+12

* Fix a race condition that could cause the runner to stall for up to three
  seconds after completing.

## 0.12.15+11

* Make test iframes visible when debugging.

## 0.12.15+10

* Throw a better error if a group body is asynchronous.

## 0.12.15+9

* Widen version constraint on `analyzer`.

## 0.12.15+8

* Make test suites with thousands of tests load much faster on the VM (and
  possibly other platforms).

## 0.12.15+7

* Fix a bug where tags would be dropped when `on_platform` was defined in a
  config file.

## 0.12.15+6

* Fix a broken link in the `--help` documentation.

## 0.12.15+5

* Internal-only change.

## 0.12.15+4

* Widen version constraint on `analyzer`.

## 0.12.15+3

* Move `nestingMiddleware` to `lib/src/util/path_handler.dart` to enable a
  cleaner separation between test-runner files and test writing files.

## 0.12.15+2

* Support running without a `packages/` directory.

## 0.12.15+1

* Declare support for version 1.19 of the Dart SDK.

## 0.12.15

* Add a `skip` parameter to `expect()`. Marking a single expect as skipped will
  cause the test itself to be marked as skipped.

* Add a `--run-skipped` parameter and `run_skipped` configuration field that
  cause tests to be run even if they're marked as skipped.

## 0.12.14+1

* Narrow the constraint on `yaml`.

## 0.12.14

* Add test and group location information to the JSON reporter.

## 0.12.13+5

* Declare support for version 1.18 of the Dart SDK.

* Use the latest `collection` package.

## 0.12.13+4

* Compatibility with an upcoming release of the `collection` package.

## 0.12.13+3

* Internal changes only.

## 0.12.13+2

* Fix all strong-mode errors and warnings.

## 0.12.13+1

* Declare support for version 1.17 of the Dart SDK.

## 0.12.13

* Add support for a global configuration file. On Windows, this file defaults to
  `%LOCALAPPDATA%\DartTest.yaml`. On Unix, it defaults to `~/.dart_test.yaml`.
  It can also be explicitly set using the `DART_TEST_CONFIG` environment
  variable. See [the configuration documentation][global config] for details.

* The `--name` and `--plain-name` arguments may be passed more than once, and
  may be passed together. A test must match all name constraints in order to be
  run.

* Add `names` and `plain_names` fields to the package configuration file. These
  allow presets to control which tests are run based on their names.

* Add `include_tags` and `exclude_tags` fields to the package configuration
  file. These allow presets to control which tests are run based on their tags.

* Add a `pause_after_load` field to the package configuration file. This allows
  presets to enable debugging mode.

[global config]: https://github.com/dart-lang/test/blob/master/pkgs/test/doc/configuration.md#global-configuration

## 0.12.12

* Add support for [test presets][]. These are defined using the `presets` field
  in the package configuration file. They can be selected by passing `--preset`
  or `-P`, or by using the `add_presets` field in the package configuration
  file.

* Add an `on_os` field to the package configuration file that allows users to
  select different configuration for different operating systems.

* Add an `on_platform` field to the package configuration file that allows users
  to configure all tests differently depending on which platform they run on.

* Add an `ios` platform selector variable. This variable will only be true when
  the `test` executable itself is running on iOS, not when it's running browser
  tests on an iOS browser.

[test presets]: https://github.com/dart-lang/test/blob/master/pkgs/test/doc/package_config.md#configuration-presets

## 0.12.11+2

* Update to `shelf_web_socket` 0.2.0.

## 0.12.11+1

* Purely internal change.

## 0.12.11

* Add a `tags` field to the package configuration file that allows users to
  provide configuration for specific tags.

* The `--tags` and `--exclude-tags` command-line flags now allow
  [boolean selector syntax][]. For example, you can now pass `--tags "(chrome ||
  firefox) && !slow"` to select quick Chrome or Firefox tests.

[boolean selector syntax]: https://github.com/dart-lang/boolean_selector/blob/master/README.md

## 0.12.10+2

* Re-add help output separators.

* Tighten the constraint on `args`.

## 0.12.10+1

* Temporarily remove separators from the help output. Version 0.12.8 was
  erroneously released without an appropriate `args` constraint for the features
  it used; this version will help ensure that users who can't use `args` 0.13.1
  will get a working version of `test`.

## 0.12.10

* Add support for a package-level configuration file called `dart_test.yaml`.

## 0.12.9

* Add `SuiteEvent` to the JSON reporter, which reports data about the suites in
  which tests are run.

* Add `AllSuitesEvent` to the JSON reporter, which reports the total number of
  suites that will be run.

* Add `Group.testCount` to the JSON reporter, which reports the total number of
  tests in each group.

## 0.12.8

* Organize the `--help` output into sections.

* Add a `--timeout` flag.

## 0.12.7

* Add the ability to re-run tests while debugging. When the browser is paused at
  a breakpoint, the test runner will open an interactive console on the command
  line that can be used to restart the test.

* Add support for passing any object as a description to `test()` and `group()`.
  These objects will be converted to strings.

* Add the ability to tag tests. Tests with specific tags may be run by passing
  the `--tags` command-line argument, or excluded by passing the
  `--exclude-tags` parameter.

  This feature is not yet complete. For now, tags are only intended to be added
  temporarily to enable use-cases like [focusing][] on a specific test or group.
  Further development can be followed on [the issue tracker][issue 16].

* Wait for a test's tear-down logic to run, even if it times out.

[focusing]: http://jasmine.github.io/2.1/focused_specs.html
[issue 16]: https://github.com/dart-lang/test/issues/16

## 0.12.6+2

* Declare compatibility with `http_parser` 2.0.0.

## 0.12.6+1

* Declare compatibility with `http_multi_server` 2.0.0.

## 0.12.6

* Add a machine-readable JSON reporter. For details, see
  [the protocol documentation][json-protocol].

* Skipped groups now properly print skip messages.

[json-protocol]: https://github.com/dart-lang/test/blob/master/pkgs/test/json_reporter.md

## 0.12.5+2

* Declare compatibility with Dart 1.14 and 1.15.

## 0.12.5+1

* Fixed a deadlock bug when using `setUpAll()` and `tearDownAll()`.

## 0.12.5

* Add `setUpAll()` and `tearDownAll()` methods that run callbacks before and
  after all tests in a group or suite. **Note that these methods are for special
  cases and should be avoided**—they make it very easy to accidentally introduce
  dependencies between tests. Use `setUp()` and `tearDown()` instead if
  possible.

* Allow `setUp()` and `tearDown()` to be called multiple times within the same
  group.

* When a `tearDown()` callback runs after a signal has been caught, it can now
  schedule out-of-band asynchronous callbacks normally rather than having them
  throw exceptions.

* Don't show package warnings when compiling tests with dart2js. This was
  accidentally enabled in 0.12.2, but was never intended.

## 0.12.4+9

* If a `tearDown()` callback throws an error, outer `tearDown()` callbacks are
  still executed.

## 0.12.4+8

* Don't compile tests to JavaScript when running via `pub serve` on Dartium or
  content shell.

## 0.12.4+7

* Support `http_parser` 1.0.0.

## 0.12.4+6

* Fix a broken link in the README.

## 0.12.4+5

* Internal changes only.

## 0.12.4+4

* Widen the Dart SDK constraint to include `1.13.0`.

## 0.12.4+3

* Make source maps work properly in the browser when not using `--pub-serve`.

## 0.12.4+2

* Fix a memory leak when running many browser tests where old test suites failed
  to be unloaded when they were supposed to.

## 0.12.4+1

* Require Dart SDK >= `1.11.0` and `shelf` >= `0.6.0`, allowing `test` to remove
  various hacks and workarounds.

## 0.12.4

* Add a `--pause-after-load` flag that pauses the test runner after each suite
  is loaded so that breakpoints and other debugging annotations can be added.
  Currently this is only supported on browsers.

* Add a `Timeout.none` value indicating that a test should never time out.

* The `dart-vm` platform selector variable is now `true` for Dartium and content
  shell.

* The compact reporter no longer prints status lines that only update the clock
  if they would get in the way of messages or errors from a test.

* The expanded reporter no longer double-prints the descriptions of skipped
  tests.

## 0.12.3+9

* Widen the constraint on `analyzer` to include `0.26.0`.

## 0.12.3+8

* Fix an uncaught error that could crop up when killing the test runner process
  at the wrong time.

## 0.12.3+7

* Add a missing dependency on the `collection` package.

## 0.12.3+6

**This version was unpublished due to [issue 287][].**

* Properly report load errors caused by failing to start browsers.

* Substantially increase browser timeouts. These timeouts are the cause of a lot
  of flakiness, and now that they don't block test running there's less harm in
  making them longer.

## 0.12.3+5

**This version was unpublished due to [issue 287][].**

* Fix a crash when skipping tests because their platforms don't match.

## 0.12.3+4

**This version was unpublished due to [issue 287][].**

* The compact reporter will update the timer every second, rather than only
  updating it occasionally.

* The compact reporter will now print the full, untruncated test name before any
  errors or prints emitted by a test.

* The expanded reporter will now *always* print the full, untruncated test name.

## 0.12.3+3

**This version was unpublished due to [issue 287][].**

* Limit the number of test suites loaded at once. This helps ensure that the
  test runner won't run out of memory when running many test suites that each
  load a large amount of code.

## 0.12.3+2

**This version was unpublished due to [issue 287][].**

[issue 287]: https://github.com/dart-lang/test/issues/287

* Improve the display of syntax errors in VM tests.

* Work around a [Firefox bug][]. Computed styles now work in tests on Firefox.

[Firefox bug]: https://bugzilla.mozilla.org/show_bug.cgi?id=548397

* Fix a bug where VM tests would be loaded from the wrong URLs on Windows (or in
  special circumstances on other operating systems).

## 0.12.3+1

* Fix a bug that caused the test runner to crash on Windows because symlink
  resolution failed.

## 0.12.3

* If a future matched against the `completes` or `completion()` matcher throws
  an error, that error is printed directly rather than being wrapped in a
  string. This allows such errors to be captured using the Zone API and improves
  formatting.

* Improve support for Polymer tests. This fixes a flaky time-out error and adds
  support for Dartifying JavaScript stack traces when running Polymer tests via
  `pub serve`.

* In order to be more extensible, all exception handling within tests now uses
  the Zone API.

* Add a heartbeat to reset a test's timeout whenever the test interacts with the
  test infrastructure.

* `expect()`, `expectAsync()`, and `expectAsyncUntil()` throw more useful errors
  if called outside a test body.

## 0.12.2

* Convert JavaScript stack traces into Dart stack traces using source maps. This
  can be disabled with the new `--js-trace` flag.

* Improve the browser test suite timeout logic to avoid timeouts when running
  many browser suites at once.

## 0.12.1

* Add a `--verbose-trace` flag to include core library frames in stack traces.

## 0.12.0

### Test Runner

`0.12.0` adds support for a test runner, which can be run via
`pub run test:test` (or `pub run test` in Dart 1.10). By default it runs all
files recursively in the `test/` directory that end in `_test.dart` and aren't
in a `packages/` directory.

The test runner supports running tests on the Dart VM and many different
browsers. Test files can use the `@TestOn` annotation to declare which platforms
they support. For more information on this and many more new features, see [the
README](README).

[README]: https://github.com/dart-lang/test/blob/master/README.md

### Removed and Changed APIs

As part of moving to a runner-based model, most test configuration is moving out
of the test file and into the runner. As such, many ancillary APIs have been
removed. These APIs include `skip_` and `solo_` functions, `Configuration` and
all its subclasses, `TestCase`, `TestFunction`, `testConfiguration`,
`formatStacks`, `filterStacks`, `groupSep`, `logMessage`, `testCases`,
`BREATH_INTERVAL`, `currentTestCase`, `PASS`, `FAIL`, `ERROR`, `filterTests`,
`runTests`, `ensureInitialized`, `setSoloTest`, `enableTest`, `disableTest`, and
`withTestEnvironment`.

`FailureHandler`, `DefaultFailureHandler`, `configureExpectFailureHandler`, and
`getOrCreateExpectFailureHandler` which used to be exported from the `matcher`
package have also been removed. They existed to enable integration between
`test` and `matcher` that has been streamlined.

A number of APIs from `matcher` have been into `test`, including: `completes`,
`completion`, `ErrorFormatter`, `expect`,`fail`, `prints`, `TestFailure`,
`Throws`, and all of the `throws` methods. Some of these have changed slightly:

* `expect` no longer has a named `failureHandler` argument.

* `expect` added an optional `formatter` argument.

* `completion` argument `id` renamed to `description`.

## 0.11.6+4

* Fix some strong mode warnings we missed in the `vm_config.dart` and
  `html_config.dart` libraries.

## 0.11.6+3

* Fix a bug introduced in 0.11.6+2 in which operator matchers broke when taking
  lists of matchers.

## 0.11.6+2

* Fix all strong mode warnings.

## 0.11.6+1

* Give tests more time to start running.

## 0.11.6

* Merge in the last `0.11.x` release of `matcher` to allow projects to use both
  `test` and `unittest` without conflicts.

* Fix running individual tests with `HtmlIndividualConfiguration` when the test
  name contains URI-escaped values and is provided with the `group` query
  parameter.

## 0.11.5+1

* Internal code cleanups and documentation improvements.

## 0.11.5

* Bumped the version constraint for `matcher`.

## 0.11.4

* Bump the version constraint for `matcher`.

## 0.11.3

* Narrow the constraint on matcher to ensure that new features are reflected in
  unittest's version.

## 0.11.2

* Prints a warning instead of throwing an error when setting the test
  configuration after it has already been set. The first configuration is always
  used.

## 0.11.1+1

* Fix bug in withTestEnvironment where test cases were not reinitialized if
  called multiple times.

## 0.11.1

* Add `reason` named argument to `expectAsync` and `expectAsyncUntil`, which has
  the same definition as `expect`'s `reason` argument.
* Added support for private test environments.

## 0.11.0+6

* Refactored package tests.

## 0.11.0+5

* Release test functions after each test is run.

## 0.11.0+4

* Fix for [20153](https://code.google.com/p/dart/issues/detail?id=20153)

## 0.11.0+3

* Updated maximum `matcher` version.

## 0.11.0+2

* Removed unused files from tests and standardized remaining test file names.

## 0.11.0+1

* Widen the version constraint for `stack_trace`.

## 0.11.0

* Deprecated methods have been removed:
  * `expectAsync0`, `expectAsync1`, and `expectAsync2` - use `expectAsync`
    instead
  * `expectAsyncUntil0`, `expectAsyncUntil1`, and `expectAsyncUntil2` - use
    `expectAsyncUntil` instead
  * `guardAsync` - no longer needed
  * `protectAsync0`, `protectAsync1`, and `protectAsync2` - no longer needed
* `matcher.dart` and `mirror_matchers.dart` have been removed. They are now in
  the `matcher` package.
* `mock.dart` has been removed. It is now in the `mock` package.

## 0.10.1+2

* Fixed deprecation message for `mock`.

## 0.10.1+1

* Fixed CHANGELOG
* Moved to triple-slash for all doc comments.

## 0.10.1

* **DEPRECATED**
  * `matcher.dart` and `mirror_matchers.dart` are now in the `matcher`
    package.
  * `mock.dart` is now in the `mock` package.
* `equals` now allows a nested matcher as an expected list element or map value
  when doing deep matching.
* `expectAsync` and `expectAsyncUntil` now support up to 6 positional arguments
  and correctly handle functions with optional positional arguments with default
  values.

## 0.10.0

* Each test is run in a separate `Zone`. This ensures that any exceptions that
  occur is async operations are reported back to the source test case.
* **DEPRECATED** `guardAsync`, `protectAsync0`, `protectAsync1`,
  and `protectAsync2`
  * Running each test in a `Zone` addresses the need for these methods.
* **NEW!** `expectAsync` replaces the now deprecated `expectAsync0`,
  `expectAsync1` and `expectAsync2`
* **NEW!** `expectAsyncUntil` replaces the now deprecated `expectAsyncUntil0`,
  `expectAsyncUntil1` and `expectAsyncUntil2`
* `TestCase`:
  * Removed properties: `setUp`, `tearDown`, `testFunction`
  * `enabled` is now get-only
  * Removed methods: `pass`, `fail`, `error`
* `interactive_html_config.dart` has been removed.
* `runTests`, `tearDown`, `setUp`, `test`, `group`, `solo_test`, and
  `solo_group` now throw a `StateError` if called while tests are running.
* `rerunTests` has been removed.<|MERGE_RESOLUTION|>--- conflicted
+++ resolved
@@ -1,12 +1,9 @@
 ## 1.9.3
 
-<<<<<<< HEAD
+* Depend on the latest `package:test_core`.
+* Support the latest `package:analyzer`.
 * Update to latest `package:matcher`. Improves output for instances of private
   classes.
-=======
-* Depend on the latest `package:test_core`.
-* Support the latest `package:analyzer`.
->>>>>>> 2643686c
 
 ## 1.9.2
 
