<<<<<<< HEAD
## 1.14.5-dev

* Update browser/node bootstrapping logic to ensure the bootstrap library has
  the same language version as the test.
=======
## 1.15.1

* Avoid a confusing stack trace when there is a problem loading a platform when
  using the JSON reporter and enabling debugging.
* Restore behavior of listening for both `IPv6` and `IPv4` sockets for the node
  platform.

## 1.15.0

* Update bootstrapping logic to ensure the bootstrap library has
  the same language version as the test.
* The Node platform will now communicate over only IPv6 if it is available.

## 1.14.7

* Support the latest `package:coverage`.


## 1.14.6

* Update `test_core` to `0.3.6`.

## 1.14.5

* Add additional information to an exception when we end up with a null
  `RunnerSuite`.
>>>>>>> 2d16b7d8

## 1.14.4

* Use non-headless Chrome when provided the flag `--pause-after-load`.

## 1.14.3

* Fix an issue where coverage tests could not run in Chrome headless. 
* Fix an issue where coverage collection would not work with source
  maps that contained absolute file URIs.
* Fix error messages for incorrect string literals in test annotations.
* Update `test_core` to `0.3.4`.

## 1.14.2

* Update `test_core` to `0.3.3`.

## 1.14.1

* Allow the latest shelf_packages_handler.

## 1.14.0

* Drop the `package_resolver` dependency for the `package_config` dependency
  which is lower level.

## 1.13.0

* Enable asserts in code running through `spawnHybrid` APIs.
* Exit with a non-zero code if no tests were ran, whether due to skips or having
  no tests defined.
* Fix the stack trace labels in SDK code for `dart2js` compiled tests.
* Cancel any StreamQueue that is created as a part of a stream matcher once it
  is done matching.
  * This fixes a bug where using a matcher on a custom stream controller and
    then awaiting the `close()` method on that controller would hang.
* Avoid causing the test runner to hang if there is a timeout during a
  `tearDown` callback following a failing test case.

## 1.12.0

* Bump minimum SDK to `2.4.0` for safer usage of for-loop elements.
* Deprecate `PhantomJS` and provide warning when used. Support for `PhantomJS`
  will be removed in version `2.0.0`.
* Support coverage collection for the Chrome platform. See `README.md` for usage
  details.

## 1.11.1

* Allow `test_api` `0.2.13` to work around a bug in the SDK version `2.3.0`.

## 1.11.0

* Add `file_reporters` configuration option and `--file-reporter` CLI option to
  allow specifying a separate reporter that writes to a file instead of stdout.

## 1.10.0

* Add `customHtmlTemplateFile` configuration option to allow sharing an
  html template between tests
* Depend on the latest `package:test_core`.
* Depend on the latest `package:test_api`.

## 1.9.4

* Extend the timeout for synthetic tests, e.g. `tearDownAll`.
* Depend on the latest `package:test_core`.
* Depend on the latest `package:test_api`.

## 1.9.3

* Depend on the latest `package:test_core`.
* Support the latest `package:analyzer`.
* Update to latest `package:matcher`. Improves output for instances of private
  classes.

## 1.9.2

* Depend on the latest `package:test_api` and `package:test_core`.
* While using `solo` tests that are not run will now be reported as skipped.

## 1.9.1

* Depend on latest `test_core`.

## 1.9.0

* Implement code coverage collection for VM based tests

## 1.8.0

* Expose the previously hidden sharding arguments
  * `--total-shards` specifies how many shards the suite should
    be split into
  * `--shard-index` specifies which shard should be run

## 1.7.0

* Add a `--debug` flag for running the VM/Chrome in debug mode.

## 1.6.11

* Depend on the latest `test_core` and `test_api`.

## 1.6.10

* Depend on the latest `test_core`.

## 1.6.9

* Add `--disable-dev-shm-usage` to the default Chrome flags.

## 1.6.8

* Depend on the latest `test_core` and `test_api`.

## 1.6.7

* Allow `analyzer` version `0.38.x`.

## 1.6.6

* Pass `--server-mode` to dart2js instead of `--categories=Server` to fix a
  warning about the flag deprecation.
* Drop dependency on `pub_semver`.
* Fix issue with the latest `Utf8Decoder` and the `node` platform.

## 1.6.5

* Depend on the latest `test_core`.
* Depend on the latest `package:analyzer`.

## 1.6.4

* Don't swallow exceptions from callbacks in `expectAsync*`.
* Internal cleanup - fix lints.

## 1.6.3

* Depend on latests `package:test_core`.
  * This fixes an issue where non-completed tests were considered passing.

## 1.6.2

* Avoid `dart:isolate` imports on code loaded in tests.

## 1.6.1

* Allow `stream_channel` version `2.0.0`.

## 1.6.0

* Allow `analyzer` version `0.36.x`.
* Matcher changes:
  * Add `isA()` to create `TypeMatcher` instances in a more fluent way.
  * Add `isCastError`.
  * **Potentially breaking bug fix**. Ordering matchers no longer treat objects
    with a partial ordering (such as NaN for double values) as if they had a
    complete ordering. For instance `greaterThan` now compares with the `>`
    operator rather not `<` and not `=`. This could cause tests which relied on
    this bug to start failing.

## 1.5.3

* Allow `analyzer` version `0.35.x`.

## 1.5.2

* Require Dart SDK `>=2.1.0`.
* Depend on latest `test_core` and `test_api`.

## 1.5.1

* Depend on latest `test_core` and `test_api`.

## 1.5.0

* Depend on `package:test_core` for core functionality.

## 1.4.0

* Depend on `package:test_api` for core functionality.

## 1.3.4

* Allow remote_listener to be closed and sent an event on close.

## 1.3.3

* Add conditional imports so that `dart:io` is not imported from the main
  `test.dart` entrypoint unless it is available.
* Fix an issue with dartdevc in precompiled mode and the json reporter.
* Fix an issue parsing test metadata annotations without explicit `const`.

## 1.3.2

* Widen the constraints on the analyzer package.

## 1.3.1

* Handle parsing annotations which omit `const` on collection literals.
* Fix an issue where `root_line`, `root_column`, and `root_url` in the
  JSON reported may not be populated correctly on Windows.
* Removed requirement for the test/pub_serve transformer in --pub-serve mode.

## 1.3.0

* When using `--precompiled`, the test runner now allows symlinks to reach
  outside the precompiled directory. This allows more efficient creation of
  precompiled directories (using symlinks instead of copies).
* Updated max sdk range to `<3.0.0`.

## 1.2.0

* Added support for using precompiled kernel files when running vm tests.
  * When using the `--precompiled` flag we will now first check for a
    `<original-test-path>.vm_test.vm.app.dill` file, and if present load that
    directly in the isolate. Otherwise the `<original-test-path>.vm_test.dart`
    file will be used.

## 1.1.0

* Added a new `pid` field to the StartEvent in the json runner containing the
  pid of the VM process running the tests.

## 1.0.0

* No change from `0.12.42`. We are simply signalling to users that this is a
  well supported package and is the prefered way to write Dart tests.

## 0.12.42

* Add support for `solo` test and group. When the argument is `true` only tests
  and groups marked as solo will be run. It is still recommended that users
  instead filter their tests by using the runner argument `-n`.

* Updated exported `package:matcher` to `0.12.3` which includes these updates:

  - Many improvements to `TypeMatcher`
    - Can now be used directly as `const TypeMatcher<MyType>()`.
    - Added a type parameter to specify the target `Type`.
      - Made the `name` constructor parameter optional and marked it deprecated.
        It's redundant to the type parameter.
    - Migrated all `isType` matchers to `TypeMatcher`.
    - Added a `having` function that allows chained validations of specific
      features of the target type.

      ```dart
      /// Validates that the object is a [RangeError] with a message containing
      /// the string 'details' and `start` and `end` properties that are `null`.
      final _rangeMatcher = isRangeError
         .having((e) => e.message, 'message', contains('details'))
         .having((e) => e.start, 'start', isNull)
         .having((e) => e.end, 'end', isNull);
      ```

  - Deprecated the `isInstanceOf` class. Use `TypeMatcher` instead.

  - Improved the output of `Matcher` instances that fail due to type errors.

## 0.12.41

* Add support for debugging VM tests.
* Tweak default reporter and color logic again so that they are always enabled
  on all non-windows platforms.

## 0.12.40

* Added some new optional fields to the json reporter, `root_line`,
  `root_column`, and `root_url`. These will be present if `url` is not the same
  as the suite url, and will represent the location in the original test suite
  from which the call to `test` originated.

## 0.12.39

* Change the default reporter and color defaults to be based on
  `stdout.supportsAnsiEscapes` instead of based on platform (previously both
  were disabled on windows).

## 0.12.38+3

* Fix Dart 2 runtime errors around communicating with browsers.


## 0.12.38+2

* Fix more Dart 2 runtime type errors.

## 0.12.38+1

* Fix several Dart 2 runtime type errors.

## 0.12.38

* Give `neverCalled` a type that works in Dart 2 semantics.
* Support `package:analyzer` `0.32.0`.

## 0.12.37

* Removed the transformer, and the `pub_serve.dart` entrypoint. This is not
  being treated as a breaking change because the minimum sdk constraint now
  points to an sdk which does not support pub serve or barback any more anyways.
* Drop the dependency on `barback`.

## 0.12.36

* Expose the test bootstrapping methods, so that build systems can precompile
  tests without relying on internal apis.

## 0.12.35

* Dropped support for Dart 1. Going forward only Dart 2 will be supported.
  * If you experience blocking issues and are still on the Dart 1 sdk, we will
    consider bug fixes on a per-case basis based on severity and impact.
  * Drop support for `dartium` and `content-shell` platforms since those are
    removed from the Dart 2 SDK.
* Fixed an issue `--precompiled` node tests in subdirectories.
* Fixed some dart2 issues with node test bootstrapping code so that dartdevc
  tests can run.
* Fixed default custom html handler so it correctly includes the
  packages/test/dart.js file. This allows you to get proper errors instead of
  timeouts if there are load exceptions in the browser.
* Upgrade to package:matcher 0.12.2

## 0.12.34

* Requires at least Dart 1.24.0.
* The `--precompiled` flag is now supported for the vm platform and the node
  platform.
* On browser platforms the `--precompiled` flag now serves all sources directly
  from the precompiled directory, and will never attempt to do its own
  compilation.

## 0.12.33

* Pass `--categories=Server` to `dart2js` when compiling tests for Node.js. This
  tells it that `dart:html` is unavailable.

* Don't crash when attempting to format stack traces when running via
  `dart path/to/test.dart`.

## 0.12.32+2

* Work around an SDK bug that caused timeouts in asynchronous code.

## 0.12.32+1

* Fix a bug that broke content shell on Dart 1.24.

## 0.12.32

* Add an `include` configuration field which specifies the path to another
  configuration file whose configuration should be used.

* Add a `google` platform selector variable that's only true on Google's
  internal infrastructure.

## 0.12.31

* Add a `headless` configuration option for Chrome.

* Re-enable headless mode for Chrome by default.

* Don't hang when a Node.js test fails to compile.

## 0.12.30+4

* Stop running Chrome in headless mode temporarily to work around a browser bug.

## 0.12.30+3

* Fix a memory leak when loading browser tests.

## 0.12.30+2

* Avoid loading test suites whose tags are excluded by `--excluded-tags`.

## 0.12.30+1

* Internal changes.

## 0.12.30

* Platform selectors for operating systems now work for Node.js tests
  ([#742][]).

* `fail()` is now typed to return `Null`, so it can be used in the same places
  as a raw `throw`.

* Run Chrome in headless mode unless debugging is enabled.

[#742]: https://github.com/dart-lang/test/issues/742

## 0.12.29+1

* Fix strong mode runtime cast failures.

## 0.12.29

* Node.js tests can now import modules from a top-level `node_modules`
  directory, if one exists.

* Raw `console.log()` calls no longer crash Node.js tests.

* When a browser crashes, include its standard output in the error message.

## 0.12.28+1

* Add a `pumpEventQueue()` function to make it easy to wait until all
  asynchronous tasks are complete.

* Add a `neverCalled` getter that returns a function that causes the test to
  fail if it's ever called.

## 0.12.27+1

* Increase the timeout for loading tests to 12 minutes.

## 0.12.27

* When `addTearDown()` is called within a call to `setUpAll()`, it runs its
  callback after *all* tests instead of running it after the `setUpAll()`
  callback.

* When running in an interactive terminal, the test runner now prints status
  lines as wide as the terminal and no wider.

## 0.12.26+1

* Fix lower bound on package `stack_trace`. Now 1.6.0.
* Manually close browser process streams to prevent test hangs.

## 0.12.26

* The `spawnHybridUri()` function now allows root-relative URLs, which are
  interpreted as relative to the root of the package.

## 0.12.25

* Add a `override_platforms` configuration field which allows test platforms'
  settings (such as browsers' executables) to be overridden by the user.

* Add a `define_platforms` configuration field which makes it possible to define
  new platforms that use the same logic as existing ones but have different
  settings.

## 0.12.24+8

* `spawnHybridUri()` now interprets relative URIs correctly in browser tests.

## 0.12.24+7

* Declare support for `async` 2.0.0.

## 0.12.24+6

* Small refactoring to make the package compatible with strong-mode compliant Zone API.
  No user-visible change.

## 0.12.24+5

* Expose a way for tests to forward a `loadException` to the server.

## 0.12.24+4

* Drain browser process `stdout` and `stdin`. This resolves test flakiness, especially in Travis
  with the `Precise` image.

## 0.12.24+3

* Extend `deserializeTimeout`.

## 0.12.24+2

* Only force exit if `FORCE_TEST_EXIT` is set in the environment.

## 0.12.24+1

* Widen version constraint on `analyzer`.

## 0.12.24

* Add a `node` platform for compiling tests to JavaScript and running them on
  Node.js.

## 0.12.23+1

* Remove unused imports.

## 0.12.23

* Add a `fold_stack_frames` field for `dart_test.yaml`. This will
  allow users to customize which packages' frames are folded.

## 0.12.22+2

* Properly allocate ports when debugging Chrome and Dartium in an IPv6-only
  environment.

## 0.12.22+1

* Support `args` 1.0.0.

* Run tear-down callbacks in the same error zone as the test function. This
  makes it possible to safely share `Future`s and `Stream`s between tests and
  their tear-downs.

## 0.12.22

* Add a `retry` option to `test()` and `group()` functions, as well
  as `@Retry()`  annotation for test files and a `retry`
  configuration field for `dart_test.yaml`.  A test with reties
  enabled will be re-run if it fails for a reason other than a
  `TestFailure`.

* Add a `--no-retry` runner flag that disables retries of failing tests.

* Fix a "concurrent modification during iteration" error when calling
  `addTearDown()` from within a tear down.

## 0.12.21

* Add a `doesNotComplete` matcher that asserts that a Future never completes.

* `throwsA()` and all related matchers will now match functions that return
  `Future`s that emit exceptions.

* Respect `onPlatform` for groups.

* Only print browser load errors once per browser.

* Gracefully time out when attempting to deserialize a test suite.

## 0.12.20+13

* Upgrade to package:matcher 0.12.1

## 0.12.20+12

* Now support `v0.30.0` of `pkg/analyzer`

* The test executable now does a "hard exit" when complete to ensure lingering
  isolates or async code don't block completion. This may affect users trying
  to use the Dart service protocol or observatory.

## 0.12.20+11

* Refactor bootstrapping to simplify the test/pub_serve transformer.

## 0.12.20+10

* Refactor for internal tools.

## 0.12.20+9

* Introduce new flag `--chain-stack-traces` to conditionally chain stack traces.

## 0.12.20+8

* Fixed more blockers for compiling with `dev_compiler`.
* Dartfmt the entire repo.

* **Note:** 0.12.20+5-0.12.20+7 were tagged but not officially published.

## 0.12.20+4

* Fixed strong-mode errors and other blockers for compiling with `dev_compiler`.

## 0.12.20+3

* `--pause-after-load` no longer deadlocks with recent versions of Chrome.

* Fix Dartified stack traces for JS-compiled tests run through `pub serve`.

## 0.12.20+2

* Print "[E]" after test failures to make them easier to identify visually and
  via automated search.

## 0.12.20+1

* Tighten the dependency on `stream_channel` to reflect the APIs being used.

* Use a 1024 x 768 iframe for browser tests.

## 0.12.20

* **Breaking change:** The `expect()` method no longer returns a `Future`, since
  this broke backwards-compatibility in cases where a void function was
  returning an `expect()` (such as `void foo() => expect(...)`). Instead, a new
  `expectLater()` function has been added that return a `Future` that completes
  when the matcher has finished running.

* The `verbose` parameter to `expect()` and the `formatFailure()` function are
  deprecated.

## 0.12.19+1

* Make sure asynchronous matchers that can fail synchronously, such as
  `throws*()` and `prints()`, can be used with synchronous matcher operators
  like `isNot()`.

## 0.12.19

* Added the `StreamMatcher` class, as well as several built-in stream matchers:
  `emits()`, `emitsError()`, `emitsDone, mayEmit()`, `mayEmitMultiple()`,
  `emitsAnyOf()`, `emitsInOrder()`, `emitsInAnyOrder()`, and `neverEmits()`.

* `expect()` now returns a Future for the asynchronous matchers `completes`,
  `completion()`, `throws*()`, and `prints()`.

* Add a `printOnFailure()` method for providing debugging information that's
  only printed when a test fails.

* Automatically configure the [`term_glyph`][term_glyph] package to use ASCII
  glyphs when the test runner is running on Windows.

[term_glyph]: https://pub.dev/packages/term_glyph

* Deprecate the `throws` matcher in favor of `throwsA()`.

* Deprecate the `Throws` class. These matchers should only be constructed via
  `throwsA()`.

## 0.12.18+1

* Fix the deprecated `expectAsync()` function. The deprecation caused it to
  fail to support functions that take arguments.

## 0.12.18

* Add an `addTearDown()` function, which allows tests to register additional
  tear-down callbacks as they're running.

* Add the `spawnHybridUri()` and `spawnHybridCode()` functions, which allow
  browser tests to run code on the VM.

* Fix the new `expectAsync` functions so that they don't produce analysis errors
  when passed callbacks with optional arguments.

## 0.12.17+3

* Internal changes only.

## 0.12.17+2

* Fix Dartium debugging on Windows.

## 0.12.17+1

* Fix a bug where tags couldn't be marked as skipped.

## 0.12.17

* Deprecate `expectAsync` and `expectAsyncUntil`, since they currently can't be
  made to work cleanly in strong mode. They are replaced with separate methods
  for each number of callback arguments:
  * `expectAsync0`, `expectAsync1`, ... `expectAsync6`, and
  * `expectAsyncUntil0`, `expectAsyncUntil1`, ... `expectAsyncUntil6`.

## 0.12.16

* Allow tools to interact with browser debuggers using the JSON reporter.

## 0.12.15+12

* Fix a race condition that could cause the runner to stall for up to three
  seconds after completing.

## 0.12.15+11

* Make test iframes visible when debugging.

## 0.12.15+10

* Throw a better error if a group body is asynchronous.

## 0.12.15+9

* Widen version constraint on `analyzer`.

## 0.12.15+8

* Make test suites with thousands of tests load much faster on the VM (and
  possibly other platforms).

## 0.12.15+7

* Fix a bug where tags would be dropped when `on_platform` was defined in a
  config file.

## 0.12.15+6

* Fix a broken link in the `--help` documentation.

## 0.12.15+5

* Internal-only change.

## 0.12.15+4

* Widen version constraint on `analyzer`.

## 0.12.15+3

* Move `nestingMiddleware` to `lib/src/util/path_handler.dart` to enable a
  cleaner separation between test-runner files and test writing files.

## 0.12.15+2

* Support running without a `packages/` directory.

## 0.12.15+1

* Declare support for version 1.19 of the Dart SDK.

## 0.12.15

* Add a `skip` parameter to `expect()`. Marking a single expect as skipped will
  cause the test itself to be marked as skipped.

* Add a `--run-skipped` parameter and `run_skipped` configuration field that
  cause tests to be run even if they're marked as skipped.

## 0.12.14+1

* Narrow the constraint on `yaml`.

## 0.12.14

* Add test and group location information to the JSON reporter.

## 0.12.13+5

* Declare support for version 1.18 of the Dart SDK.

* Use the latest `collection` package.

## 0.12.13+4

* Compatibility with an upcoming release of the `collection` package.

## 0.12.13+3

* Internal changes only.

## 0.12.13+2

* Fix all strong-mode errors and warnings.

## 0.12.13+1

* Declare support for version 1.17 of the Dart SDK.

## 0.12.13

* Add support for a global configuration file. On Windows, this file defaults to
  `%LOCALAPPDATA%\DartTest.yaml`. On Unix, it defaults to `~/.dart_test.yaml`.
  It can also be explicitly set using the `DART_TEST_CONFIG` environment
  variable. See [the configuration documentation][global config] for details.

* The `--name` and `--plain-name` arguments may be passed more than once, and
  may be passed together. A test must match all name constraints in order to be
  run.

* Add `names` and `plain_names` fields to the package configuration file. These
  allow presets to control which tests are run based on their names.

* Add `include_tags` and `exclude_tags` fields to the package configuration
  file. These allow presets to control which tests are run based on their tags.

* Add a `pause_after_load` field to the package configuration file. This allows
  presets to enable debugging mode.

[global config]: https://github.com/dart-lang/test/blob/master/pkgs/test/doc/configuration.md#global-configuration

## 0.12.12

* Add support for [test presets][]. These are defined using the `presets` field
  in the package configuration file. They can be selected by passing `--preset`
  or `-P`, or by using the `add_presets` field in the package configuration
  file.

* Add an `on_os` field to the package configuration file that allows users to
  select different configuration for different operating systems.

* Add an `on_platform` field to the package configuration file that allows users
  to configure all tests differently depending on which platform they run on.

* Add an `ios` platform selector variable. This variable will only be true when
  the `test` executable itself is running on iOS, not when it's running browser
  tests on an iOS browser.

[test presets]: https://github.com/dart-lang/test/blob/master/pkgs/test/doc/package_config.md#configuration-presets

## 0.12.11+2

* Update to `shelf_web_socket` 0.2.0.

## 0.12.11+1

* Purely internal change.

## 0.12.11

* Add a `tags` field to the package configuration file that allows users to
  provide configuration for specific tags.

* The `--tags` and `--exclude-tags` command-line flags now allow
  [boolean selector syntax][]. For example, you can now pass `--tags "(chrome ||
  firefox) && !slow"` to select quick Chrome or Firefox tests.

[boolean selector syntax]: https://github.com/dart-lang/boolean_selector/blob/master/README.md

## 0.12.10+2

* Re-add help output separators.

* Tighten the constraint on `args`.

## 0.12.10+1

* Temporarily remove separators from the help output. Version 0.12.8 was
  erroneously released without an appropriate `args` constraint for the features
  it used; this version will help ensure that users who can't use `args` 0.13.1
  will get a working version of `test`.

## 0.12.10

* Add support for a package-level configuration file called `dart_test.yaml`.

## 0.12.9

* Add `SuiteEvent` to the JSON reporter, which reports data about the suites in
  which tests are run.

* Add `AllSuitesEvent` to the JSON reporter, which reports the total number of
  suites that will be run.

* Add `Group.testCount` to the JSON reporter, which reports the total number of
  tests in each group.

## 0.12.8

* Organize the `--help` output into sections.

* Add a `--timeout` flag.

## 0.12.7

* Add the ability to re-run tests while debugging. When the browser is paused at
  a breakpoint, the test runner will open an interactive console on the command
  line that can be used to restart the test.

* Add support for passing any object as a description to `test()` and `group()`.
  These objects will be converted to strings.

* Add the ability to tag tests. Tests with specific tags may be run by passing
  the `--tags` command-line argument, or excluded by passing the
  `--exclude-tags` parameter.

  This feature is not yet complete. For now, tags are only intended to be added
  temporarily to enable use-cases like [focusing][] on a specific test or group.
  Further development can be followed on [the issue tracker][issue 16].

* Wait for a test's tear-down logic to run, even if it times out.

[focusing]: http://jasmine.github.io/2.1/focused_specs.html
[issue 16]: https://github.com/dart-lang/test/issues/16

## 0.12.6+2

* Declare compatibility with `http_parser` 2.0.0.

## 0.12.6+1

* Declare compatibility with `http_multi_server` 2.0.0.

## 0.12.6

* Add a machine-readable JSON reporter. For details, see
  [the protocol documentation][json-protocol].

* Skipped groups now properly print skip messages.

[json-protocol]: https://github.com/dart-lang/test/blob/master/pkgs/test/json_reporter.md

## 0.12.5+2

* Declare compatibility with Dart 1.14 and 1.15.

## 0.12.5+1

* Fixed a deadlock bug when using `setUpAll()` and `tearDownAll()`.

## 0.12.5

* Add `setUpAll()` and `tearDownAll()` methods that run callbacks before and
  after all tests in a group or suite. **Note that these methods are for special
  cases and should be avoided**—they make it very easy to accidentally introduce
  dependencies between tests. Use `setUp()` and `tearDown()` instead if
  possible.

* Allow `setUp()` and `tearDown()` to be called multiple times within the same
  group.

* When a `tearDown()` callback runs after a signal has been caught, it can now
  schedule out-of-band asynchronous callbacks normally rather than having them
  throw exceptions.

* Don't show package warnings when compiling tests with dart2js. This was
  accidentally enabled in 0.12.2, but was never intended.

## 0.12.4+9

* If a `tearDown()` callback throws an error, outer `tearDown()` callbacks are
  still executed.

## 0.12.4+8

* Don't compile tests to JavaScript when running via `pub serve` on Dartium or
  content shell.

## 0.12.4+7

* Support `http_parser` 1.0.0.

## 0.12.4+6

* Fix a broken link in the README.

## 0.12.4+5

* Internal changes only.

## 0.12.4+4

* Widen the Dart SDK constraint to include `1.13.0`.

## 0.12.4+3

* Make source maps work properly in the browser when not using `--pub-serve`.

## 0.12.4+2

* Fix a memory leak when running many browser tests where old test suites failed
  to be unloaded when they were supposed to.

## 0.12.4+1

* Require Dart SDK >= `1.11.0` and `shelf` >= `0.6.0`, allowing `test` to remove
  various hacks and workarounds.

## 0.12.4

* Add a `--pause-after-load` flag that pauses the test runner after each suite
  is loaded so that breakpoints and other debugging annotations can be added.
  Currently this is only supported on browsers.

* Add a `Timeout.none` value indicating that a test should never time out.

* The `dart-vm` platform selector variable is now `true` for Dartium and content
  shell.

* The compact reporter no longer prints status lines that only update the clock
  if they would get in the way of messages or errors from a test.

* The expanded reporter no longer double-prints the descriptions of skipped
  tests.

## 0.12.3+9

* Widen the constraint on `analyzer` to include `0.26.0`.

## 0.12.3+8

* Fix an uncaught error that could crop up when killing the test runner process
  at the wrong time.

## 0.12.3+7

* Add a missing dependency on the `collection` package.

## 0.12.3+6

**This version was unpublished due to [issue 287][].**

* Properly report load errors caused by failing to start browsers.

* Substantially increase browser timeouts. These timeouts are the cause of a lot
  of flakiness, and now that they don't block test running there's less harm in
  making them longer.

## 0.12.3+5

**This version was unpublished due to [issue 287][].**

* Fix a crash when skipping tests because their platforms don't match.

## 0.12.3+4

**This version was unpublished due to [issue 287][].**

* The compact reporter will update the timer every second, rather than only
  updating it occasionally.

* The compact reporter will now print the full, untruncated test name before any
  errors or prints emitted by a test.

* The expanded reporter will now *always* print the full, untruncated test name.

## 0.12.3+3

**This version was unpublished due to [issue 287][].**

* Limit the number of test suites loaded at once. This helps ensure that the
  test runner won't run out of memory when running many test suites that each
  load a large amount of code.

## 0.12.3+2

**This version was unpublished due to [issue 287][].**

[issue 287]: https://github.com/dart-lang/test/issues/287

* Improve the display of syntax errors in VM tests.

* Work around a [Firefox bug][]. Computed styles now work in tests on Firefox.

[Firefox bug]: https://bugzilla.mozilla.org/show_bug.cgi?id=548397

* Fix a bug where VM tests would be loaded from the wrong URLs on Windows (or in
  special circumstances on other operating systems).

## 0.12.3+1

* Fix a bug that caused the test runner to crash on Windows because symlink
  resolution failed.

## 0.12.3

* If a future matched against the `completes` or `completion()` matcher throws
  an error, that error is printed directly rather than being wrapped in a
  string. This allows such errors to be captured using the Zone API and improves
  formatting.

* Improve support for Polymer tests. This fixes a flaky time-out error and adds
  support for Dartifying JavaScript stack traces when running Polymer tests via
  `pub serve`.

* In order to be more extensible, all exception handling within tests now uses
  the Zone API.

* Add a heartbeat to reset a test's timeout whenever the test interacts with the
  test infrastructure.

* `expect()`, `expectAsync()`, and `expectAsyncUntil()` throw more useful errors
  if called outside a test body.

## 0.12.2

* Convert JavaScript stack traces into Dart stack traces using source maps. This
  can be disabled with the new `--js-trace` flag.

* Improve the browser test suite timeout logic to avoid timeouts when running
  many browser suites at once.

## 0.12.1

* Add a `--verbose-trace` flag to include core library frames in stack traces.

## 0.12.0

### Test Runner

`0.12.0` adds support for a test runner, which can be run via
`pub run test:test` (or `pub run test` in Dart 1.10). By default it runs all
files recursively in the `test/` directory that end in `_test.dart` and aren't
in a `packages/` directory.

The test runner supports running tests on the Dart VM and many different
browsers. Test files can use the `@TestOn` annotation to declare which platforms
they support. For more information on this and many more new features, see [the
README](README).

[README]: https://github.com/dart-lang/test/blob/master/README.md

### Removed and Changed APIs

As part of moving to a runner-based model, most test configuration is moving out
of the test file and into the runner. As such, many ancillary APIs have been
removed. These APIs include `skip_` and `solo_` functions, `Configuration` and
all its subclasses, `TestCase`, `TestFunction`, `testConfiguration`,
`formatStacks`, `filterStacks`, `groupSep`, `logMessage`, `testCases`,
`BREATH_INTERVAL`, `currentTestCase`, `PASS`, `FAIL`, `ERROR`, `filterTests`,
`runTests`, `ensureInitialized`, `setSoloTest`, `enableTest`, `disableTest`, and
`withTestEnvironment`.

`FailureHandler`, `DefaultFailureHandler`, `configureExpectFailureHandler`, and
`getOrCreateExpectFailureHandler` which used to be exported from the `matcher`
package have also been removed. They existed to enable integration between
`test` and `matcher` that has been streamlined.

A number of APIs from `matcher` have been into `test`, including: `completes`,
`completion`, `ErrorFormatter`, `expect`,`fail`, `prints`, `TestFailure`,
`Throws`, and all of the `throws` methods. Some of these have changed slightly:

* `expect` no longer has a named `failureHandler` argument.

* `expect` added an optional `formatter` argument.

* `completion` argument `id` renamed to `description`.

## 0.11.6+4

* Fix some strong mode warnings we missed in the `vm_config.dart` and
  `html_config.dart` libraries.

## 0.11.6+3

* Fix a bug introduced in 0.11.6+2 in which operator matchers broke when taking
  lists of matchers.

## 0.11.6+2

* Fix all strong mode warnings.

## 0.11.6+1

* Give tests more time to start running.

## 0.11.6

* Merge in the last `0.11.x` release of `matcher` to allow projects to use both
  `test` and `unittest` without conflicts.

* Fix running individual tests with `HtmlIndividualConfiguration` when the test
  name contains URI-escaped values and is provided with the `group` query
  parameter.

## 0.11.5+1

* Internal code cleanups and documentation improvements.

## 0.11.5

* Bumped the version constraint for `matcher`.

## 0.11.4

* Bump the version constraint for `matcher`.

## 0.11.3

* Narrow the constraint on matcher to ensure that new features are reflected in
  unittest's version.

## 0.11.2

* Prints a warning instead of throwing an error when setting the test
  configuration after it has already been set. The first configuration is always
  used.

## 0.11.1+1

* Fix bug in withTestEnvironment where test cases were not reinitialized if
  called multiple times.

## 0.11.1

* Add `reason` named argument to `expectAsync` and `expectAsyncUntil`, which has
  the same definition as `expect`'s `reason` argument.
* Added support for private test environments.

## 0.11.0+6

* Refactored package tests.

## 0.11.0+5

* Release test functions after each test is run.

## 0.11.0+4

* Fix for [20153](https://code.google.com/p/dart/issues/detail?id=20153)

## 0.11.0+3

* Updated maximum `matcher` version.

## 0.11.0+2

* Removed unused files from tests and standardized remaining test file names.

## 0.11.0+1

* Widen the version constraint for `stack_trace`.

## 0.11.0

* Deprecated methods have been removed:
  * `expectAsync0`, `expectAsync1`, and `expectAsync2` - use `expectAsync`
    instead
  * `expectAsyncUntil0`, `expectAsyncUntil1`, and `expectAsyncUntil2` - use
    `expectAsyncUntil` instead
  * `guardAsync` - no longer needed
  * `protectAsync0`, `protectAsync1`, and `protectAsync2` - no longer needed
* `matcher.dart` and `mirror_matchers.dart` have been removed. They are now in
  the `matcher` package.
* `mock.dart` has been removed. It is now in the `mock` package.

## 0.10.1+2

* Fixed deprecation message for `mock`.

## 0.10.1+1

* Fixed CHANGELOG
* Moved to triple-slash for all doc comments.

## 0.10.1

* **DEPRECATED**
  * `matcher.dart` and `mirror_matchers.dart` are now in the `matcher`
    package.
  * `mock.dart` is now in the `mock` package.
* `equals` now allows a nested matcher as an expected list element or map value
  when doing deep matching.
* `expectAsync` and `expectAsyncUntil` now support up to 6 positional arguments
  and correctly handle functions with optional positional arguments with default
  values.

## 0.10.0

* Each test is run in a separate `Zone`. This ensures that any exceptions that
  occur is async operations are reported back to the source test case.
* **DEPRECATED** `guardAsync`, `protectAsync0`, `protectAsync1`,
  and `protectAsync2`
  * Running each test in a `Zone` addresses the need for these methods.
* **NEW!** `expectAsync` replaces the now deprecated `expectAsync0`,
  `expectAsync1` and `expectAsync2`
* **NEW!** `expectAsyncUntil` replaces the now deprecated `expectAsyncUntil0`,
  `expectAsyncUntil1` and `expectAsyncUntil2`
* `TestCase`:
  * Removed properties: `setUp`, `tearDown`, `testFunction`
  * `enabled` is now get-only
  * Removed methods: `pass`, `fail`, `error`
* `interactive_html_config.dart` has been removed.
* `runTests`, `tearDown`, `setUp`, `test`, `group`, `solo_test`, and
  `solo_group` now throw a `StateError` if called while tests are running.
* `rerunTests` has been removed.<|MERGE_RESOLUTION|>--- conflicted
+++ resolved
@@ -1,9 +1,7 @@
-<<<<<<< HEAD
-## 1.14.5-dev
-
-* Update browser/node bootstrapping logic to ensure the bootstrap library has
-  the same language version as the test.
-=======
+## 1.16.0-dev
+
+* Support running tests with null safety.
+
 ## 1.15.1
 
 * Avoid a confusing stack trace when there is a problem loading a platform when
@@ -30,7 +28,6 @@
 
 * Add additional information to an exception when we end up with a null
   `RunnerSuite`.
->>>>>>> 2d16b7d8
 
 ## 1.14.4
 
