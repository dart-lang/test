## 1.24.8

<<<<<<< HEAD
* Remove spurious deprecation diagnostics for `group` and `test`.
=======
* Support version `0.5.8` of `package:test_core`.
>>>>>>> 96e1ed2d

## 1.24.7

* Simplify the initialization of the per-suite message channel within browser
  tests. See https://github.com/dart-lang/test/issues/2065
* Add a timeout to browser test suite loads.
* Fix running of browser tests that use deferred loaded libraries.

## 1.24.6

* Fix communication failures between minified test apps and the non-minified
  host app.
* Add support for discontinuing after the first failing test with `--fail-fast`.

## 1.24.5

* Change `compiling <path>` to `loading <path>` message in all cases. Surface
  the "loading" messages in the situations where previously only the
  "compiling" message would be used.
* Support browser tests where the frame creates the message channel.

## 1.24.4

* Drop support for null unsafe Dart, bump SDK constraint to `3.0.0`.
* Make some annotation classes `final`: `OnPlatform`, `Retry`, `Skip`, `Tags`,
  `TestOn`, `Timeout`.
* Fix the `root_` fields in the JSON reporter when running a test on Windows
  with an absolute path.
* Add support for `SAFARI_EXECUTABLE`, `FIREFOX_EXECUTABLE` and
  `MS_EDGE_EXECUTABLE` for custom browser installations.
* Allow the latest analyzer (6.x.x).
* Add `MOZ_AUTOMATION=1` environmental variable to Firefox runner, to make
  launcher process on Windows wait for browser exit.

## 1.24.3

* Fix compatibility with wasm number semantics.

## 1.24.2

* Copy an existing nonce from a script on the test HTML page to the script
  created by the test runner host javascript. This only impacts environments
  testing with custom HTML that includes a nonce.
* Support the Microsoft Edge browser (use the `edge` platform in your test
  configuration file or `-p edge` on the command line).

## 1.24.1

* Handle a missing `'compiler'` value when running a test compiled against a
  newer `test_api` than the runner back end is using. The expectation was that
  the json protocol is only used across packages compatible with the same major
  version of the `test_api` package, but `flutter test` does not check the
  version of packages in the pub solve for user test code.

## 1.24.0

* Support the `--compiler` flag, which can be used to configure which compiler
  to use.
  * To specify a compiler by platform, the argument supports platform selectors
    through this syntax `[<platform>:]<compiler>`. For example the command line
    argument `--compiler vm:source` would run all vm tests from source instead
    of compiling to kernel first.
  * If no given compiler is compatible for a platform, it will use its default
    compiler instead.
* Add support for running tests as native executables (vm platform only).
  * You can run tests this way with `--compiler exe`.
* Support compiler identifiers in platform selectors.
* List the supported compilers for each platform in the usage text.
* Update all reporters to print the compiler along with the platform name
  when configured to print the platform. Extend the logic for printing platofrm
  information to do so if any compilers are explicitly configured.
* Deprecate `--use-data-isolate-strategy`. It is now an alias for `-c vm:source`
  which is roughly equivalent. If this is breaking for you please file an issue.

## 1.23.1

* Fix running paths by absolute path (with drive letter) on windows.

## 1.23.0

* Avoid empty expandable groups for tests without extra output in Github
  reporter.
* Add support for CHROME_EXECUTABLE environment variable. This overrides any
  config file settings.
* Support running tests by absolute file uri.

## 1.22.2

* Don't run `tearDown` until the test body and outstanding work is complete,
  even if the test has already failed.
* Change URL secrets for browser tests to always be alphanumeric characters.

## 1.22.1

* Add documentation for the `--ignore-timeouts` argument.
* Merge command lines args repeating the same test path to run the suite one
  time with all the test cases across the different arguments.
* Fix VM tests which run after some test has changed the working directory.
  There are still issues with browser tests after changing directory.
* Deprecate `throwsNullThrownError`, use `throwsA(isA<TypeError>())` instead. The
  implementation has been changed to ease migrations.
* Deprecate `throwsCyclicInitializationError` and replace the implementation
  with `Throws(TypeMatcher<Error>())`. The specific exception no longer exists
  and there is no guarantee about what type of error will be thrown.

## 1.22.0

* Fix an issue with the github reporter where tests that fail asynchronously
  after they've completed would show up as succeeded tests.
* Add the `experimental-chrome-wasm` platform. This is very unstable and will
  eventually be deleted, to be replaced by a `--compiler` flag. See
  https://github.com/dart-lang/test/issues/1776 for more information on future
  plans.

## 1.21.7

* Support `package:matcher` version `0.12.13`.

## 1.21.6

* Require Dart >= 2.18.0
* Fix the coverage usage example in the README.md
* Support the latest `package:test_api` and `package:test_core`.

## 1.21.5

* Fix `printOnFailure` output to be associated with the correct test.
* Migrate all dom interactions to static interop.

## 1.21.4

* Make the labels for test loading more readable in the compact and expanded
  reporters, use gray instead of black.
* Print a command to re-run the failed test after each failure in the compact
  reporter.
* Fix the package config path used when running pre-compiled vm tests.

## 1.21.3

* Support the latest `package:test_api` and `package:test_core`.

## 1.21.2

* Add `Target` to restrict `TestOn` annotation to library level.
* Update the github reporter to output the platform in the test names when
  multiple platforms are used.
* Fix `spawnHybridUri` support for `package:` uris.

## 1.21.1

* Fix a bug loading JS sources with non-utf8 content while parsing coverage
  information from chrome.

## 1.21.0

* Allow analyzer version `4.x`.
* Add a `github` reporter option for use with GitHub Actions.
* Make the `github` test reporter the default when we detect we're running on
  GitHub Actions.

## 1.20.2

* Drop `dart2js-path` command line argument.
* Allow loading tests under a path with the directory named `packages`.
* Add retry for launching browsers. Reduce timeout back to 30 seconds.

## 1.20.1

* Allow the latest `vm_service` package.

## 1.20.0

* Update `analyzer` constraint to `>=2.0.0 <4.0.0`.
* Add an `--ignore-timeouts` command line flag, which disables all timeouts
  for all tests. This can be useful when debugging, so tests don't time out
  during debug sessions.
* Create a trusted types policy when available for assigning the script URL for
  web tests.

## 1.19.5

* Try to get more logging from `chrome` on windows to diagnose intermittent
  failures.

## 1.19.4

* Wait for paused VM platform isolates before shutdown.
* `TestFailure` implements `Exception` for compatibility with
  `only_throw_exceptions`.

## 1.19.3

* Remove duplicate logging of suggestion to enable the `chain-stack-traces`
  flag, a single log will now appear at the end.

## 1.19.2

* Republish with missing JS file for browser tests.

## 1.19.1

* Fix parsing of file paths into a URI on windows.

## 1.19.0

* Support query parameters `name`, `full-name`, `line`, and `col` on test paths,
  which will apply the filters to only those test suites.
  * All specified filters must match for a test to run.
  * Global filters (ie: `--name`) are also still respected and must match.
  * The `line` and `col` will match if any frame from the test trace matches
    (the test trace is the current stack trace where `test` is invoked).
* Give a better exception when using `markTestSkipped` outside of a test.

## 1.18.2

* Publish with the `host.dart.js` file.

## 1.18.1

* Add defaulting for older test backends that don't pass a configuration for
  the `allow_duplicate_test_names` parameter to the remote listener.

## 1.18.0

* Add configuration to disallow duplicate test and group names. See the
  [docs][allow_duplicate_test_names] for more information.
* Remove dependency on pedantic.

[allow_duplicate_test_names]: https://github.com/dart-lang/test/blob/master/pkgs/test/doc/configuration.md#allow_duplicate_test_names

## 1.17.12

* Support the latest `test_core`.
* Re-use the cached dill file from previous runs on subsequent runs.

## 1.17.11

* Use the latest `package:matcher`.
  * Change many argument types from `dynamic` to `Object?`.
  * Fix `stringContainsInOrder` to account for repetitions and empty strings.
    * **Note**: This may break some existing tests, as the behavior does change.

## 1.17.10

* Report incomplete tests as errors in the JSON reporter when the run is
  canceled early.
* Update `analyzer` constraint to `>=1.0.0 <3.0.0`.

## 1.17.9

* Fix a bug where a tag level configuration would cause test suites with that
  tag to ignore the `--test-randomize-ordering-seed` argument.

## 1.17.8

* Update json reporter docs with updated nullability annotations and
  descriptions.
* Add `time` field to the json reporters `allSuites` event type so that all
  event types can be unified.

## 1.17.7

* Support the latest `test_core`.

## 1.17.6

* Give a better error when `printOnFailure` is called from outside a test
  zone.

## 1.17.5

* Support the latest vm_service release (`7.0.0`).

## 1.17.4

* Fix race condition between compilation of vm tests and the running of
  isolates.

## 1.17.3

* Forward experiment args from the runner executable to the compiler with the
  new vm test loading strategy.

## 1.17.2

* Fix a windows issue with the new loading strategy.

## 1.17.1

* Fix an issue where you couldn't have tests compiled in both sound and
  unsound null safety modes.

## 1.17.0

* Change the default way VM tests are launched and ran to greatly speed up
  loading performance.
  * You can force the old strategy with `--use-data-isolate-strategy` flag if
    you run into issues, but please also file a bug.
* Disable stack trace chaining by default. It can be re-enabled by explicitly
  passing the `--chain-stack-traces` flag.
* Remove `phantomjs` support completely, it was previously broken.
* Fix `expectAsync` function type checks.
* Add libraries `scaffolding.dart`, and `expect.dart` to allow importing a
  subset of the normal surface area.

## 1.16.8

* Fix an issue where coverage collection could hang on Chrome.
* ~~Disable stack trace chaining by default. It can be re-enabled by explicitly
  passing the `--chain-stack-traces` flag.~~

## 1.16.7

* Update `spawnHybridCode` to default to the current packages language version.
* Update `test_core` and `test_api` deps.

## 1.16.6

* Complete the migration to null safety.

## 1.16.5

* Expand several deps to allow the latest versions.

## 1.16.4

* Update `test_core` dependency to `0.3.14`.

## 1.16.3

* Update `web_socket_channel` dependency to support latest.

## 1.16.2

* Update `test_core` dependency to `0.3.13`.

## 1.16.1

* Allow the latest analyzer `1.0.0`.

## 1.16.0

* Stable null safety release.

## 1.16.0-nullsafety.19

* Use the `test_api` for stable null safety.

## 1.16.0-nullsafety.18

* Expand upper bound constraints for some null safe migrated packages.

## 1.16.0-nullsafety.17

* Support the latest shelf release (`1.x.x`).

## 1.16.0-nullsafety.16

* Support the latest vm_service release (`6.x.x`).

## 1.16.0-nullsafety.15

* Support the latest coverage release (`0.15.x`).

## 1.16.0-nullsafety.14

* Allow the latest args release (`2.x`).

## 1.16.0-nullsafety.13

* Allow the latest glob release (`2.x`).

## 1.16.0-nullsafety.12

* Fix `spawnHybridUri` on windows.
* Fix failures running tests on the `node` platform.
* Allow `package:yaml` version `3.x.x`.

## 1.16.0-nullsafety.11

* Set up a stack trace mapper in precompiled mode if source maps exist. If
  the stack traces are already mapped then this has no effect, otherwise it
  will try to map any JS lines it sees.

## 1.16.0-nullsafety.10

* Allow injecting a test channel for browser tests.
* Allow `package:analyzer` version `0.41.x`.

## 1.16.0-nullsafety.9

* Fix `spawnHybridUri` to respect language versioning of the spawned uri.

## 1.16.0-nullsafety.8

* Update SDK constraints to `>=2.12.0-0 <3.0.0` based on beta release
  guidelines.

## 1.16.0-nullsafety.7

* Allow prerelease versions of the 2.12 sdk.

## 1.16.0-nullsafety.6

* Add `markTestSkipped` API.

## 1.16.0-nullsafety.5

* Allow `2.10` stable and `2.11.0-dev` SDKs.
* Annotate the classes used as annotations to restrict their usage to library
  level.
* Stop required a `SILENT_OBSERVATORY` environment variable to run with
  debugging and the JSON reporter.

## 1.16.0-nullsafety.4

* Depend on the latest test_core.

## 1.16.0-nullsafety.3

* Clean up `--help` output.

## 1.16.0-nullsafety.2

* Allow version `0.40.x` of `analyzer`.

## 1.16.0-nullsafety.1

* Depend on the latest test_core.

## 1.16.0-nullsafety

* Support running tests with null safety.
  * Note that the test runner itself is not fully migrated yet.
* Add the `Fake` class, available through `package:test_api/fake.dart`.  This
  was previously part of the Mockito package, but with null safety it is useful
  enough that we decided to make it available through `package:test`.  In a
  future release it will be made available directly through
  `package:test_api/test_api.dart` (and hence through
  `package:test_core/test_core.dart` and `package:test/test.dart`).

## 1.15.7 (Backport)

* Fix `spawnHybridUri` on windows.

## 1.15.6 (Backport)

* Support `package:analyzer` version `0.41.x`.

## 1.15.5 (Backport)

* Fix `spawnHybridUri` to respect language versioning of the spawned uri.

## 1.15.4

* Allow analyzer 0.40.x.

## 1.15.3

* Update to `matcher` version `0.12.9` which improves the mismatch description
  for deep collection equality matchers and TypeMatcher.

## 1.15.2

* Use the latest `test_core` which resolves an issue with the latest
  `package:meta`.

## 1.15.1

* Avoid a confusing stack trace when there is a problem loading a platform when
  using the JSON reporter and enabling debugging.
* Restore behavior of listening for both `IPv6` and `IPv4` sockets for the node
  platform.

## 1.15.0

* Update bootstrapping logic to ensure the bootstrap library has
  the same language version as the test.
* The Node platform will now communicate over only IPv6 if it is available.

## 1.14.7

* Support the latest `package:coverage`.


## 1.14.6

* Update `test_core` to `0.3.6`.

## 1.14.5

* Add additional information to an exception when we end up with a null
  `RunnerSuite`.

## 1.14.4

* Use non-headless Chrome when provided the flag `--pause-after-load`.

## 1.14.3

* Fix an issue where coverage tests could not run in Chrome headless.
* Fix an issue where coverage collection would not work with source
  maps that contained absolute file URIs.
* Fix error messages for incorrect string literals in test annotations.
* Update `test_core` to `0.3.4`.

## 1.14.2

* Update `test_core` to `0.3.3`.

## 1.14.1

* Allow the latest shelf_packages_handler.

## 1.14.0

* Drop the `package_resolver` dependency for the `package_config` dependency
  which is lower level.

## 1.13.0

* Enable asserts in code running through `spawnHybrid` APIs.
* Exit with a non-zero code if no tests were ran, whether due to skips or having
  no tests defined.
* Fix the stack trace labels in SDK code for `dart2js` compiled tests.
* Cancel any StreamQueue that is created as a part of a stream matcher once it
  is done matching.
  * This fixes a bug where using a matcher on a custom stream controller and
    then awaiting the `close()` method on that controller would hang.
* Avoid causing the test runner to hang if there is a timeout during a
  `tearDown` callback following a failing test case.

## 1.12.0

* Bump minimum SDK to `2.4.0` for safer usage of for-loop elements.
* Deprecate `PhantomJS` and provide warning when used. Support for `PhantomJS`
  will be removed in version `2.0.0`.
* Support coverage collection for the Chrome platform. See `README.md` for usage
  details.

## 1.11.1

* Allow `test_api` `0.2.13` to work around a bug in the SDK version `2.3.0`.

## 1.11.0

* Add `file_reporters` configuration option and `--file-reporter` CLI option to
  allow specifying a separate reporter that writes to a file instead of stdout.

## 1.10.0

* Add `customHtmlTemplateFile` configuration option to allow sharing an
  html template between tests
* Depend on the latest `package:test_core`.
* Depend on the latest `package:test_api`.

## 1.9.4

* Extend the timeout for synthetic tests, e.g. `tearDownAll`.
* Depend on the latest `package:test_core`.
* Depend on the latest `package:test_api`.

## 1.9.3

* Depend on the latest `package:test_core`.
* Support the latest `package:analyzer`.
* Update to latest `package:matcher`. Improves output for instances of private
  classes.

## 1.9.2

* Depend on the latest `package:test_api` and `package:test_core`.
* While using `solo` tests that are not run will now be reported as skipped.

## 1.9.1

* Depend on latest `test_core`.

## 1.9.0

* Implement code coverage collection for VM based tests

## 1.8.0

* Expose the previously hidden sharding arguments
  * `--total-shards` specifies how many shards the suite should
    be split into
  * `--shard-index` specifies which shard should be run

## 1.7.0

* Add a `--debug` flag for running the VM/Chrome in debug mode.

## 1.6.11

* Depend on the latest `test_core` and `test_api`.

## 1.6.10

* Depend on the latest `test_core`.

## 1.6.9

* Add `--disable-dev-shm-usage` to the default Chrome flags.

## 1.6.8

* Depend on the latest `test_core` and `test_api`.

## 1.6.7

* Allow `analyzer` version `0.38.x`.

## 1.6.6

* Pass `--server-mode` to dart2js instead of `--categories=Server` to fix a
  warning about the flag deprecation.
* Drop dependency on `pub_semver`.
* Fix issue with the latest `Utf8Decoder` and the `node` platform.

## 1.6.5

* Depend on the latest `test_core`.
* Depend on the latest `package:analyzer`.

## 1.6.4

* Don't swallow exceptions from callbacks in `expectAsync*`.
* Internal cleanup - fix lints.

## 1.6.3

* Depend on latest `package:test_core`.
  * This fixes an issue where non-completed tests were considered passing.

## 1.6.2

* Avoid `dart:isolate` imports on code loaded in tests.

## 1.6.1

* Allow `stream_channel` version `2.0.0`.

## 1.6.0

* Allow `analyzer` version `0.36.x`.
* Matcher changes:
  * Add `isA()` to create `TypeMatcher` instances in a more fluent way.
  * Add `isCastError`.
  * **Potentially breaking bug fix**. Ordering matchers no longer treat objects
    with a partial ordering (such as NaN for double values) as if they had a
    complete ordering. For instance `greaterThan` now compares with the `>`
    operator rather not `<` and not `=`. This could cause tests which relied on
    this bug to start failing.

## 1.5.3

* Allow `analyzer` version `0.35.x`.

## 1.5.2

* Require Dart SDK `>=2.1.0`.
* Depend on latest `test_core` and `test_api`.

## 1.5.1

* Depend on latest `test_core` and `test_api`.

## 1.5.0

* Depend on `package:test_core` for core functionality.

## 1.4.0

* Depend on `package:test_api` for core functionality.

## 1.3.4

* Allow remote_listener to be closed and sent an event on close.

## 1.3.3

* Add conditional imports so that `dart:io` is not imported from the main
  `test.dart` entrypoint unless it is available.
* Fix an issue with dartdevc in precompiled mode and the json reporter.
* Fix an issue parsing test metadata annotations without explicit `const`.

## 1.3.2

* Widen the constraints on the analyzer package.

## 1.3.1

* Handle parsing annotations which omit `const` on collection literals.
* Fix an issue where `root_line`, `root_column`, and `root_url` in the
  JSON reported may not be populated correctly on Windows.
* Removed requirement for the test/pub_serve transformer in --pub-serve mode.

## 1.3.0

* When using `--precompiled`, the test runner now allows symlinks to reach
  outside the precompiled directory. This allows more efficient creation of
  precompiled directories (using symlinks instead of copies).
* Updated max sdk range to `<3.0.0`.

## 1.2.0

* Added support for using precompiled kernel files when running vm tests.
  * When using the `--precompiled` flag we will now first check for a
    `<original-test-path>.vm_test.vm.app.dill` file, and if present load that
    directly in the isolate. Otherwise the `<original-test-path>.vm_test.dart`
    file will be used.

## 1.1.0

* Added a new `pid` field to the StartEvent in the json runner containing the
  pid of the VM process running the tests.

## 1.0.0

* No change from `0.12.42`. We are simply signalling to users that this is a
  well supported package and is the preferred way to write Dart tests.

## 0.12.42

* Add support for `solo` test and group. When the argument is `true` only tests
  and groups marked as solo will be run. It is still recommended that users
  instead filter their tests by using the runner argument `-n`.

* Updated exported `package:matcher` to `0.12.3` which includes these updates:

  - Many improvements to `TypeMatcher`
    - Can now be used directly as `const TypeMatcher<MyType>()`.
    - Added a type parameter to specify the target `Type`.
      - Made the `name` constructor parameter optional and marked it deprecated.
        It's redundant to the type parameter.
    - Migrated all `isType` matchers to `TypeMatcher`.
    - Added a `having` function that allows chained validations of specific
      features of the target type.

      ```dart
      /// Validates that the object is a [RangeError] with a message containing
      /// the string 'details' and `start` and `end` properties that are `null`.
      final _rangeMatcher = isRangeError
         .having((e) => e.message, 'message', contains('details'))
         .having((e) => e.start, 'start', isNull)
         .having((e) => e.end, 'end', isNull);
      ```

  - Deprecated the `isInstanceOf` class. Use `TypeMatcher` instead.

  - Improved the output of `Matcher` instances that fail due to type errors.

## 0.12.41

* Add support for debugging VM tests.
* Tweak default reporter and color logic again so that they are always enabled
  on all non-windows platforms.

## 0.12.40

* Added some new optional fields to the json reporter, `root_line`,
  `root_column`, and `root_url`. These will be present if `url` is not the same
  as the suite url, and will represent the location in the original test suite
  from which the call to `test` originated.

## 0.12.39

* Change the default reporter and color defaults to be based on
  `stdout.supportsAnsiEscapes` instead of based on platform (previously both
  were disabled on windows).

## 0.12.38+3

* Fix Dart 2 runtime errors around communicating with browsers.


## 0.12.38+2

* Fix more Dart 2 runtime type errors.

## 0.12.38+1

* Fix several Dart 2 runtime type errors.

## 0.12.38

* Give `neverCalled` a type that works in Dart 2 semantics.
* Support `package:analyzer` `0.32.0`.

## 0.12.37

* Removed the transformer, and the `pub_serve.dart` entrypoint. This is not
  being treated as a breaking change because the minimum sdk constraint now
  points to an sdk which does not support pub serve or barback any more anyways.
* Drop the dependency on `barback`.

## 0.12.36

* Expose the test bootstrapping methods, so that build systems can precompile
  tests without relying on internal apis.

## 0.12.35

* Dropped support for Dart 1. Going forward only Dart 2 will be supported.
  * If you experience blocking issues and are still on the Dart 1 sdk, we will
    consider bug fixes on a per-case basis based on severity and impact.
  * Drop support for `dartium` and `content-shell` platforms since those are
    removed from the Dart 2 SDK.
* Fixed an issue `--precompiled` node tests in subdirectories.
* Fixed some dart2 issues with node test bootstrapping code so that dartdevc
  tests can run.
* Fixed default custom html handler so it correctly includes the
  packages/test/dart.js file. This allows you to get proper errors instead of
  timeouts if there are load exceptions in the browser.
* Upgrade to package:matcher 0.12.2

## 0.12.34

* Requires at least Dart 1.24.0.
* The `--precompiled` flag is now supported for the vm platform and the node
  platform.
* On browser platforms the `--precompiled` flag now serves all sources directly
  from the precompiled directory, and will never attempt to do its own
  compilation.

## 0.12.33

* Pass `--categories=Server` to `dart2js` when compiling tests for Node.js. This
  tells it that `dart:html` is unavailable.

* Don't crash when attempting to format stack traces when running via
  `dart path/to/test.dart`.

## 0.12.32+2

* Work around an SDK bug that caused timeouts in asynchronous code.

## 0.12.32+1

* Fix a bug that broke content shell on Dart 1.24.

## 0.12.32

* Add an `include` configuration field which specifies the path to another
  configuration file whose configuration should be used.

* Add a `google` platform selector variable that's only true on Google's
  internal infrastructure.

## 0.12.31

* Add a `headless` configuration option for Chrome.

* Re-enable headless mode for Chrome by default.

* Don't hang when a Node.js test fails to compile.

## 0.12.30+4

* Stop running Chrome in headless mode temporarily to work around a browser bug.

## 0.12.30+3

* Fix a memory leak when loading browser tests.

## 0.12.30+2

* Avoid loading test suites whose tags are excluded by `--excluded-tags`.

## 0.12.30+1

* Internal changes.

## 0.12.30

* Platform selectors for operating systems now work for Node.js tests
  ([#742][]).

* `fail()` is now typed to return `Null`, so it can be used in the same places
  as a raw `throw`.

* Run Chrome in headless mode unless debugging is enabled.

[#742]: https://github.com/dart-lang/test/issues/742

## 0.12.29+1

* Fix strong mode runtime cast failures.

## 0.12.29

* Node.js tests can now import modules from a top-level `node_modules`
  directory, if one exists.

* Raw `console.log()` calls no longer crash Node.js tests.

* When a browser crashes, include its standard output in the error message.

## 0.12.28+1

* Add a `pumpEventQueue()` function to make it easy to wait until all
  asynchronous tasks are complete.

* Add a `neverCalled` getter that returns a function that causes the test to
  fail if it's ever called.

## 0.12.27+1

* Increase the timeout for loading tests to 12 minutes.

## 0.12.27

* When `addTearDown()` is called within a call to `setUpAll()`, it runs its
  callback after *all* tests instead of running it after the `setUpAll()`
  callback.

* When running in an interactive terminal, the test runner now prints status
  lines as wide as the terminal and no wider.

## 0.12.26+1

* Fix lower bound on package `stack_trace`. Now 1.6.0.
* Manually close browser process streams to prevent test hangs.

## 0.12.26

* The `spawnHybridUri()` function now allows root-relative URLs, which are
  interpreted as relative to the root of the package.

## 0.12.25

* Add a `override_platforms` configuration field which allows test platforms'
  settings (such as browsers' executables) to be overridden by the user.

* Add a `define_platforms` configuration field which makes it possible to define
  new platforms that use the same logic as existing ones but have different
  settings.

## 0.12.24+8

* `spawnHybridUri()` now interprets relative URIs correctly in browser tests.

## 0.12.24+7

* Declare support for `async` 2.0.0.

## 0.12.24+6

* Small refactoring to make the package compatible with strong-mode compliant Zone API.
  No user-visible change.

## 0.12.24+5

* Expose a way for tests to forward a `loadException` to the server.

## 0.12.24+4

* Drain browser process `stdout` and `stdin`. This resolves test flakiness, especially in Travis
  with the `Precise` image.

## 0.12.24+3

* Extend `deserializeTimeout`.

## 0.12.24+2

* Only force exit if `FORCE_TEST_EXIT` is set in the environment.

## 0.12.24+1

* Widen version constraint on `analyzer`.

## 0.12.24

* Add a `node` platform for compiling tests to JavaScript and running them on
  Node.js.

## 0.12.23+1

* Remove unused imports.

## 0.12.23

* Add a `fold_stack_frames` field for `dart_test.yaml`. This will
  allow users to customize which packages' frames are folded.

## 0.12.22+2

* Properly allocate ports when debugging Chrome and Dartium in an IPv6-only
  environment.

## 0.12.22+1

* Support `args` 1.0.0.

* Run tear-down callbacks in the same error zone as the test function. This
  makes it possible to safely share `Future`s and `Stream`s between tests and
  their tear-downs.

## 0.12.22

* Add a `retry` option to `test()` and `group()` functions, as well
  as `@Retry()`  annotation for test files and a `retry`
  configuration field for `dart_test.yaml`.  A test with reties
  enabled will be re-run if it fails for a reason other than a
  `TestFailure`.

* Add a `--no-retry` runner flag that disables retries of failing tests.

* Fix a "concurrent modification during iteration" error when calling
  `addTearDown()` from within a tear down.

## 0.12.21

* Add a `doesNotComplete` matcher that asserts that a Future never completes.

* `throwsA()` and all related matchers will now match functions that return
  `Future`s that emit exceptions.

* Respect `onPlatform` for groups.

* Only print browser load errors once per browser.

* Gracefully time out when attempting to deserialize a test suite.

## 0.12.20+13

* Upgrade to package:matcher 0.12.1

## 0.12.20+12

* Now support `v0.30.0` of `pkg/analyzer`

* The test executable now does a "hard exit" when complete to ensure lingering
  isolates or async code don't block completion. This may affect users trying
  to use the Dart service protocol or observatory.

## 0.12.20+11

* Refactor bootstrapping to simplify the test/pub_serve transformer.

## 0.12.20+10

* Refactor for internal tools.

## 0.12.20+9

* Introduce new flag `--chain-stack-traces` to conditionally chain stack traces.

## 0.12.20+8

* Fixed more blockers for compiling with `dev_compiler`.
* Dartfmt the entire repo.

* **Note:** 0.12.20+5-0.12.20+7 were tagged but not officially published.

## 0.12.20+4

* Fixed strong-mode errors and other blockers for compiling with `dev_compiler`.

## 0.12.20+3

* `--pause-after-load` no longer deadlocks with recent versions of Chrome.

* Fix Dartified stack traces for JS-compiled tests run through `pub serve`.

## 0.12.20+2

* Print "[E]" after test failures to make them easier to identify visually and
  via automated search.

## 0.12.20+1

* Tighten the dependency on `stream_channel` to reflect the APIs being used.

* Use a 1024 x 768 iframe for browser tests.

## 0.12.20

* **Breaking change:** The `expect()` method no longer returns a `Future`, since
  this broke backwards-compatibility in cases where a void function was
  returning an `expect()` (such as `void foo() => expect(...)`). Instead, a new
  `expectLater()` function has been added that return a `Future` that completes
  when the matcher has finished running.

* The `verbose` parameter to `expect()` and the `formatFailure()` function are
  deprecated.

## 0.12.19+1

* Make sure asynchronous matchers that can fail synchronously, such as
  `throws*()` and `prints()`, can be used with synchronous matcher operators
  like `isNot()`.

## 0.12.19

* Added the `StreamMatcher` class, as well as several built-in stream matchers:
  `emits()`, `emitsError()`, `emitsDone, mayEmit()`, `mayEmitMultiple()`,
  `emitsAnyOf()`, `emitsInOrder()`, `emitsInAnyOrder()`, and `neverEmits()`.

* `expect()` now returns a Future for the asynchronous matchers `completes`,
  `completion()`, `throws*()`, and `prints()`.

* Add a `printOnFailure()` method for providing debugging information that's
  only printed when a test fails.

* Automatically configure the [`term_glyph`][term_glyph] package to use ASCII
  glyphs when the test runner is running on Windows.

[term_glyph]: https://pub.dev/packages/term_glyph

* Deprecate the `throws` matcher in favor of `throwsA()`.

* Deprecate the `Throws` class. These matchers should only be constructed via
  `throwsA()`.

## 0.12.18+1

* Fix the deprecated `expectAsync()` function. The deprecation caused it to
  fail to support functions that take arguments.

## 0.12.18

* Add an `addTearDown()` function, which allows tests to register additional
  tear-down callbacks as they're running.

* Add the `spawnHybridUri()` and `spawnHybridCode()` functions, which allow
  browser tests to run code on the VM.

* Fix the new `expectAsync` functions so that they don't produce analysis errors
  when passed callbacks with optional arguments.

## 0.12.17+3

* Internal changes only.

## 0.12.17+2

* Fix Dartium debugging on Windows.

## 0.12.17+1

* Fix a bug where tags couldn't be marked as skipped.

## 0.12.17

* Deprecate `expectAsync` and `expectAsyncUntil`, since they currently can't be
  made to work cleanly in strong mode. They are replaced with separate methods
  for each number of callback arguments:
  * `expectAsync0`, `expectAsync1`, ... `expectAsync6`, and
  * `expectAsyncUntil0`, `expectAsyncUntil1`, ... `expectAsyncUntil6`.

## 0.12.16

* Allow tools to interact with browser debuggers using the JSON reporter.

## 0.12.15+12

* Fix a race condition that could cause the runner to stall for up to three
  seconds after completing.

## 0.12.15+11

* Make test iframes visible when debugging.

## 0.12.15+10

* Throw a better error if a group body is asynchronous.

## 0.12.15+9

* Widen version constraint on `analyzer`.

## 0.12.15+8

* Make test suites with thousands of tests load much faster on the VM (and
  possibly other platforms).

## 0.12.15+7

* Fix a bug where tags would be dropped when `on_platform` was defined in a
  config file.

## 0.12.15+6

* Fix a broken link in the `--help` documentation.

## 0.12.15+5

* Internal-only change.

## 0.12.15+4

* Widen version constraint on `analyzer`.

## 0.12.15+3

* Move `nestingMiddleware` to `lib/src/util/path_handler.dart` to enable a
  cleaner separation between test-runner files and test writing files.

## 0.12.15+2

* Support running without a `packages/` directory.

## 0.12.15+1

* Declare support for version 1.19 of the Dart SDK.

## 0.12.15

* Add a `skip` parameter to `expect()`. Marking a single expect as skipped will
  cause the test itself to be marked as skipped.

* Add a `--run-skipped` parameter and `run_skipped` configuration field that
  cause tests to be run even if they're marked as skipped.

## 0.12.14+1

* Narrow the constraint on `yaml`.

## 0.12.14

* Add test and group location information to the JSON reporter.

## 0.12.13+5

* Declare support for version 1.18 of the Dart SDK.

* Use the latest `collection` package.

## 0.12.13+4

* Compatibility with an upcoming release of the `collection` package.

## 0.12.13+3

* Internal changes only.

## 0.12.13+2

* Fix all strong-mode errors and warnings.

## 0.12.13+1

* Declare support for version 1.17 of the Dart SDK.

## 0.12.13

* Add support for a global configuration file. On Windows, this file defaults to
  `%LOCALAPPDATA%\DartTest.yaml`. On Unix, it defaults to `~/.dart_test.yaml`.
  It can also be explicitly set using the `DART_TEST_CONFIG` environment
  variable. See [the configuration documentation][global config] for details.

* The `--name` and `--plain-name` arguments may be passed more than once, and
  may be passed together. A test must match all name constraints in order to be
  run.

* Add `names` and `plain_names` fields to the package configuration file. These
  allow presets to control which tests are run based on their names.

* Add `include_tags` and `exclude_tags` fields to the package configuration
  file. These allow presets to control which tests are run based on their tags.

* Add a `pause_after_load` field to the package configuration file. This allows
  presets to enable debugging mode.

[global config]: https://github.com/dart-lang/test/blob/master/pkgs/test/doc/configuration.md#global-configuration

## 0.12.12

* Add support for [test presets][]. These are defined using the `presets` field
  in the package configuration file. They can be selected by passing `--preset`
  or `-P`, or by using the `add_presets` field in the package configuration
  file.

* Add an `on_os` field to the package configuration file that allows users to
  select different configuration for different operating systems.

* Add an `on_platform` field to the package configuration file that allows users
  to configure all tests differently depending on which platform they run on.

* Add an `ios` platform selector variable. This variable will only be true when
  the `test` executable itself is running on iOS, not when it's running browser
  tests on an iOS browser.

[test presets]: https://github.com/dart-lang/test/blob/master/pkgs/test/doc/package_config.md#configuration-presets

## 0.12.11+2

* Update to `shelf_web_socket` 0.2.0.

## 0.12.11+1

* Purely internal change.

## 0.12.11

* Add a `tags` field to the package configuration file that allows users to
  provide configuration for specific tags.

* The `--tags` and `--exclude-tags` command-line flags now allow
  [boolean selector syntax][]. For example, you can now pass `--tags "(chrome ||
  firefox) && !slow"` to select quick Chrome or Firefox tests.

[boolean selector syntax]: https://github.com/dart-lang/boolean_selector/blob/master/README.md

## 0.12.10+2

* Re-add help output separators.

* Tighten the constraint on `args`.

## 0.12.10+1

* Temporarily remove separators from the help output. Version 0.12.8 was
  erroneously released without an appropriate `args` constraint for the features
  it used; this version will help ensure that users who can't use `args` 0.13.1
  will get a working version of `test`.

## 0.12.10

* Add support for a package-level configuration file called `dart_test.yaml`.

## 0.12.9

* Add `SuiteEvent` to the JSON reporter, which reports data about the suites in
  which tests are run.

* Add `AllSuitesEvent` to the JSON reporter, which reports the total number of
  suites that will be run.

* Add `Group.testCount` to the JSON reporter, which reports the total number of
  tests in each group.

## 0.12.8

* Organize the `--help` output into sections.

* Add a `--timeout` flag.

## 0.12.7

* Add the ability to re-run tests while debugging. When the browser is paused at
  a breakpoint, the test runner will open an interactive console on the command
  line that can be used to restart the test.

* Add support for passing any object as a description to `test()` and `group()`.
  These objects will be converted to strings.

* Add the ability to tag tests. Tests with specific tags may be run by passing
  the `--tags` command-line argument, or excluded by passing the
  `--exclude-tags` parameter.

  This feature is not yet complete. For now, tags are only intended to be added
  temporarily to enable use-cases like [focusing][] on a specific test or group.
  Further development can be followed on [the issue tracker][issue 16].

* Wait for a test's tear-down logic to run, even if it times out.

[focusing]: https://jasmine.github.io/2.1/focused_specs.html
[issue 16]: https://github.com/dart-lang/test/issues/16

## 0.12.6+2

* Declare compatibility with `http_parser` 2.0.0.

## 0.12.6+1

* Declare compatibility with `http_multi_server` 2.0.0.

## 0.12.6

* Add a machine-readable JSON reporter. For details, see
  [the protocol documentation][json-protocol].

* Skipped groups now properly print skip messages.

[json-protocol]: https://github.com/dart-lang/test/blob/master/pkgs/test/json_reporter.md

## 0.12.5+2

* Declare compatibility with Dart 1.14 and 1.15.

## 0.12.5+1

* Fixed a deadlock bug when using `setUpAll()` and `tearDownAll()`.

## 0.12.5

* Add `setUpAll()` and `tearDownAll()` methods that run callbacks before and
  after all tests in a group or suite. **Note that these methods are for special
  cases and should be avoided**—they make it very easy to accidentally introduce
  dependencies between tests. Use `setUp()` and `tearDown()` instead if
  possible.

* Allow `setUp()` and `tearDown()` to be called multiple times within the same
  group.

* When a `tearDown()` callback runs after a signal has been caught, it can now
  schedule out-of-band asynchronous callbacks normally rather than having them
  throw exceptions.

* Don't show package warnings when compiling tests with dart2js. This was
  accidentally enabled in 0.12.2, but was never intended.

## 0.12.4+9

* If a `tearDown()` callback throws an error, outer `tearDown()` callbacks are
  still executed.

## 0.12.4+8

* Don't compile tests to JavaScript when running via `pub serve` on Dartium or
  content shell.

## 0.12.4+7

* Support `http_parser` 1.0.0.

## 0.12.4+6

* Fix a broken link in the README.

## 0.12.4+5

* Internal changes only.

## 0.12.4+4

* Widen the Dart SDK constraint to include `1.13.0`.

## 0.12.4+3

* Make source maps work properly in the browser when not using `--pub-serve`.

## 0.12.4+2

* Fix a memory leak when running many browser tests where old test suites failed
  to be unloaded when they were supposed to.

## 0.12.4+1

* Require Dart SDK >= `1.11.0` and `shelf` >= `0.6.0`, allowing `test` to remove
  various hacks and workarounds.

## 0.12.4

* Add a `--pause-after-load` flag that pauses the test runner after each suite
  is loaded so that breakpoints and other debugging annotations can be added.
  Currently this is only supported on browsers.

* Add a `Timeout.none` value indicating that a test should never time out.

* The `dart-vm` platform selector variable is now `true` for Dartium and content
  shell.

* The compact reporter no longer prints status lines that only update the clock
  if they would get in the way of messages or errors from a test.

* The expanded reporter no longer double-prints the descriptions of skipped
  tests.

## 0.12.3+9

* Widen the constraint on `analyzer` to include `0.26.0`.

## 0.12.3+8

* Fix an uncaught error that could crop up when killing the test runner process
  at the wrong time.

## 0.12.3+7

* Add a missing dependency on the `collection` package.

## 0.12.3+6

**This version was unpublished due to [issue 287][].**

* Properly report load errors caused by failing to start browsers.

* Substantially increase browser timeouts. These timeouts are the cause of a lot
  of flakiness, and now that they don't block test running there's less harm in
  making them longer.

## 0.12.3+5

**This version was unpublished due to [issue 287][].**

* Fix a crash when skipping tests because their platforms don't match.

## 0.12.3+4

**This version was unpublished due to [issue 287][].**

* The compact reporter will update the timer every second, rather than only
  updating it occasionally.

* The compact reporter will now print the full, untruncated test name before any
  errors or prints emitted by a test.

* The expanded reporter will now *always* print the full, untruncated test name.

## 0.12.3+3

**This version was unpublished due to [issue 287][].**

* Limit the number of test suites loaded at once. This helps ensure that the
  test runner won't run out of memory when running many test suites that each
  load a large amount of code.

## 0.12.3+2

**This version was unpublished due to [issue 287][].**

[issue 287]: https://github.com/dart-lang/test/issues/287

* Improve the display of syntax errors in VM tests.

* Work around a [Firefox bug][]. Computed styles now work in tests on Firefox.

[Firefox bug]: https://bugzilla.mozilla.org/show_bug.cgi?id=548397

* Fix a bug where VM tests would be loaded from the wrong URLs on Windows (or in
  special circumstances on other operating systems).

## 0.12.3+1

* Fix a bug that caused the test runner to crash on Windows because symlink
  resolution failed.

## 0.12.3

* If a future matched against the `completes` or `completion()` matcher throws
  an error, that error is printed directly rather than being wrapped in a
  string. This allows such errors to be captured using the Zone API and improves
  formatting.

* Improve support for Polymer tests. This fixes a flaky time-out error and adds
  support for Dartifying JavaScript stack traces when running Polymer tests via
  `pub serve`.

* In order to be more extensible, all exception handling within tests now uses
  the Zone API.

* Add a heartbeat to reset a test's timeout whenever the test interacts with the
  test infrastructure.

* `expect()`, `expectAsync()`, and `expectAsyncUntil()` throw more useful errors
  if called outside a test body.

## 0.12.2

* Convert JavaScript stack traces into Dart stack traces using source maps. This
  can be disabled with the new `--js-trace` flag.

* Improve the browser test suite timeout logic to avoid timeouts when running
  many browser suites at once.

## 0.12.1

* Add a `--verbose-trace` flag to include core library frames in stack traces.

## 0.12.0

### Test Runner

`0.12.0` adds support for a test runner, which can be run via
`pub run test:test` (or `pub run test` in Dart 1.10). By default it runs all
files recursively in the `test/` directory that end in `_test.dart` and aren't
in a `packages/` directory.

The test runner supports running tests on the Dart VM and many different
browsers. Test files can use the `@TestOn` annotation to declare which platforms
they support. For more information on this and many more new features, see [the
README](README).

[README]: https://github.com/dart-lang/test/blob/master/README.md

### Removed and Changed APIs

As part of moving to a runner-based model, most test configuration is moving out
of the test file and into the runner. As such, many ancillary APIs have been
removed. These APIs include `skip_` and `solo_` functions, `Configuration` and
all its subclasses, `TestCase`, `TestFunction`, `testConfiguration`,
`formatStacks`, `filterStacks`, `groupSep`, `logMessage`, `testCases`,
`BREATH_INTERVAL`, `currentTestCase`, `PASS`, `FAIL`, `ERROR`, `filterTests`,
`runTests`, `ensureInitialized`, `setSoloTest`, `enableTest`, `disableTest`, and
`withTestEnvironment`.

`FailureHandler`, `DefaultFailureHandler`, `configureExpectFailureHandler`, and
`getOrCreateExpectFailureHandler` which used to be exported from the `matcher`
package have also been removed. They existed to enable integration between
`test` and `matcher` that has been streamlined.

A number of APIs from `matcher` have been into `test`, including: `completes`,
`completion`, `ErrorFormatter`, `expect`,`fail`, `prints`, `TestFailure`,
`Throws`, and all of the `throws` methods. Some of these have changed slightly:

* `expect` no longer has a named `failureHandler` argument.

* `expect` added an optional `formatter` argument.

* `completion` argument `id` renamed to `description`.

## 0.11.6+4

* Fix some strong mode warnings we missed in the `vm_config.dart` and
  `html_config.dart` libraries.

## 0.11.6+3

* Fix a bug introduced in 0.11.6+2 in which operator matchers broke when taking
  lists of matchers.

## 0.11.6+2

* Fix all strong mode warnings.

## 0.11.6+1

* Give tests more time to start running.

## 0.11.6

* Merge in the last `0.11.x` release of `matcher` to allow projects to use both
  `test` and `unittest` without conflicts.

* Fix running individual tests with `HtmlIndividualConfiguration` when the test
  name contains URI-escaped values and is provided with the `group` query
  parameter.

## 0.11.5+1

* Internal code cleanups and documentation improvements.

## 0.11.5

* Bumped the version constraint for `matcher`.

## 0.11.4

* Bump the version constraint for `matcher`.

## 0.11.3

* Narrow the constraint on matcher to ensure that new features are reflected in
  unittest's version.

## 0.11.2

* Prints a warning instead of throwing an error when setting the test
  configuration after it has already been set. The first configuration is always
  used.

## 0.11.1+1

* Fix bug in withTestEnvironment where test cases were not reinitialized if
  called multiple times.

## 0.11.1

* Add `reason` named argument to `expectAsync` and `expectAsyncUntil`, which has
  the same definition as `expect`'s `reason` argument.
* Added support for private test environments.

## 0.11.0+6

* Refactored package tests.

## 0.11.0+5

* Release test functions after each test is run.

## 0.11.0+4

* Fix for [20153](https://code.google.com/p/dart/issues/detail?id=20153)

## 0.11.0+3

* Updated maximum `matcher` version.

## 0.11.0+2

* Removed unused files from tests and standardized remaining test file names.

## 0.11.0+1

* Widen the version constraint for `stack_trace`.

## 0.11.0

* Deprecated methods have been removed:
  * `expectAsync0`, `expectAsync1`, and `expectAsync2` - use `expectAsync`
    instead
  * `expectAsyncUntil0`, `expectAsyncUntil1`, and `expectAsyncUntil2` - use
    `expectAsyncUntil` instead
  * `guardAsync` - no longer needed
  * `protectAsync0`, `protectAsync1`, and `protectAsync2` - no longer needed
* `matcher.dart` and `mirror_matchers.dart` have been removed. They are now in
  the `matcher` package.
* `mock.dart` has been removed. It is now in the `mock` package.

## 0.10.1+2

* Fixed deprecation message for `mock`.

## 0.10.1+1

* Fixed CHANGELOG
* Moved to triple-slash for all doc comments.

## 0.10.1

* **DEPRECATED**
  * `matcher.dart` and `mirror_matchers.dart` are now in the `matcher`
    package.
  * `mock.dart` is now in the `mock` package.
* `equals` now allows a nested matcher as an expected list element or map value
  when doing deep matching.
* `expectAsync` and `expectAsyncUntil` now support up to 6 positional arguments
  and correctly handle functions with optional positional arguments with default
  values.

## 0.10.0

* Each test is run in a separate `Zone`. This ensures that any exceptions that
  occur is async operations are reported back to the source test case.
* **DEPRECATED** `guardAsync`, `protectAsync0`, `protectAsync1`,
  and `protectAsync2`
  * Running each test in a `Zone` addresses the need for these methods.
* **NEW!** `expectAsync` replaces the now deprecated `expectAsync0`,
  `expectAsync1` and `expectAsync2`
* **NEW!** `expectAsyncUntil` replaces the now deprecated `expectAsyncUntil0`,
  `expectAsyncUntil1` and `expectAsyncUntil2`
* `TestCase`:
  * Removed properties: `setUp`, `tearDown`, `testFunction`
  * `enabled` is now get-only
  * Removed methods: `pass`, `fail`, `error`
* `interactive_html_config.dart` has been removed.
* `runTests`, `tearDown`, `setUp`, `test`, `group`, `solo_test`, and
  `solo_group` now throw a `StateError` if called while tests are running.
* `rerunTests` has been removed.<|MERGE_RESOLUTION|>--- conflicted
+++ resolved
@@ -1,10 +1,6 @@
 ## 1.24.8
 
-<<<<<<< HEAD
-* Remove spurious deprecation diagnostics for `group` and `test`.
-=======
-* Support version `0.5.8` of `package:test_core`.
->>>>>>> 96e1ed2d
+* Remove spurious deprecation during autocomplete for `setUp` and `tearDown`.
 
 ## 1.24.7
 
