--- conflicted
+++ resolved
@@ -5,12 +5,9 @@
   `TestOn`, `Timeout`.
 * Fix the `root_` fields in the JSON reporter when running a test on Windows
   with an absolute path.
-<<<<<<< HEAD
 * Add support for `SAFARI_EXECUTABLE`, `FIREFOX_EXECUTABLE` and
   `MS_EDGE_EXECUTABLE` for custom browser installations.
-=======
 * Allow the latest analyzer (6.x.x).
->>>>>>> 8c4b15d1
 
 ## 1.24.3
 
