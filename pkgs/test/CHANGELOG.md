## 1.21.4-dev

* Make the labels for test loading more readable in the compact and expanded
  reporters, use gray instead of black.
<<<<<<< HEAD
* Print a command to re-run the failed test after each failure in the compact
  reporter.
=======
* Fix the package config path used when running pre-compiled vm tests.
>>>>>>> fb4ccaf6

## 1.21.3

* Support the latest `package:test_api` and `package:test_core`.

## 1.21.2

* Add `Target` to restrict `TestOn` annotation to library level.
* Update the github reporter to output the platform in the test names when
  multiple platforms are used.
* Fix `spawnHybridUri` support for `package:` uris.

## 1.21.1

* Fix a bug loading JS sources with non-utf8 content while parsing coverage
  information from chrome.

## 1.21.0

* Allow analyzer version `4.x`.
* Add a `github` reporter option for use with GitHub Actions.
* Make the `github` test reporter the default when we detect we're running on
  GitHub Actions.

## 1.20.2

* Drop `dart2js-path` command line argument.
* Allow loading tests under a path with the directory named `packages`.
* Add retry for launching browsers. Reduce timeout back to 30 seconds.

## 1.20.1

* Allow the latest `vm_service` package.

## 1.20.0

* Update `analyzer` constraint to `>=2.0.0 <4.0.0`.
* Add an `--ignore-timeouts` command line flag, which disables all timeouts
  for all tests. This can be useful when debugging, so tests don't time out
  during debug sessions.
* Create a trusted types policy when available for assigning the script URL for
  web tests.

## 1.19.5

* Try to get more logging from `chrome` on windows to diagnose intermittent
  failures.

## 1.19.4

* Wait for paused VM platform isolates before shutdown.
* `TestFailure` implements `Exception` for compatibility with
  `only_throw_exceptions`.

## 1.19.3

* Remove duplicate logging of suggestion to enable the `chain-stack-traces`
  flag, a single log will now appear at the end.

## 1.19.2

* Republish with missing JS file for browser tests.

## 1.19.1

* Fix parsing of file paths into a URI on windows.

## 1.19.0

* Support query parameters `name`, `full-name`, `line`, and `col` on test paths,
  which will apply the filters to only those test suites.
  * All specified filters must match for a test to run.
  * Global filters (ie: `--name`) are also still respected and must match.
  * The `line` and `col` will match if any frame from the test trace matches
    (the test trace is the current stack trace where `test` is invoked).
* Give a better exception when using `markTestSkipped` outside of a test.

## 1.18.2

* Publish with the `host.dart.js` file.

## 1.18.1

* Add defaulting for older test backends that don't pass a configuration for
  the `allow_duplicate_test_names` parameter to the remote listener.

## 1.18.0

* Add configuration to disallow duplicate test and group names. See the
  [docs][allow_duplicate_test_names] for more information.
* Remove dependency on pedantic.

[allow_duplicate_test_names]: https://github.com/dart-lang/test/blob/master/pkgs/test/doc/configuration.md#allow_duplicate_test_names

## 1.17.12

* Support the latest `test_core`.
* Re-use the cached dill file from previous runs on subsequent runs.

## 1.17.11

* Use the latest `package:matcher`.
  * Change many argument types from `dynamic` to `Object?`.
  * Fix `stringContainsInOrder` to account for repetitions and empty strings.
    * **Note**: This may break some existing tests, as the behavior does change.

## 1.17.10

* Report incomplete tests as errors in the JSON reporter when the run is
  canceled early.
* Update `analyzer` constraint to `>=1.0.0 <3.0.0`.

## 1.17.9

* Fix a bug where a tag level configuration would cause test suites with that
  tag to ignore the `--test-randomize-ordering-seed` argument.

## 1.17.8

* Update json reporter docs with updated nullability annotations and
  descriptions.
* Add `time` field to the json reporters `allSuites` event type so that all
  event types can be unified.

## 1.17.7

* Support the latest `test_core`.

## 1.17.6

* Give a better error when `printOnFailure` is called from outside a test
  zone.

## 1.17.5

* Support the latest vm_service release (`7.0.0`).

## 1.17.4

* Fix race condition between compilation of vm tests and the running of
  isolates.

## 1.17.3

* Forward experiment args from the runner executable to the compiler with the
  new vm test loading strategy.

## 1.17.2

* Fix a windows issue with the new loading strategy.

## 1.17.1

* Fix an issue where you couldn't have tests compiled in both sound and
  unsound null safety modes.

## 1.17.0

* Change the default way VM tests are launched and ran to greatly speed up
  loading performance.
  * You can force the old strategy with `--use-data-isolate-strategy` flag if
    you run into issues, but please also file a bug.
* Disable stack trace chaining by default. It can be re-enabled by explicitly
  passing the `--chain-stack-traces` flag.
* Remove `phantomjs` support completely, it was previously broken.
* Fix `expectAsync` function type checks.
* Add libraries `scaffolding.dart`, and `expect.dart` to allow importing a
  subset of the normal surface area.

## 1.16.8

* Fix an issue where coverage collection could hang on Chrome.
* ~~Disable stack trace chaining by default. It can be re-enabled by explicitly
  passing the `--chain-stack-traces` flag.~~

## 1.16.7

* Update `spawnHybridCode` to default to the current packages language version.
* Update `test_core` and `test_api` deps.

## 1.16.6

* Complete the migration to null safety.

## 1.16.5

* Expand several deps to allow the latest versions.

## 1.16.4

* Update `test_core` dependency to `0.3.14`.

## 1.16.3

* Update `web_socket_channel` dependency to support latest.

## 1.16.2

* Update `test_core` dependency to `0.3.13`.

## 1.16.1

* Allow the latest analyzer `1.0.0`.

## 1.16.0

* Stable null safety release.

## 1.16.0-nullsafety.19

* Use the `test_api` for stable null safety.

## 1.16.0-nullsafety.18

* Expand upper bound constraints for some null safe migrated packages.

## 1.16.0-nullsafety.17

* Support the latest shelf release (`1.x.x`).

## 1.16.0-nullsafety.16

* Support the latest vm_service release (`6.x.x`).

## 1.16.0-nullsafety.15

* Support the latest coverage release (`0.15.x`).

## 1.16.0-nullsafety.14

* Allow the latest args release (`2.x`).

## 1.16.0-nullsafety.13

* Allow the latest glob release (`2.x`).

## 1.16.0-nullsafety.12

* Fix `spawnHybridUri` on windows.
* Fix failures running tests on the `node` platform.
* Allow `package:yaml` version `3.x.x`.

## 1.16.0-nullsafety.11

* Set up a stack trace mapper in precompiled mode if source maps exist. If
  the stack traces are already mapped then this has no effect, otherwise it
  will try to map any JS lines it sees.

## 1.16.0-nullsafety.10

* Allow injecting a test channel for browser tests.
* Allow `package:analyzer` version `0.41.x`.

## 1.16.0-nullsafety.9

* Fix `spawnHybridUri` to respect language versioning of the spawned uri.

## 1.16.0-nullsafety.8

* Update SDK constraints to `>=2.12.0-0 <3.0.0` based on beta release
  guidelines.

## 1.16.0-nullsafety.7

* Allow prerelease versions of the 2.12 sdk.

## 1.16.0-nullsafety.6

* Add `markTestSkipped` API.

## 1.16.0-nullsafety.5

* Allow `2.10` stable and `2.11.0-dev` SDKs.
* Annotate the classes used as annotations to restrict their usage to library
  level.
* Stop required a `SILENT_OBSERVATORY` environment variable to run with
  debugging and the JSON reporter.

## 1.16.0-nullsafety.4

* Depend on the latest test_core.

## 1.16.0-nullsafety.3

* Clean up `--help` output.

## 1.16.0-nullsafety.2

* Allow version `0.40.x` of `analyzer`.

## 1.16.0-nullsafety.1

* Depend on the latest test_core.

## 1.16.0-nullsafety

* Support running tests with null safety.
  * Note that the test runner itself is not fully migrated yet.
* Add the `Fake` class, available through `package:test_api/fake.dart`.  This
  was previously part of the Mockito package, but with null safety it is useful
  enough that we decided to make it available through `package:test`.  In a
  future release it will be made available directly through
  `package:test_api/test_api.dart` (and hence through
  `package:test_core/test_core.dart` and `package:test/test.dart`).

## 1.15.7 (Backport)

* Fix `spawnHybridUri` on windows.

## 1.15.6 (Backport)

* Support `package:analyzer` version `0.41.x`.

## 1.15.5 (Backport)

* Fix `spawnHybridUri` to respect language versioning of the spawned uri.

## 1.15.4

* Allow analyzer 0.40.x.

## 1.15.3

* Update to `matcher` version `0.12.9` which improves the mismatch description
  for deep collection equality matchers and TypeMatcher.

## 1.15.2

* Use the latest `test_core` which resolves an issue with the latest
  `package:meta`.

## 1.15.1

* Avoid a confusing stack trace when there is a problem loading a platform when
  using the JSON reporter and enabling debugging.
* Restore behavior of listening for both `IPv6` and `IPv4` sockets for the node
  platform.

## 1.15.0

* Update bootstrapping logic to ensure the bootstrap library has
  the same language version as the test.
* The Node platform will now communicate over only IPv6 if it is available.

## 1.14.7

* Support the latest `package:coverage`.


## 1.14.6

* Update `test_core` to `0.3.6`.

## 1.14.5

* Add additional information to an exception when we end up with a null
  `RunnerSuite`.

## 1.14.4

* Use non-headless Chrome when provided the flag `--pause-after-load`.

## 1.14.3

* Fix an issue where coverage tests could not run in Chrome headless.
* Fix an issue where coverage collection would not work with source
  maps that contained absolute file URIs.
* Fix error messages for incorrect string literals in test annotations.
* Update `test_core` to `0.3.4`.

## 1.14.2

* Update `test_core` to `0.3.3`.

## 1.14.1

* Allow the latest shelf_packages_handler.

## 1.14.0

* Drop the `package_resolver` dependency for the `package_config` dependency
  which is lower level.

## 1.13.0

* Enable asserts in code running through `spawnHybrid` APIs.
* Exit with a non-zero code if no tests were ran, whether due to skips or having
  no tests defined.
* Fix the stack trace labels in SDK code for `dart2js` compiled tests.
* Cancel any StreamQueue that is created as a part of a stream matcher once it
  is done matching.
  * This fixes a bug where using a matcher on a custom stream controller and
    then awaiting the `close()` method on that controller would hang.
* Avoid causing the test runner to hang if there is a timeout during a
  `tearDown` callback following a failing test case.

## 1.12.0

* Bump minimum SDK to `2.4.0` for safer usage of for-loop elements.
* Deprecate `PhantomJS` and provide warning when used. Support for `PhantomJS`
  will be removed in version `2.0.0`.
* Support coverage collection for the Chrome platform. See `README.md` for usage
  details.

## 1.11.1

* Allow `test_api` `0.2.13` to work around a bug in the SDK version `2.3.0`.

## 1.11.0

* Add `file_reporters` configuration option and `--file-reporter` CLI option to
  allow specifying a separate reporter that writes to a file instead of stdout.

## 1.10.0

* Add `customHtmlTemplateFile` configuration option to allow sharing an
  html template between tests
* Depend on the latest `package:test_core`.
* Depend on the latest `package:test_api`.

## 1.9.4

* Extend the timeout for synthetic tests, e.g. `tearDownAll`.
* Depend on the latest `package:test_core`.
* Depend on the latest `package:test_api`.

## 1.9.3

* Depend on the latest `package:test_core`.
* Support the latest `package:analyzer`.
* Update to latest `package:matcher`. Improves output for instances of private
  classes.

## 1.9.2

* Depend on the latest `package:test_api` and `package:test_core`.
* While using `solo` tests that are not run will now be reported as skipped.

## 1.9.1

* Depend on latest `test_core`.

## 1.9.0

* Implement code coverage collection for VM based tests

## 1.8.0

* Expose the previously hidden sharding arguments
  * `--total-shards` specifies how many shards the suite should
    be split into
  * `--shard-index` specifies which shard should be run

## 1.7.0

* Add a `--debug` flag for running the VM/Chrome in debug mode.

## 1.6.11

* Depend on the latest `test_core` and `test_api`.

## 1.6.10

* Depend on the latest `test_core`.

## 1.6.9

* Add `--disable-dev-shm-usage` to the default Chrome flags.

## 1.6.8

* Depend on the latest `test_core` and `test_api`.

## 1.6.7

* Allow `analyzer` version `0.38.x`.

## 1.6.6

* Pass `--server-mode` to dart2js instead of `--categories=Server` to fix a
  warning about the flag deprecation.
* Drop dependency on `pub_semver`.
* Fix issue with the latest `Utf8Decoder` and the `node` platform.

## 1.6.5

* Depend on the latest `test_core`.
* Depend on the latest `package:analyzer`.

## 1.6.4

* Don't swallow exceptions from callbacks in `expectAsync*`.
* Internal cleanup - fix lints.

## 1.6.3

* Depend on latest `package:test_core`.
  * This fixes an issue where non-completed tests were considered passing.

## 1.6.2

* Avoid `dart:isolate` imports on code loaded in tests.

## 1.6.1

* Allow `stream_channel` version `2.0.0`.

## 1.6.0

* Allow `analyzer` version `0.36.x`.
* Matcher changes:
  * Add `isA()` to create `TypeMatcher` instances in a more fluent way.
  * Add `isCastError`.
  * **Potentially breaking bug fix**. Ordering matchers no longer treat objects
    with a partial ordering (such as NaN for double values) as if they had a
    complete ordering. For instance `greaterThan` now compares with the `>`
    operator rather not `<` and not `=`. This could cause tests which relied on
    this bug to start failing.

## 1.5.3

* Allow `analyzer` version `0.35.x`.

## 1.5.2

* Require Dart SDK `>=2.1.0`.
* Depend on latest `test_core` and `test_api`.

## 1.5.1

* Depend on latest `test_core` and `test_api`.

## 1.5.0

* Depend on `package:test_core` for core functionality.

## 1.4.0

* Depend on `package:test_api` for core functionality.

## 1.3.4

* Allow remote_listener to be closed and sent an event on close.

## 1.3.3

* Add conditional imports so that `dart:io` is not imported from the main
  `test.dart` entrypoint unless it is available.
* Fix an issue with dartdevc in precompiled mode and the json reporter.
* Fix an issue parsing test metadata annotations without explicit `const`.

## 1.3.2

* Widen the constraints on the analyzer package.

## 1.3.1

* Handle parsing annotations which omit `const` on collection literals.
* Fix an issue where `root_line`, `root_column`, and `root_url` in the
  JSON reported may not be populated correctly on Windows.
* Removed requirement for the test/pub_serve transformer in --pub-serve mode.

## 1.3.0

* When using `--precompiled`, the test runner now allows symlinks to reach
  outside the precompiled directory. This allows more efficient creation of
  precompiled directories (using symlinks instead of copies).
* Updated max sdk range to `<3.0.0`.

## 1.2.0

* Added support for using precompiled kernel files when running vm tests.
  * When using the `--precompiled` flag we will now first check for a
    `<original-test-path>.vm_test.vm.app.dill` file, and if present load that
    directly in the isolate. Otherwise the `<original-test-path>.vm_test.dart`
    file will be used.

## 1.1.0

* Added a new `pid` field to the StartEvent in the json runner containing the
  pid of the VM process running the tests.

## 1.0.0

* No change from `0.12.42`. We are simply signalling to users that this is a
  well supported package and is the preferred way to write Dart tests.

## 0.12.42

* Add support for `solo` test and group. When the argument is `true` only tests
  and groups marked as solo will be run. It is still recommended that users
  instead filter their tests by using the runner argument `-n`.

* Updated exported `package:matcher` to `0.12.3` which includes these updates:

  - Many improvements to `TypeMatcher`
    - Can now be used directly as `const TypeMatcher<MyType>()`.
    - Added a type parameter to specify the target `Type`.
      - Made the `name` constructor parameter optional and marked it deprecated.
        It's redundant to the type parameter.
    - Migrated all `isType` matchers to `TypeMatcher`.
    - Added a `having` function that allows chained validations of specific
      features of the target type.

      ```dart
      /// Validates that the object is a [RangeError] with a message containing
      /// the string 'details' and `start` and `end` properties that are `null`.
      final _rangeMatcher = isRangeError
         .having((e) => e.message, 'message', contains('details'))
         .having((e) => e.start, 'start', isNull)
         .having((e) => e.end, 'end', isNull);
      ```

  - Deprecated the `isInstanceOf` class. Use `TypeMatcher` instead.

  - Improved the output of `Matcher` instances that fail due to type errors.

## 0.12.41

* Add support for debugging VM tests.
* Tweak default reporter and color logic again so that they are always enabled
  on all non-windows platforms.

## 0.12.40

* Added some new optional fields to the json reporter, `root_line`,
  `root_column`, and `root_url`. These will be present if `url` is not the same
  as the suite url, and will represent the location in the original test suite
  from which the call to `test` originated.

## 0.12.39

* Change the default reporter and color defaults to be based on
  `stdout.supportsAnsiEscapes` instead of based on platform (previously both
  were disabled on windows).

## 0.12.38+3

* Fix Dart 2 runtime errors around communicating with browsers.


## 0.12.38+2

* Fix more Dart 2 runtime type errors.

## 0.12.38+1

* Fix several Dart 2 runtime type errors.

## 0.12.38

* Give `neverCalled` a type that works in Dart 2 semantics.
* Support `package:analyzer` `0.32.0`.

## 0.12.37

* Removed the transformer, and the `pub_serve.dart` entrypoint. This is not
  being treated as a breaking change because the minimum sdk constraint now
  points to an sdk which does not support pub serve or barback any more anyways.
* Drop the dependency on `barback`.

## 0.12.36

* Expose the test bootstrapping methods, so that build systems can precompile
  tests without relying on internal apis.

## 0.12.35

* Dropped support for Dart 1. Going forward only Dart 2 will be supported.
  * If you experience blocking issues and are still on the Dart 1 sdk, we will
    consider bug fixes on a per-case basis based on severity and impact.
  * Drop support for `dartium` and `content-shell` platforms since those are
    removed from the Dart 2 SDK.
* Fixed an issue `--precompiled` node tests in subdirectories.
* Fixed some dart2 issues with node test bootstrapping code so that dartdevc
  tests can run.
* Fixed default custom html handler so it correctly includes the
  packages/test/dart.js file. This allows you to get proper errors instead of
  timeouts if there are load exceptions in the browser.
* Upgrade to package:matcher 0.12.2

## 0.12.34

* Requires at least Dart 1.24.0.
* The `--precompiled` flag is now supported for the vm platform and the node
  platform.
* On browser platforms the `--precompiled` flag now serves all sources directly
  from the precompiled directory, and will never attempt to do its own
  compilation.

## 0.12.33

* Pass `--categories=Server` to `dart2js` when compiling tests for Node.js. This
  tells it that `dart:html` is unavailable.

* Don't crash when attempting to format stack traces when running via
  `dart path/to/test.dart`.

## 0.12.32+2

* Work around an SDK bug that caused timeouts in asynchronous code.

## 0.12.32+1

* Fix a bug that broke content shell on Dart 1.24.

## 0.12.32

* Add an `include` configuration field which specifies the path to another
  configuration file whose configuration should be used.

* Add a `google` platform selector variable that's only true on Google's
  internal infrastructure.

## 0.12.31

* Add a `headless` configuration option for Chrome.

* Re-enable headless mode for Chrome by default.

* Don't hang when a Node.js test fails to compile.

## 0.12.30+4

* Stop running Chrome in headless mode temporarily to work around a browser bug.

## 0.12.30+3

* Fix a memory leak when loading browser tests.

## 0.12.30+2

* Avoid loading test suites whose tags are excluded by `--excluded-tags`.

## 0.12.30+1

* Internal changes.

## 0.12.30

* Platform selectors for operating systems now work for Node.js tests
  ([#742][]).

* `fail()` is now typed to return `Null`, so it can be used in the same places
  as a raw `throw`.

* Run Chrome in headless mode unless debugging is enabled.

[#742]: https://github.com/dart-lang/test/issues/742

## 0.12.29+1

* Fix strong mode runtime cast failures.

## 0.12.29

* Node.js tests can now import modules from a top-level `node_modules`
  directory, if one exists.

* Raw `console.log()` calls no longer crash Node.js tests.

* When a browser crashes, include its standard output in the error message.

## 0.12.28+1

* Add a `pumpEventQueue()` function to make it easy to wait until all
  asynchronous tasks are complete.

* Add a `neverCalled` getter that returns a function that causes the test to
  fail if it's ever called.

## 0.12.27+1

* Increase the timeout for loading tests to 12 minutes.

## 0.12.27

* When `addTearDown()` is called within a call to `setUpAll()`, it runs its
  callback after *all* tests instead of running it after the `setUpAll()`
  callback.

* When running in an interactive terminal, the test runner now prints status
  lines as wide as the terminal and no wider.

## 0.12.26+1

* Fix lower bound on package `stack_trace`. Now 1.6.0.
* Manually close browser process streams to prevent test hangs.

## 0.12.26

* The `spawnHybridUri()` function now allows root-relative URLs, which are
  interpreted as relative to the root of the package.

## 0.12.25

* Add a `override_platforms` configuration field which allows test platforms'
  settings (such as browsers' executables) to be overridden by the user.

* Add a `define_platforms` configuration field which makes it possible to define
  new platforms that use the same logic as existing ones but have different
  settings.

## 0.12.24+8

* `spawnHybridUri()` now interprets relative URIs correctly in browser tests.

## 0.12.24+7

* Declare support for `async` 2.0.0.

## 0.12.24+6

* Small refactoring to make the package compatible with strong-mode compliant Zone API.
  No user-visible change.

## 0.12.24+5

* Expose a way for tests to forward a `loadException` to the server.

## 0.12.24+4

* Drain browser process `stdout` and `stdin`. This resolves test flakiness, especially in Travis
  with the `Precise` image.

## 0.12.24+3

* Extend `deserializeTimeout`.

## 0.12.24+2

* Only force exit if `FORCE_TEST_EXIT` is set in the environment.

## 0.12.24+1

* Widen version constraint on `analyzer`.

## 0.12.24

* Add a `node` platform for compiling tests to JavaScript and running them on
  Node.js.

## 0.12.23+1

* Remove unused imports.

## 0.12.23

* Add a `fold_stack_frames` field for `dart_test.yaml`. This will
  allow users to customize which packages' frames are folded.

## 0.12.22+2

* Properly allocate ports when debugging Chrome and Dartium in an IPv6-only
  environment.

## 0.12.22+1

* Support `args` 1.0.0.

* Run tear-down callbacks in the same error zone as the test function. This
  makes it possible to safely share `Future`s and `Stream`s between tests and
  their tear-downs.

## 0.12.22

* Add a `retry` option to `test()` and `group()` functions, as well
  as `@Retry()`  annotation for test files and a `retry`
  configuration field for `dart_test.yaml`.  A test with reties
  enabled will be re-run if it fails for a reason other than a
  `TestFailure`.

* Add a `--no-retry` runner flag that disables retries of failing tests.

* Fix a "concurrent modification during iteration" error when calling
  `addTearDown()` from within a tear down.

## 0.12.21

* Add a `doesNotComplete` matcher that asserts that a Future never completes.

* `throwsA()` and all related matchers will now match functions that return
  `Future`s that emit exceptions.

* Respect `onPlatform` for groups.

* Only print browser load errors once per browser.

* Gracefully time out when attempting to deserialize a test suite.

## 0.12.20+13

* Upgrade to package:matcher 0.12.1

## 0.12.20+12

* Now support `v0.30.0` of `pkg/analyzer`

* The test executable now does a "hard exit" when complete to ensure lingering
  isolates or async code don't block completion. This may affect users trying
  to use the Dart service protocol or observatory.

## 0.12.20+11

* Refactor bootstrapping to simplify the test/pub_serve transformer.

## 0.12.20+10

* Refactor for internal tools.

## 0.12.20+9

* Introduce new flag `--chain-stack-traces` to conditionally chain stack traces.

## 0.12.20+8

* Fixed more blockers for compiling with `dev_compiler`.
* Dartfmt the entire repo.

* **Note:** 0.12.20+5-0.12.20+7 were tagged but not officially published.

## 0.12.20+4

* Fixed strong-mode errors and other blockers for compiling with `dev_compiler`.

## 0.12.20+3

* `--pause-after-load` no longer deadlocks with recent versions of Chrome.

* Fix Dartified stack traces for JS-compiled tests run through `pub serve`.

## 0.12.20+2

* Print "[E]" after test failures to make them easier to identify visually and
  via automated search.

## 0.12.20+1

* Tighten the dependency on `stream_channel` to reflect the APIs being used.

* Use a 1024 x 768 iframe for browser tests.

## 0.12.20

* **Breaking change:** The `expect()` method no longer returns a `Future`, since
  this broke backwards-compatibility in cases where a void function was
  returning an `expect()` (such as `void foo() => expect(...)`). Instead, a new
  `expectLater()` function has been added that return a `Future` that completes
  when the matcher has finished running.

* The `verbose` parameter to `expect()` and the `formatFailure()` function are
  deprecated.

## 0.12.19+1

* Make sure asynchronous matchers that can fail synchronously, such as
  `throws*()` and `prints()`, can be used with synchronous matcher operators
  like `isNot()`.

## 0.12.19

* Added the `StreamMatcher` class, as well as several built-in stream matchers:
  `emits()`, `emitsError()`, `emitsDone, mayEmit()`, `mayEmitMultiple()`,
  `emitsAnyOf()`, `emitsInOrder()`, `emitsInAnyOrder()`, and `neverEmits()`.

* `expect()` now returns a Future for the asynchronous matchers `completes`,
  `completion()`, `throws*()`, and `prints()`.

* Add a `printOnFailure()` method for providing debugging information that's
  only printed when a test fails.

* Automatically configure the [`term_glyph`][term_glyph] package to use ASCII
  glyphs when the test runner is running on Windows.

[term_glyph]: https://pub.dev/packages/term_glyph

* Deprecate the `throws` matcher in favor of `throwsA()`.

* Deprecate the `Throws` class. These matchers should only be constructed via
  `throwsA()`.

## 0.12.18+1

* Fix the deprecated `expectAsync()` function. The deprecation caused it to
  fail to support functions that take arguments.

## 0.12.18

* Add an `addTearDown()` function, which allows tests to register additional
  tear-down callbacks as they're running.

* Add the `spawnHybridUri()` and `spawnHybridCode()` functions, which allow
  browser tests to run code on the VM.

* Fix the new `expectAsync` functions so that they don't produce analysis errors
  when passed callbacks with optional arguments.

## 0.12.17+3

* Internal changes only.

## 0.12.17+2

* Fix Dartium debugging on Windows.

## 0.12.17+1

* Fix a bug where tags couldn't be marked as skipped.

## 0.12.17

* Deprecate `expectAsync` and `expectAsyncUntil`, since they currently can't be
  made to work cleanly in strong mode. They are replaced with separate methods
  for each number of callback arguments:
  * `expectAsync0`, `expectAsync1`, ... `expectAsync6`, and
  * `expectAsyncUntil0`, `expectAsyncUntil1`, ... `expectAsyncUntil6`.

## 0.12.16

* Allow tools to interact with browser debuggers using the JSON reporter.

## 0.12.15+12

* Fix a race condition that could cause the runner to stall for up to three
  seconds after completing.

## 0.12.15+11

* Make test iframes visible when debugging.

## 0.12.15+10

* Throw a better error if a group body is asynchronous.

## 0.12.15+9

* Widen version constraint on `analyzer`.

## 0.12.15+8

* Make test suites with thousands of tests load much faster on the VM (and
  possibly other platforms).

## 0.12.15+7

* Fix a bug where tags would be dropped when `on_platform` was defined in a
  config file.

## 0.12.15+6

* Fix a broken link in the `--help` documentation.

## 0.12.15+5

* Internal-only change.

## 0.12.15+4

* Widen version constraint on `analyzer`.

## 0.12.15+3

* Move `nestingMiddleware` to `lib/src/util/path_handler.dart` to enable a
  cleaner separation between test-runner files and test writing files.

## 0.12.15+2

* Support running without a `packages/` directory.

## 0.12.15+1

* Declare support for version 1.19 of the Dart SDK.

## 0.12.15

* Add a `skip` parameter to `expect()`. Marking a single expect as skipped will
  cause the test itself to be marked as skipped.

* Add a `--run-skipped` parameter and `run_skipped` configuration field that
  cause tests to be run even if they're marked as skipped.

## 0.12.14+1

* Narrow the constraint on `yaml`.

## 0.12.14

* Add test and group location information to the JSON reporter.

## 0.12.13+5

* Declare support for version 1.18 of the Dart SDK.

* Use the latest `collection` package.

## 0.12.13+4

* Compatibility with an upcoming release of the `collection` package.

## 0.12.13+3

* Internal changes only.

## 0.12.13+2

* Fix all strong-mode errors and warnings.

## 0.12.13+1

* Declare support for version 1.17 of the Dart SDK.

## 0.12.13

* Add support for a global configuration file. On Windows, this file defaults to
  `%LOCALAPPDATA%\DartTest.yaml`. On Unix, it defaults to `~/.dart_test.yaml`.
  It can also be explicitly set using the `DART_TEST_CONFIG` environment
  variable. See [the configuration documentation][global config] for details.

* The `--name` and `--plain-name` arguments may be passed more than once, and
  may be passed together. A test must match all name constraints in order to be
  run.

* Add `names` and `plain_names` fields to the package configuration file. These
  allow presets to control which tests are run based on their names.

* Add `include_tags` and `exclude_tags` fields to the package configuration
  file. These allow presets to control which tests are run based on their tags.

* Add a `pause_after_load` field to the package configuration file. This allows
  presets to enable debugging mode.

[global config]: https://github.com/dart-lang/test/blob/master/pkgs/test/doc/configuration.md#global-configuration

## 0.12.12

* Add support for [test presets][]. These are defined using the `presets` field
  in the package configuration file. They can be selected by passing `--preset`
  or `-P`, or by using the `add_presets` field in the package configuration
  file.

* Add an `on_os` field to the package configuration file that allows users to
  select different configuration for different operating systems.

* Add an `on_platform` field to the package configuration file that allows users
  to configure all tests differently depending on which platform they run on.

* Add an `ios` platform selector variable. This variable will only be true when
  the `test` executable itself is running on iOS, not when it's running browser
  tests on an iOS browser.

[test presets]: https://github.com/dart-lang/test/blob/master/pkgs/test/doc/package_config.md#configuration-presets

## 0.12.11+2

* Update to `shelf_web_socket` 0.2.0.

## 0.12.11+1

* Purely internal change.

## 0.12.11

* Add a `tags` field to the package configuration file that allows users to
  provide configuration for specific tags.

* The `--tags` and `--exclude-tags` command-line flags now allow
  [boolean selector syntax][]. For example, you can now pass `--tags "(chrome ||
  firefox) && !slow"` to select quick Chrome or Firefox tests.

[boolean selector syntax]: https://github.com/dart-lang/boolean_selector/blob/master/README.md

## 0.12.10+2

* Re-add help output separators.

* Tighten the constraint on `args`.

## 0.12.10+1

* Temporarily remove separators from the help output. Version 0.12.8 was
  erroneously released without an appropriate `args` constraint for the features
  it used; this version will help ensure that users who can't use `args` 0.13.1
  will get a working version of `test`.

## 0.12.10

* Add support for a package-level configuration file called `dart_test.yaml`.

## 0.12.9

* Add `SuiteEvent` to the JSON reporter, which reports data about the suites in
  which tests are run.

* Add `AllSuitesEvent` to the JSON reporter, which reports the total number of
  suites that will be run.

* Add `Group.testCount` to the JSON reporter, which reports the total number of
  tests in each group.

## 0.12.8

* Organize the `--help` output into sections.

* Add a `--timeout` flag.

## 0.12.7

* Add the ability to re-run tests while debugging. When the browser is paused at
  a breakpoint, the test runner will open an interactive console on the command
  line that can be used to restart the test.

* Add support for passing any object as a description to `test()` and `group()`.
  These objects will be converted to strings.

* Add the ability to tag tests. Tests with specific tags may be run by passing
  the `--tags` command-line argument, or excluded by passing the
  `--exclude-tags` parameter.

  This feature is not yet complete. For now, tags are only intended to be added
  temporarily to enable use-cases like [focusing][] on a specific test or group.
  Further development can be followed on [the issue tracker][issue 16].

* Wait for a test's tear-down logic to run, even if it times out.

[focusing]: https://jasmine.github.io/2.1/focused_specs.html
[issue 16]: https://github.com/dart-lang/test/issues/16

## 0.12.6+2

* Declare compatibility with `http_parser` 2.0.0.

## 0.12.6+1

* Declare compatibility with `http_multi_server` 2.0.0.

## 0.12.6

* Add a machine-readable JSON reporter. For details, see
  [the protocol documentation][json-protocol].

* Skipped groups now properly print skip messages.

[json-protocol]: https://github.com/dart-lang/test/blob/master/pkgs/test/json_reporter.md

## 0.12.5+2

* Declare compatibility with Dart 1.14 and 1.15.

## 0.12.5+1

* Fixed a deadlock bug when using `setUpAll()` and `tearDownAll()`.

## 0.12.5

* Add `setUpAll()` and `tearDownAll()` methods that run callbacks before and
  after all tests in a group or suite. **Note that these methods are for special
  cases and should be avoided**—they make it very easy to accidentally introduce
  dependencies between tests. Use `setUp()` and `tearDown()` instead if
  possible.

* Allow `setUp()` and `tearDown()` to be called multiple times within the same
  group.

* When a `tearDown()` callback runs after a signal has been caught, it can now
  schedule out-of-band asynchronous callbacks normally rather than having them
  throw exceptions.

* Don't show package warnings when compiling tests with dart2js. This was
  accidentally enabled in 0.12.2, but was never intended.

## 0.12.4+9

* If a `tearDown()` callback throws an error, outer `tearDown()` callbacks are
  still executed.

## 0.12.4+8

* Don't compile tests to JavaScript when running via `pub serve` on Dartium or
  content shell.

## 0.12.4+7

* Support `http_parser` 1.0.0.

## 0.12.4+6

* Fix a broken link in the README.

## 0.12.4+5

* Internal changes only.

## 0.12.4+4

* Widen the Dart SDK constraint to include `1.13.0`.

## 0.12.4+3

* Make source maps work properly in the browser when not using `--pub-serve`.

## 0.12.4+2

* Fix a memory leak when running many browser tests where old test suites failed
  to be unloaded when they were supposed to.

## 0.12.4+1

* Require Dart SDK >= `1.11.0` and `shelf` >= `0.6.0`, allowing `test` to remove
  various hacks and workarounds.

## 0.12.4

* Add a `--pause-after-load` flag that pauses the test runner after each suite
  is loaded so that breakpoints and other debugging annotations can be added.
  Currently this is only supported on browsers.

* Add a `Timeout.none` value indicating that a test should never time out.

* The `dart-vm` platform selector variable is now `true` for Dartium and content
  shell.

* The compact reporter no longer prints status lines that only update the clock
  if they would get in the way of messages or errors from a test.

* The expanded reporter no longer double-prints the descriptions of skipped
  tests.

## 0.12.3+9

* Widen the constraint on `analyzer` to include `0.26.0`.

## 0.12.3+8

* Fix an uncaught error that could crop up when killing the test runner process
  at the wrong time.

## 0.12.3+7

* Add a missing dependency on the `collection` package.

## 0.12.3+6

**This version was unpublished due to [issue 287][].**

* Properly report load errors caused by failing to start browsers.

* Substantially increase browser timeouts. These timeouts are the cause of a lot
  of flakiness, and now that they don't block test running there's less harm in
  making them longer.

## 0.12.3+5

**This version was unpublished due to [issue 287][].**

* Fix a crash when skipping tests because their platforms don't match.

## 0.12.3+4

**This version was unpublished due to [issue 287][].**

* The compact reporter will update the timer every second, rather than only
  updating it occasionally.

* The compact reporter will now print the full, untruncated test name before any
  errors or prints emitted by a test.

* The expanded reporter will now *always* print the full, untruncated test name.

## 0.12.3+3

**This version was unpublished due to [issue 287][].**

* Limit the number of test suites loaded at once. This helps ensure that the
  test runner won't run out of memory when running many test suites that each
  load a large amount of code.

## 0.12.3+2

**This version was unpublished due to [issue 287][].**

[issue 287]: https://github.com/dart-lang/test/issues/287

* Improve the display of syntax errors in VM tests.

* Work around a [Firefox bug][]. Computed styles now work in tests on Firefox.

[Firefox bug]: https://bugzilla.mozilla.org/show_bug.cgi?id=548397

* Fix a bug where VM tests would be loaded from the wrong URLs on Windows (or in
  special circumstances on other operating systems).

## 0.12.3+1

* Fix a bug that caused the test runner to crash on Windows because symlink
  resolution failed.

## 0.12.3

* If a future matched against the `completes` or `completion()` matcher throws
  an error, that error is printed directly rather than being wrapped in a
  string. This allows such errors to be captured using the Zone API and improves
  formatting.

* Improve support for Polymer tests. This fixes a flaky time-out error and adds
  support for Dartifying JavaScript stack traces when running Polymer tests via
  `pub serve`.

* In order to be more extensible, all exception handling within tests now uses
  the Zone API.

* Add a heartbeat to reset a test's timeout whenever the test interacts with the
  test infrastructure.

* `expect()`, `expectAsync()`, and `expectAsyncUntil()` throw more useful errors
  if called outside a test body.

## 0.12.2

* Convert JavaScript stack traces into Dart stack traces using source maps. This
  can be disabled with the new `--js-trace` flag.

* Improve the browser test suite timeout logic to avoid timeouts when running
  many browser suites at once.

## 0.12.1

* Add a `--verbose-trace` flag to include core library frames in stack traces.

## 0.12.0

### Test Runner

`0.12.0` adds support for a test runner, which can be run via
`pub run test:test` (or `pub run test` in Dart 1.10). By default it runs all
files recursively in the `test/` directory that end in `_test.dart` and aren't
in a `packages/` directory.

The test runner supports running tests on the Dart VM and many different
browsers. Test files can use the `@TestOn` annotation to declare which platforms
they support. For more information on this and many more new features, see [the
README](README).

[README]: https://github.com/dart-lang/test/blob/master/README.md

### Removed and Changed APIs

As part of moving to a runner-based model, most test configuration is moving out
of the test file and into the runner. As such, many ancillary APIs have been
removed. These APIs include `skip_` and `solo_` functions, `Configuration` and
all its subclasses, `TestCase`, `TestFunction`, `testConfiguration`,
`formatStacks`, `filterStacks`, `groupSep`, `logMessage`, `testCases`,
`BREATH_INTERVAL`, `currentTestCase`, `PASS`, `FAIL`, `ERROR`, `filterTests`,
`runTests`, `ensureInitialized`, `setSoloTest`, `enableTest`, `disableTest`, and
`withTestEnvironment`.

`FailureHandler`, `DefaultFailureHandler`, `configureExpectFailureHandler`, and
`getOrCreateExpectFailureHandler` which used to be exported from the `matcher`
package have also been removed. They existed to enable integration between
`test` and `matcher` that has been streamlined.

A number of APIs from `matcher` have been into `test`, including: `completes`,
`completion`, `ErrorFormatter`, `expect`,`fail`, `prints`, `TestFailure`,
`Throws`, and all of the `throws` methods. Some of these have changed slightly:

* `expect` no longer has a named `failureHandler` argument.

* `expect` added an optional `formatter` argument.

* `completion` argument `id` renamed to `description`.

## 0.11.6+4

* Fix some strong mode warnings we missed in the `vm_config.dart` and
  `html_config.dart` libraries.

## 0.11.6+3

* Fix a bug introduced in 0.11.6+2 in which operator matchers broke when taking
  lists of matchers.

## 0.11.6+2

* Fix all strong mode warnings.

## 0.11.6+1

* Give tests more time to start running.

## 0.11.6

* Merge in the last `0.11.x` release of `matcher` to allow projects to use both
  `test` and `unittest` without conflicts.

* Fix running individual tests with `HtmlIndividualConfiguration` when the test
  name contains URI-escaped values and is provided with the `group` query
  parameter.

## 0.11.5+1

* Internal code cleanups and documentation improvements.

## 0.11.5

* Bumped the version constraint for `matcher`.

## 0.11.4

* Bump the version constraint for `matcher`.

## 0.11.3

* Narrow the constraint on matcher to ensure that new features are reflected in
  unittest's version.

## 0.11.2

* Prints a warning instead of throwing an error when setting the test
  configuration after it has already been set. The first configuration is always
  used.

## 0.11.1+1

* Fix bug in withTestEnvironment where test cases were not reinitialized if
  called multiple times.

## 0.11.1

* Add `reason` named argument to `expectAsync` and `expectAsyncUntil`, which has
  the same definition as `expect`'s `reason` argument.
* Added support for private test environments.

## 0.11.0+6

* Refactored package tests.

## 0.11.0+5

* Release test functions after each test is run.

## 0.11.0+4

* Fix for [20153](https://code.google.com/p/dart/issues/detail?id=20153)

## 0.11.0+3

* Updated maximum `matcher` version.

## 0.11.0+2

* Removed unused files from tests and standardized remaining test file names.

## 0.11.0+1

* Widen the version constraint for `stack_trace`.

## 0.11.0

* Deprecated methods have been removed:
  * `expectAsync0`, `expectAsync1`, and `expectAsync2` - use `expectAsync`
    instead
  * `expectAsyncUntil0`, `expectAsyncUntil1`, and `expectAsyncUntil2` - use
    `expectAsyncUntil` instead
  * `guardAsync` - no longer needed
  * `protectAsync0`, `protectAsync1`, and `protectAsync2` - no longer needed
* `matcher.dart` and `mirror_matchers.dart` have been removed. They are now in
  the `matcher` package.
* `mock.dart` has been removed. It is now in the `mock` package.

## 0.10.1+2

* Fixed deprecation message for `mock`.

## 0.10.1+1

* Fixed CHANGELOG
* Moved to triple-slash for all doc comments.

## 0.10.1

* **DEPRECATED**
  * `matcher.dart` and `mirror_matchers.dart` are now in the `matcher`
    package.
  * `mock.dart` is now in the `mock` package.
* `equals` now allows a nested matcher as an expected list element or map value
  when doing deep matching.
* `expectAsync` and `expectAsyncUntil` now support up to 6 positional arguments
  and correctly handle functions with optional positional arguments with default
  values.

## 0.10.0

* Each test is run in a separate `Zone`. This ensures that any exceptions that
  occur is async operations are reported back to the source test case.
* **DEPRECATED** `guardAsync`, `protectAsync0`, `protectAsync1`,
  and `protectAsync2`
  * Running each test in a `Zone` addresses the need for these methods.
* **NEW!** `expectAsync` replaces the now deprecated `expectAsync0`,
  `expectAsync1` and `expectAsync2`
* **NEW!** `expectAsyncUntil` replaces the now deprecated `expectAsyncUntil0`,
  `expectAsyncUntil1` and `expectAsyncUntil2`
* `TestCase`:
  * Removed properties: `setUp`, `tearDown`, `testFunction`
  * `enabled` is now get-only
  * Removed methods: `pass`, `fail`, `error`
* `interactive_html_config.dart` has been removed.
* `runTests`, `tearDown`, `setUp`, `test`, `group`, `solo_test`, and
  `solo_group` now throw a `StateError` if called while tests are running.
* `rerunTests` has been removed.<|MERGE_RESOLUTION|>--- conflicted
+++ resolved
@@ -2,12 +2,9 @@
 
 * Make the labels for test loading more readable in the compact and expanded
   reporters, use gray instead of black.
-<<<<<<< HEAD
 * Print a command to re-run the failed test after each failure in the compact
   reporter.
-=======
 * Fix the package config path used when running pre-compiled vm tests.
->>>>>>> fb4ccaf6
 
 ## 1.21.3
 
