--- conflicted
+++ resolved
@@ -1,12 +1,7 @@
-<<<<<<< HEAD
-## 1.16.0-nullsafety.12-dev
-
+## 1.16.0-nullsafety.12
+
+* Fix `spawnHybridUri` on windows.
 * Fix failures running tests on the `node` platform.
-=======
-## 1.16.0-nullsafety.12
-
-* Fix `spawnHybridUri` on windows.
->>>>>>> 0de6f0fb
 
 ## 1.16.0-nullsafety.11
 
