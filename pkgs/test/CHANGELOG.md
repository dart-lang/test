--- conflicted
+++ resolved
@@ -1,13 +1,11 @@
-<<<<<<< HEAD
-## 1.14.4-dev
+## 1.14.5-dev
 
 * Update browser/node bootstrapping logic to ensure the bootstrap library has
   the same language version as the test.
-=======
+
 ## 1.14.4
 
 * Use non-headless Chrome when provided the flag `--pause-after-load`.
->>>>>>> ba923d91
 
 ## 1.14.3
 
