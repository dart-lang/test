<<<<<<< HEAD
## 1.17.0-dev

* Change the default way VM tests are launched and ran to greatly speed up
  loading performance.
  * You can force the old strategy with `--use-data-isolate-strategy` flag if
    you run into issues, but please also file a bug.
=======
## 1.16.9

* Disable stack trace chaining by default. It can be re-enabled by explicitly
  passing the `--chain-stack-traces` flag.
>>>>>>> cac2fdb9

## 1.16.8

* Fix an issue where coverage collection could hang on Chrome. 
* ~~Disable stack trace chaining by default. It can be re-enabled by explicitly
  passing the `--chain-stack-traces` flag.~~

## 1.16.7

* Update `spawnHybridCode` to default to the current packages language version.
* Update `test_core` and `test_api` deps.

## 1.16.6

* Complete the migration to null safety.

## 1.16.5

* Expand several deps to allow the latest versions.

## 1.16.4

* Update `test_core` dependency to `0.3.14`.

## 1.16.3

* Update `web_socket_channel` dependency to support latest.

## 1.16.2

* Update `test_core` dependency to `0.3.13`.

## 1.16.1

* Allow the latest analyzer `1.0.0`.

## 1.16.0

* Stable null safety release.

## 1.16.0-nullsafety.19

* Use the `test_api` for stable null safety.

## 1.16.0-nullsafety.18

* Expand upper bound constraints for some null safe migrated packages.

## 1.16.0-nullsafety.17

* Support the latest shelf release (`1.x.x`).

## 1.16.0-nullsafety.16

* Support the latest vm_service release (`6.x.x`).

## 1.16.0-nullsafety.15

* Support the latest coverage release (`0.15.x`).

## 1.16.0-nullsafety.14

* Allow the latest args release (`2.x`).

## 1.16.0-nullsafety.13

* Allow the latest glob release (`2.x`).

## 1.16.0-nullsafety.12

* Fix `spawnHybridUri` on windows.
* Fix failures running tests on the `node` platform.
* Allow `package:yaml` version `3.x.x`.

## 1.16.0-nullsafety.11

* Set up a stack trace mapper in precompiled mode if source maps exist. If
  the stack traces are already mapped then this has no effect, otherwise it
  will try to map any JS lines it sees.

## 1.16.0-nullsafety.10

* Allow injecting a test channel for browser tests.
* Allow `package:analyzer` version `0.41.x`.

## 1.16.0-nullsafety.9

* Fix `spawnHybridUri` to respect language versioning of the spawned uri.

## 1.16.0-nullsafety.8

* Update SDK constraints to `>=2.12.0-0 <3.0.0` based on beta release
  guidelines.

## 1.16.0-nullsafety.7

* Allow prerelease versions of the 2.12 sdk.

## 1.16.0-nullsafety.6

* Add `markTestSkipped` API.

## 1.16.0-nullsafety.5

* Allow `2.10` stable and `2.11.0-dev` SDKs.
* Annotate the classes used as annotations to restrict their usage to library
  level.
* Stop required a `SILENT_OBSERVATORY` environment variable to run with
  debugging and the JSON reporter.

## 1.16.0-nullsafety.4

* Depend on the latest test_core.

## 1.16.0-nullsafety.3

* Clean up `--help` output.

## 1.16.0-nullsafety.2

* Allow version `0.40.x` of `analyzer`.

## 1.16.0-nullsafety.1

* Depend on the latest test_core.

## 1.16.0-nullsafety

* Support running tests with null safety.
  * Note that the test runner itself is not fully migrated yet.
* Add the `Fake` class, available through `package:test_api/fake.dart`.  This
  was previously part of the Mockito package, but with null safety it is useful
  enough that we decided to make it available through `package:test`.  In a
  future release it will be made available directly through
  `package:test_api/test_api.dart` (and hence through
  `package:test_core/test_core.dart` and `package:test/test.dart`).

## 1.15.7 (Backport)

* Fix `spawnHybridUri` on windows.

## 1.15.6 (Backport)

* Support `package:analyzer` version `0.41.x`.

## 1.15.5 (Backport)

* Fix `spawnHybridUri` to respect language versioning of the spawned uri.

## 1.15.4

* Allow analyzer 0.40.x.

## 1.15.3

* Update to `matcher` version `0.12.9` which improves the mismatch description
  for deep collection equality matchers and TypeMatcher.

## 1.15.2

* Use the latest `test_core` which resolves an issue with the latest
  `package:meta`.

## 1.15.1

* Avoid a confusing stack trace when there is a problem loading a platform when
  using the JSON reporter and enabling debugging.
* Restore behavior of listening for both `IPv6` and `IPv4` sockets for the node
  platform.

## 1.15.0

* Update bootstrapping logic to ensure the bootstrap library has
  the same language version as the test.
* The Node platform will now communicate over only IPv6 if it is available.

## 1.14.7

* Support the latest `package:coverage`.


## 1.14.6

* Update `test_core` to `0.3.6`.

## 1.14.5

* Add additional information to an exception when we end up with a null
  `RunnerSuite`.

## 1.14.4

* Use non-headless Chrome when provided the flag `--pause-after-load`.

## 1.14.3

* Fix an issue where coverage tests could not run in Chrome headless.
* Fix an issue where coverage collection would not work with source
  maps that contained absolute file URIs.
* Fix error messages for incorrect string literals in test annotations.
* Update `test_core` to `0.3.4`.

## 1.14.2

* Update `test_core` to `0.3.3`.

## 1.14.1

* Allow the latest shelf_packages_handler.

## 1.14.0

* Drop the `package_resolver` dependency for the `package_config` dependency
  which is lower level.

## 1.13.0

* Enable asserts in code running through `spawnHybrid` APIs.
* Exit with a non-zero code if no tests were ran, whether due to skips or having
  no tests defined.
* Fix the stack trace labels in SDK code for `dart2js` compiled tests.
* Cancel any StreamQueue that is created as a part of a stream matcher once it
  is done matching.
  * This fixes a bug where using a matcher on a custom stream controller and
    then awaiting the `close()` method on that controller would hang.
* Avoid causing the test runner to hang if there is a timeout during a
  `tearDown` callback following a failing test case.

## 1.12.0

* Bump minimum SDK to `2.4.0` for safer usage of for-loop elements.
* Deprecate `PhantomJS` and provide warning when used. Support for `PhantomJS`
  will be removed in version `2.0.0`.
* Support coverage collection for the Chrome platform. See `README.md` for usage
  details.

## 1.11.1

* Allow `test_api` `0.2.13` to work around a bug in the SDK version `2.3.0`.

## 1.11.0

* Add `file_reporters` configuration option and `--file-reporter` CLI option to
  allow specifying a separate reporter that writes to a file instead of stdout.

## 1.10.0

* Add `customHtmlTemplateFile` configuration option to allow sharing an
  html template between tests
* Depend on the latest `package:test_core`.
* Depend on the latest `package:test_api`.

## 1.9.4

* Extend the timeout for synthetic tests, e.g. `tearDownAll`.
* Depend on the latest `package:test_core`.
* Depend on the latest `package:test_api`.

## 1.9.3

* Depend on the latest `package:test_core`.
* Support the latest `package:analyzer`.
* Update to latest `package:matcher`. Improves output for instances of private
  classes.

## 1.9.2

* Depend on the latest `package:test_api` and `package:test_core`.
* While using `solo` tests that are not run will now be reported as skipped.

## 1.9.1

* Depend on latest `test_core`.

## 1.9.0

* Implement code coverage collection for VM based tests

## 1.8.0

* Expose the previously hidden sharding arguments
  * `--total-shards` specifies how many shards the suite should
    be split into
  * `--shard-index` specifies which shard should be run

## 1.7.0

* Add a `--debug` flag for running the VM/Chrome in debug mode.

## 1.6.11

* Depend on the latest `test_core` and `test_api`.

## 1.6.10

* Depend on the latest `test_core`.

## 1.6.9

* Add `--disable-dev-shm-usage` to the default Chrome flags.

## 1.6.8

* Depend on the latest `test_core` and `test_api`.

## 1.6.7

* Allow `analyzer` version `0.38.x`.

## 1.6.6

* Pass `--server-mode` to dart2js instead of `--categories=Server` to fix a
  warning about the flag deprecation.
* Drop dependency on `pub_semver`.
* Fix issue with the latest `Utf8Decoder` and the `node` platform.

## 1.6.5

* Depend on the latest `test_core`.
* Depend on the latest `package:analyzer`.

## 1.6.4

* Don't swallow exceptions from callbacks in `expectAsync*`.
* Internal cleanup - fix lints.

## 1.6.3

* Depend on latests `package:test_core`.
  * This fixes an issue where non-completed tests were considered passing.

## 1.6.2

* Avoid `dart:isolate` imports on code loaded in tests.

## 1.6.1

* Allow `stream_channel` version `2.0.0`.

## 1.6.0

* Allow `analyzer` version `0.36.x`.
* Matcher changes:
  * Add `isA()` to create `TypeMatcher` instances in a more fluent way.
  * Add `isCastError`.
  * **Potentially breaking bug fix**. Ordering matchers no longer treat objects
    with a partial ordering (such as NaN for double values) as if they had a
    complete ordering. For instance `greaterThan` now compares with the `>`
    operator rather not `<` and not `=`. This could cause tests which relied on
    this bug to start failing.

## 1.5.3

* Allow `analyzer` version `0.35.x`.

## 1.5.2

* Require Dart SDK `>=2.1.0`.
* Depend on latest `test_core` and `test_api`.

## 1.5.1

* Depend on latest `test_core` and `test_api`.

## 1.5.0

* Depend on `package:test_core` for core functionality.

## 1.4.0

* Depend on `package:test_api` for core functionality.

## 1.3.4

* Allow remote_listener to be closed and sent an event on close.

## 1.3.3

* Add conditional imports so that `dart:io` is not imported from the main
  `test.dart` entrypoint unless it is available.
* Fix an issue with dartdevc in precompiled mode and the json reporter.
* Fix an issue parsing test metadata annotations without explicit `const`.

## 1.3.2

* Widen the constraints on the analyzer package.

## 1.3.1

* Handle parsing annotations which omit `const` on collection literals.
* Fix an issue where `root_line`, `root_column`, and `root_url` in the
  JSON reported may not be populated correctly on Windows.
* Removed requirement for the test/pub_serve transformer in --pub-serve mode.

## 1.3.0

* When using `--precompiled`, the test runner now allows symlinks to reach
  outside the precompiled directory. This allows more efficient creation of
  precompiled directories (using symlinks instead of copies).
* Updated max sdk range to `<3.0.0`.

## 1.2.0

* Added support for using precompiled kernel files when running vm tests.
  * When using the `--precompiled` flag we will now first check for a
    `<original-test-path>.vm_test.vm.app.dill` file, and if present load that
    directly in the isolate. Otherwise the `<original-test-path>.vm_test.dart`
    file will be used.

## 1.1.0

* Added a new `pid` field to the StartEvent in the json runner containing the
  pid of the VM process running the tests.

## 1.0.0

* No change from `0.12.42`. We are simply signalling to users that this is a
  well supported package and is the prefered way to write Dart tests.

## 0.12.42

* Add support for `solo` test and group. When the argument is `true` only tests
  and groups marked as solo will be run. It is still recommended that users
  instead filter their tests by using the runner argument `-n`.

* Updated exported `package:matcher` to `0.12.3` which includes these updates:

  - Many improvements to `TypeMatcher`
    - Can now be used directly as `const TypeMatcher<MyType>()`.
    - Added a type parameter to specify the target `Type`.
      - Made the `name` constructor parameter optional and marked it deprecated.
        It's redundant to the type parameter.
    - Migrated all `isType` matchers to `TypeMatcher`.
    - Added a `having` function that allows chained validations of specific
      features of the target type.

      ```dart
      /// Validates that the object is a [RangeError] with a message containing
      /// the string 'details' and `start` and `end` properties that are `null`.
      final _rangeMatcher = isRangeError
         .having((e) => e.message, 'message', contains('details'))
         .having((e) => e.start, 'start', isNull)
         .having((e) => e.end, 'end', isNull);
      ```

  - Deprecated the `isInstanceOf` class. Use `TypeMatcher` instead.

  - Improved the output of `Matcher` instances that fail due to type errors.

## 0.12.41

* Add support for debugging VM tests.
* Tweak default reporter and color logic again so that they are always enabled
  on all non-windows platforms.

## 0.12.40

* Added some new optional fields to the json reporter, `root_line`,
  `root_column`, and `root_url`. These will be present if `url` is not the same
  as the suite url, and will represent the location in the original test suite
  from which the call to `test` originated.

## 0.12.39

* Change the default reporter and color defaults to be based on
  `stdout.supportsAnsiEscapes` instead of based on platform (previously both
  were disabled on windows).

## 0.12.38+3

* Fix Dart 2 runtime errors around communicating with browsers.


## 0.12.38+2

* Fix more Dart 2 runtime type errors.

## 0.12.38+1

* Fix several Dart 2 runtime type errors.

## 0.12.38

* Give `neverCalled` a type that works in Dart 2 semantics.
* Support `package:analyzer` `0.32.0`.

## 0.12.37

* Removed the transformer, and the `pub_serve.dart` entrypoint. This is not
  being treated as a breaking change because the minimum sdk constraint now
  points to an sdk which does not support pub serve or barback any more anyways.
* Drop the dependency on `barback`.

## 0.12.36

* Expose the test bootstrapping methods, so that build systems can precompile
  tests without relying on internal apis.

## 0.12.35

* Dropped support for Dart 1. Going forward only Dart 2 will be supported.
  * If you experience blocking issues and are still on the Dart 1 sdk, we will
    consider bug fixes on a per-case basis based on severity and impact.
  * Drop support for `dartium` and `content-shell` platforms since those are
    removed from the Dart 2 SDK.
* Fixed an issue `--precompiled` node tests in subdirectories.
* Fixed some dart2 issues with node test bootstrapping code so that dartdevc
  tests can run.
* Fixed default custom html handler so it correctly includes the
  packages/test/dart.js file. This allows you to get proper errors instead of
  timeouts if there are load exceptions in the browser.
* Upgrade to package:matcher 0.12.2

## 0.12.34

* Requires at least Dart 1.24.0.
* The `--precompiled` flag is now supported for the vm platform and the node
  platform.
* On browser platforms the `--precompiled` flag now serves all sources directly
  from the precompiled directory, and will never attempt to do its own
  compilation.

## 0.12.33

* Pass `--categories=Server` to `dart2js` when compiling tests for Node.js. This
  tells it that `dart:html` is unavailable.

* Don't crash when attempting to format stack traces when running via
  `dart path/to/test.dart`.

## 0.12.32+2

* Work around an SDK bug that caused timeouts in asynchronous code.

## 0.12.32+1

* Fix a bug that broke content shell on Dart 1.24.

## 0.12.32

* Add an `include` configuration field which specifies the path to another
  configuration file whose configuration should be used.

* Add a `google` platform selector variable that's only true on Google's
  internal infrastructure.

## 0.12.31

* Add a `headless` configuration option for Chrome.

* Re-enable headless mode for Chrome by default.

* Don't hang when a Node.js test fails to compile.

## 0.12.30+4

* Stop running Chrome in headless mode temporarily to work around a browser bug.

## 0.12.30+3

* Fix a memory leak when loading browser tests.

## 0.12.30+2

* Avoid loading test suites whose tags are excluded by `--excluded-tags`.

## 0.12.30+1

* Internal changes.

## 0.12.30

* Platform selectors for operating systems now work for Node.js tests
  ([#742][]).

* `fail()` is now typed to return `Null`, so it can be used in the same places
  as a raw `throw`.

* Run Chrome in headless mode unless debugging is enabled.

[#742]: https://github.com/dart-lang/test/issues/742

## 0.12.29+1

* Fix strong mode runtime cast failures.

## 0.12.29

* Node.js tests can now import modules from a top-level `node_modules`
  directory, if one exists.

* Raw `console.log()` calls no longer crash Node.js tests.

* When a browser crashes, include its standard output in the error message.

## 0.12.28+1

* Add a `pumpEventQueue()` function to make it easy to wait until all
  asynchronous tasks are complete.

* Add a `neverCalled` getter that returns a function that causes the test to
  fail if it's ever called.

## 0.12.27+1

* Increase the timeout for loading tests to 12 minutes.

## 0.12.27

* When `addTearDown()` is called within a call to `setUpAll()`, it runs its
  callback after *all* tests instead of running it after the `setUpAll()`
  callback.

* When running in an interactive terminal, the test runner now prints status
  lines as wide as the terminal and no wider.

## 0.12.26+1

* Fix lower bound on package `stack_trace`. Now 1.6.0.
* Manually close browser process streams to prevent test hangs.

## 0.12.26

* The `spawnHybridUri()` function now allows root-relative URLs, which are
  interpreted as relative to the root of the package.

## 0.12.25

* Add a `override_platforms` configuration field which allows test platforms'
  settings (such as browsers' executables) to be overridden by the user.

* Add a `define_platforms` configuration field which makes it possible to define
  new platforms that use the same logic as existing ones but have different
  settings.

## 0.12.24+8

* `spawnHybridUri()` now interprets relative URIs correctly in browser tests.

## 0.12.24+7

* Declare support for `async` 2.0.0.

## 0.12.24+6

* Small refactoring to make the package compatible with strong-mode compliant Zone API.
  No user-visible change.

## 0.12.24+5

* Expose a way for tests to forward a `loadException` to the server.

## 0.12.24+4

* Drain browser process `stdout` and `stdin`. This resolves test flakiness, especially in Travis
  with the `Precise` image.

## 0.12.24+3

* Extend `deserializeTimeout`.

## 0.12.24+2

* Only force exit if `FORCE_TEST_EXIT` is set in the environment.

## 0.12.24+1

* Widen version constraint on `analyzer`.

## 0.12.24

* Add a `node` platform for compiling tests to JavaScript and running them on
  Node.js.

## 0.12.23+1

* Remove unused imports.

## 0.12.23

* Add a `fold_stack_frames` field for `dart_test.yaml`. This will
  allow users to customize which packages' frames are folded.

## 0.12.22+2

* Properly allocate ports when debugging Chrome and Dartium in an IPv6-only
  environment.

## 0.12.22+1

* Support `args` 1.0.0.

* Run tear-down callbacks in the same error zone as the test function. This
  makes it possible to safely share `Future`s and `Stream`s between tests and
  their tear-downs.

## 0.12.22

* Add a `retry` option to `test()` and `group()` functions, as well
  as `@Retry()`  annotation for test files and a `retry`
  configuration field for `dart_test.yaml`.  A test with reties
  enabled will be re-run if it fails for a reason other than a
  `TestFailure`.

* Add a `--no-retry` runner flag that disables retries of failing tests.

* Fix a "concurrent modification during iteration" error when calling
  `addTearDown()` from within a tear down.

## 0.12.21

* Add a `doesNotComplete` matcher that asserts that a Future never completes.

* `throwsA()` and all related matchers will now match functions that return
  `Future`s that emit exceptions.

* Respect `onPlatform` for groups.

* Only print browser load errors once per browser.

* Gracefully time out when attempting to deserialize a test suite.

## 0.12.20+13

* Upgrade to package:matcher 0.12.1

## 0.12.20+12

* Now support `v0.30.0` of `pkg/analyzer`

* The test executable now does a "hard exit" when complete to ensure lingering
  isolates or async code don't block completion. This may affect users trying
  to use the Dart service protocol or observatory.

## 0.12.20+11

* Refactor bootstrapping to simplify the test/pub_serve transformer.

## 0.12.20+10

* Refactor for internal tools.

## 0.12.20+9

* Introduce new flag `--chain-stack-traces` to conditionally chain stack traces.

## 0.12.20+8

* Fixed more blockers for compiling with `dev_compiler`.
* Dartfmt the entire repo.

* **Note:** 0.12.20+5-0.12.20+7 were tagged but not officially published.

## 0.12.20+4

* Fixed strong-mode errors and other blockers for compiling with `dev_compiler`.

## 0.12.20+3

* `--pause-after-load` no longer deadlocks with recent versions of Chrome.

* Fix Dartified stack traces for JS-compiled tests run through `pub serve`.

## 0.12.20+2

* Print "[E]" after test failures to make them easier to identify visually and
  via automated search.

## 0.12.20+1

* Tighten the dependency on `stream_channel` to reflect the APIs being used.

* Use a 1024 x 768 iframe for browser tests.

## 0.12.20

* **Breaking change:** The `expect()` method no longer returns a `Future`, since
  this broke backwards-compatibility in cases where a void function was
  returning an `expect()` (such as `void foo() => expect(...)`). Instead, a new
  `expectLater()` function has been added that return a `Future` that completes
  when the matcher has finished running.

* The `verbose` parameter to `expect()` and the `formatFailure()` function are
  deprecated.

## 0.12.19+1

* Make sure asynchronous matchers that can fail synchronously, such as
  `throws*()` and `prints()`, can be used with synchronous matcher operators
  like `isNot()`.

## 0.12.19

* Added the `StreamMatcher` class, as well as several built-in stream matchers:
  `emits()`, `emitsError()`, `emitsDone, mayEmit()`, `mayEmitMultiple()`,
  `emitsAnyOf()`, `emitsInOrder()`, `emitsInAnyOrder()`, and `neverEmits()`.

* `expect()` now returns a Future for the asynchronous matchers `completes`,
  `completion()`, `throws*()`, and `prints()`.

* Add a `printOnFailure()` method for providing debugging information that's
  only printed when a test fails.

* Automatically configure the [`term_glyph`][term_glyph] package to use ASCII
  glyphs when the test runner is running on Windows.

[term_glyph]: https://pub.dev/packages/term_glyph

* Deprecate the `throws` matcher in favor of `throwsA()`.

* Deprecate the `Throws` class. These matchers should only be constructed via
  `throwsA()`.

## 0.12.18+1

* Fix the deprecated `expectAsync()` function. The deprecation caused it to
  fail to support functions that take arguments.

## 0.12.18

* Add an `addTearDown()` function, which allows tests to register additional
  tear-down callbacks as they're running.

* Add the `spawnHybridUri()` and `spawnHybridCode()` functions, which allow
  browser tests to run code on the VM.

* Fix the new `expectAsync` functions so that they don't produce analysis errors
  when passed callbacks with optional arguments.

## 0.12.17+3

* Internal changes only.

## 0.12.17+2

* Fix Dartium debugging on Windows.

## 0.12.17+1

* Fix a bug where tags couldn't be marked as skipped.

## 0.12.17

* Deprecate `expectAsync` and `expectAsyncUntil`, since they currently can't be
  made to work cleanly in strong mode. They are replaced with separate methods
  for each number of callback arguments:
  * `expectAsync0`, `expectAsync1`, ... `expectAsync6`, and
  * `expectAsyncUntil0`, `expectAsyncUntil1`, ... `expectAsyncUntil6`.

## 0.12.16

* Allow tools to interact with browser debuggers using the JSON reporter.

## 0.12.15+12

* Fix a race condition that could cause the runner to stall for up to three
  seconds after completing.

## 0.12.15+11

* Make test iframes visible when debugging.

## 0.12.15+10

* Throw a better error if a group body is asynchronous.

## 0.12.15+9

* Widen version constraint on `analyzer`.

## 0.12.15+8

* Make test suites with thousands of tests load much faster on the VM (and
  possibly other platforms).

## 0.12.15+7

* Fix a bug where tags would be dropped when `on_platform` was defined in a
  config file.

## 0.12.15+6

* Fix a broken link in the `--help` documentation.

## 0.12.15+5

* Internal-only change.

## 0.12.15+4

* Widen version constraint on `analyzer`.

## 0.12.15+3

* Move `nestingMiddleware` to `lib/src/util/path_handler.dart` to enable a
  cleaner separation between test-runner files and test writing files.

## 0.12.15+2

* Support running without a `packages/` directory.

## 0.12.15+1

* Declare support for version 1.19 of the Dart SDK.

## 0.12.15

* Add a `skip` parameter to `expect()`. Marking a single expect as skipped will
  cause the test itself to be marked as skipped.

* Add a `--run-skipped` parameter and `run_skipped` configuration field that
  cause tests to be run even if they're marked as skipped.

## 0.12.14+1

* Narrow the constraint on `yaml`.

## 0.12.14

* Add test and group location information to the JSON reporter.

## 0.12.13+5

* Declare support for version 1.18 of the Dart SDK.

* Use the latest `collection` package.

## 0.12.13+4

* Compatibility with an upcoming release of the `collection` package.

## 0.12.13+3

* Internal changes only.

## 0.12.13+2

* Fix all strong-mode errors and warnings.

## 0.12.13+1

* Declare support for version 1.17 of the Dart SDK.

## 0.12.13

* Add support for a global configuration file. On Windows, this file defaults to
  `%LOCALAPPDATA%\DartTest.yaml`. On Unix, it defaults to `~/.dart_test.yaml`.
  It can also be explicitly set using the `DART_TEST_CONFIG` environment
  variable. See [the configuration documentation][global config] for details.

* The `--name` and `--plain-name` arguments may be passed more than once, and
  may be passed together. A test must match all name constraints in order to be
  run.

* Add `names` and `plain_names` fields to the package configuration file. These
  allow presets to control which tests are run based on their names.

* Add `include_tags` and `exclude_tags` fields to the package configuration
  file. These allow presets to control which tests are run based on their tags.

* Add a `pause_after_load` field to the package configuration file. This allows
  presets to enable debugging mode.

[global config]: https://github.com/dart-lang/test/blob/master/pkgs/test/doc/configuration.md#global-configuration

## 0.12.12

* Add support for [test presets][]. These are defined using the `presets` field
  in the package configuration file. They can be selected by passing `--preset`
  or `-P`, or by using the `add_presets` field in the package configuration
  file.

* Add an `on_os` field to the package configuration file that allows users to
  select different configuration for different operating systems.

* Add an `on_platform` field to the package configuration file that allows users
  to configure all tests differently depending on which platform they run on.

* Add an `ios` platform selector variable. This variable will only be true when
  the `test` executable itself is running on iOS, not when it's running browser
  tests on an iOS browser.

[test presets]: https://github.com/dart-lang/test/blob/master/pkgs/test/doc/package_config.md#configuration-presets

## 0.12.11+2

* Update to `shelf_web_socket` 0.2.0.

## 0.12.11+1

* Purely internal change.

## 0.12.11

* Add a `tags` field to the package configuration file that allows users to
  provide configuration for specific tags.

* The `--tags` and `--exclude-tags` command-line flags now allow
  [boolean selector syntax][]. For example, you can now pass `--tags "(chrome ||
  firefox) && !slow"` to select quick Chrome or Firefox tests.

[boolean selector syntax]: https://github.com/dart-lang/boolean_selector/blob/master/README.md

## 0.12.10+2

* Re-add help output separators.

* Tighten the constraint on `args`.

## 0.12.10+1

* Temporarily remove separators from the help output. Version 0.12.8 was
  erroneously released without an appropriate `args` constraint for the features
  it used; this version will help ensure that users who can't use `args` 0.13.1
  will get a working version of `test`.

## 0.12.10

* Add support for a package-level configuration file called `dart_test.yaml`.

## 0.12.9

* Add `SuiteEvent` to the JSON reporter, which reports data about the suites in
  which tests are run.

* Add `AllSuitesEvent` to the JSON reporter, which reports the total number of
  suites that will be run.

* Add `Group.testCount` to the JSON reporter, which reports the total number of
  tests in each group.

## 0.12.8

* Organize the `--help` output into sections.

* Add a `--timeout` flag.

## 0.12.7

* Add the ability to re-run tests while debugging. When the browser is paused at
  a breakpoint, the test runner will open an interactive console on the command
  line that can be used to restart the test.

* Add support for passing any object as a description to `test()` and `group()`.
  These objects will be converted to strings.

* Add the ability to tag tests. Tests with specific tags may be run by passing
  the `--tags` command-line argument, or excluded by passing the
  `--exclude-tags` parameter.

  This feature is not yet complete. For now, tags are only intended to be added
  temporarily to enable use-cases like [focusing][] on a specific test or group.
  Further development can be followed on [the issue tracker][issue 16].

* Wait for a test's tear-down logic to run, even if it times out.

[focusing]: http://jasmine.github.io/2.1/focused_specs.html
[issue 16]: https://github.com/dart-lang/test/issues/16

## 0.12.6+2

* Declare compatibility with `http_parser` 2.0.0.

## 0.12.6+1

* Declare compatibility with `http_multi_server` 2.0.0.

## 0.12.6

* Add a machine-readable JSON reporter. For details, see
  [the protocol documentation][json-protocol].

* Skipped groups now properly print skip messages.

[json-protocol]: https://github.com/dart-lang/test/blob/master/pkgs/test/json_reporter.md

## 0.12.5+2

* Declare compatibility with Dart 1.14 and 1.15.

## 0.12.5+1

* Fixed a deadlock bug when using `setUpAll()` and `tearDownAll()`.

## 0.12.5

* Add `setUpAll()` and `tearDownAll()` methods that run callbacks before and
  after all tests in a group or suite. **Note that these methods are for special
  cases and should be avoided**—they make it very easy to accidentally introduce
  dependencies between tests. Use `setUp()` and `tearDown()` instead if
  possible.

* Allow `setUp()` and `tearDown()` to be called multiple times within the same
  group.

* When a `tearDown()` callback runs after a signal has been caught, it can now
  schedule out-of-band asynchronous callbacks normally rather than having them
  throw exceptions.

* Don't show package warnings when compiling tests with dart2js. This was
  accidentally enabled in 0.12.2, but was never intended.

## 0.12.4+9

* If a `tearDown()` callback throws an error, outer `tearDown()` callbacks are
  still executed.

## 0.12.4+8

* Don't compile tests to JavaScript when running via `pub serve` on Dartium or
  content shell.

## 0.12.4+7

* Support `http_parser` 1.0.0.

## 0.12.4+6

* Fix a broken link in the README.

## 0.12.4+5

* Internal changes only.

## 0.12.4+4

* Widen the Dart SDK constraint to include `1.13.0`.

## 0.12.4+3

* Make source maps work properly in the browser when not using `--pub-serve`.

## 0.12.4+2

* Fix a memory leak when running many browser tests where old test suites failed
  to be unloaded when they were supposed to.

## 0.12.4+1

* Require Dart SDK >= `1.11.0` and `shelf` >= `0.6.0`, allowing `test` to remove
  various hacks and workarounds.

## 0.12.4

* Add a `--pause-after-load` flag that pauses the test runner after each suite
  is loaded so that breakpoints and other debugging annotations can be added.
  Currently this is only supported on browsers.

* Add a `Timeout.none` value indicating that a test should never time out.

* The `dart-vm` platform selector variable is now `true` for Dartium and content
  shell.

* The compact reporter no longer prints status lines that only update the clock
  if they would get in the way of messages or errors from a test.

* The expanded reporter no longer double-prints the descriptions of skipped
  tests.

## 0.12.3+9

* Widen the constraint on `analyzer` to include `0.26.0`.

## 0.12.3+8

* Fix an uncaught error that could crop up when killing the test runner process
  at the wrong time.

## 0.12.3+7

* Add a missing dependency on the `collection` package.

## 0.12.3+6

**This version was unpublished due to [issue 287][].**

* Properly report load errors caused by failing to start browsers.

* Substantially increase browser timeouts. These timeouts are the cause of a lot
  of flakiness, and now that they don't block test running there's less harm in
  making them longer.

## 0.12.3+5

**This version was unpublished due to [issue 287][].**

* Fix a crash when skipping tests because their platforms don't match.

## 0.12.3+4

**This version was unpublished due to [issue 287][].**

* The compact reporter will update the timer every second, rather than only
  updating it occasionally.

* The compact reporter will now print the full, untruncated test name before any
  errors or prints emitted by a test.

* The expanded reporter will now *always* print the full, untruncated test name.

## 0.12.3+3

**This version was unpublished due to [issue 287][].**

* Limit the number of test suites loaded at once. This helps ensure that the
  test runner won't run out of memory when running many test suites that each
  load a large amount of code.

## 0.12.3+2

**This version was unpublished due to [issue 287][].**

[issue 287]: https://github.com/dart-lang/test/issues/287

* Improve the display of syntax errors in VM tests.

* Work around a [Firefox bug][]. Computed styles now work in tests on Firefox.

[Firefox bug]: https://bugzilla.mozilla.org/show_bug.cgi?id=548397

* Fix a bug where VM tests would be loaded from the wrong URLs on Windows (or in
  special circumstances on other operating systems).

## 0.12.3+1

* Fix a bug that caused the test runner to crash on Windows because symlink
  resolution failed.

## 0.12.3

* If a future matched against the `completes` or `completion()` matcher throws
  an error, that error is printed directly rather than being wrapped in a
  string. This allows such errors to be captured using the Zone API and improves
  formatting.

* Improve support for Polymer tests. This fixes a flaky time-out error and adds
  support for Dartifying JavaScript stack traces when running Polymer tests via
  `pub serve`.

* In order to be more extensible, all exception handling within tests now uses
  the Zone API.

* Add a heartbeat to reset a test's timeout whenever the test interacts with the
  test infrastructure.

* `expect()`, `expectAsync()`, and `expectAsyncUntil()` throw more useful errors
  if called outside a test body.

## 0.12.2

* Convert JavaScript stack traces into Dart stack traces using source maps. This
  can be disabled with the new `--js-trace` flag.

* Improve the browser test suite timeout logic to avoid timeouts when running
  many browser suites at once.

## 0.12.1

* Add a `--verbose-trace` flag to include core library frames in stack traces.

## 0.12.0

### Test Runner

`0.12.0` adds support for a test runner, which can be run via
`pub run test:test` (or `pub run test` in Dart 1.10). By default it runs all
files recursively in the `test/` directory that end in `_test.dart` and aren't
in a `packages/` directory.

The test runner supports running tests on the Dart VM and many different
browsers. Test files can use the `@TestOn` annotation to declare which platforms
they support. For more information on this and many more new features, see [the
README](README).

[README]: https://github.com/dart-lang/test/blob/master/README.md

### Removed and Changed APIs

As part of moving to a runner-based model, most test configuration is moving out
of the test file and into the runner. As such, many ancillary APIs have been
removed. These APIs include `skip_` and `solo_` functions, `Configuration` and
all its subclasses, `TestCase`, `TestFunction`, `testConfiguration`,
`formatStacks`, `filterStacks`, `groupSep`, `logMessage`, `testCases`,
`BREATH_INTERVAL`, `currentTestCase`, `PASS`, `FAIL`, `ERROR`, `filterTests`,
`runTests`, `ensureInitialized`, `setSoloTest`, `enableTest`, `disableTest`, and
`withTestEnvironment`.

`FailureHandler`, `DefaultFailureHandler`, `configureExpectFailureHandler`, and
`getOrCreateExpectFailureHandler` which used to be exported from the `matcher`
package have also been removed. They existed to enable integration between
`test` and `matcher` that has been streamlined.

A number of APIs from `matcher` have been into `test`, including: `completes`,
`completion`, `ErrorFormatter`, `expect`,`fail`, `prints`, `TestFailure`,
`Throws`, and all of the `throws` methods. Some of these have changed slightly:

* `expect` no longer has a named `failureHandler` argument.

* `expect` added an optional `formatter` argument.

* `completion` argument `id` renamed to `description`.

## 0.11.6+4

* Fix some strong mode warnings we missed in the `vm_config.dart` and
  `html_config.dart` libraries.

## 0.11.6+3

* Fix a bug introduced in 0.11.6+2 in which operator matchers broke when taking
  lists of matchers.

## 0.11.6+2

* Fix all strong mode warnings.

## 0.11.6+1

* Give tests more time to start running.

## 0.11.6

* Merge in the last `0.11.x` release of `matcher` to allow projects to use both
  `test` and `unittest` without conflicts.

* Fix running individual tests with `HtmlIndividualConfiguration` when the test
  name contains URI-escaped values and is provided with the `group` query
  parameter.

## 0.11.5+1

* Internal code cleanups and documentation improvements.

## 0.11.5

* Bumped the version constraint for `matcher`.

## 0.11.4

* Bump the version constraint for `matcher`.

## 0.11.3

* Narrow the constraint on matcher to ensure that new features are reflected in
  unittest's version.

## 0.11.2

* Prints a warning instead of throwing an error when setting the test
  configuration after it has already been set. The first configuration is always
  used.

## 0.11.1+1

* Fix bug in withTestEnvironment where test cases were not reinitialized if
  called multiple times.

## 0.11.1

* Add `reason` named argument to `expectAsync` and `expectAsyncUntil`, which has
  the same definition as `expect`'s `reason` argument.
* Added support for private test environments.

## 0.11.0+6

* Refactored package tests.

## 0.11.0+5

* Release test functions after each test is run.

## 0.11.0+4

* Fix for [20153](https://code.google.com/p/dart/issues/detail?id=20153)

## 0.11.0+3

* Updated maximum `matcher` version.

## 0.11.0+2

* Removed unused files from tests and standardized remaining test file names.

## 0.11.0+1

* Widen the version constraint for `stack_trace`.

## 0.11.0

* Deprecated methods have been removed:
  * `expectAsync0`, `expectAsync1`, and `expectAsync2` - use `expectAsync`
    instead
  * `expectAsyncUntil0`, `expectAsyncUntil1`, and `expectAsyncUntil2` - use
    `expectAsyncUntil` instead
  * `guardAsync` - no longer needed
  * `protectAsync0`, `protectAsync1`, and `protectAsync2` - no longer needed
* `matcher.dart` and `mirror_matchers.dart` have been removed. They are now in
  the `matcher` package.
* `mock.dart` has been removed. It is now in the `mock` package.

## 0.10.1+2

* Fixed deprecation message for `mock`.

## 0.10.1+1

* Fixed CHANGELOG
* Moved to triple-slash for all doc comments.

## 0.10.1

* **DEPRECATED**
  * `matcher.dart` and `mirror_matchers.dart` are now in the `matcher`
    package.
  * `mock.dart` is now in the `mock` package.
* `equals` now allows a nested matcher as an expected list element or map value
  when doing deep matching.
* `expectAsync` and `expectAsyncUntil` now support up to 6 positional arguments
  and correctly handle functions with optional positional arguments with default
  values.

## 0.10.0

* Each test is run in a separate `Zone`. This ensures that any exceptions that
  occur is async operations are reported back to the source test case.
* **DEPRECATED** `guardAsync`, `protectAsync0`, `protectAsync1`,
  and `protectAsync2`
  * Running each test in a `Zone` addresses the need for these methods.
* **NEW!** `expectAsync` replaces the now deprecated `expectAsync0`,
  `expectAsync1` and `expectAsync2`
* **NEW!** `expectAsyncUntil` replaces the now deprecated `expectAsyncUntil0`,
  `expectAsyncUntil1` and `expectAsyncUntil2`
* `TestCase`:
  * Removed properties: `setUp`, `tearDown`, `testFunction`
  * `enabled` is now get-only
  * Removed methods: `pass`, `fail`, `error`
* `interactive_html_config.dart` has been removed.
* `runTests`, `tearDown`, `setUp`, `test`, `group`, `solo_test`, and
  `solo_group` now throw a `StateError` if called while tests are running.
* `rerunTests` has been removed.<|MERGE_RESOLUTION|>--- conflicted
+++ resolved
@@ -1,16 +1,14 @@
-<<<<<<< HEAD
 ## 1.17.0-dev
 
 * Change the default way VM tests are launched and ran to greatly speed up
   loading performance.
   * You can force the old strategy with `--use-data-isolate-strategy` flag if
     you run into issues, but please also file a bug.
-=======
+
 ## 1.16.9
 
 * Disable stack trace chaining by default. It can be re-enabled by explicitly
   passing the `--chain-stack-traces` flag.
->>>>>>> cac2fdb9
 
 ## 1.16.8
 
