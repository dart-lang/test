<<<<<<< HEAD
## 1.19.1-dev
=======
## 1.19.1

* Fix parsing of file paths into a URI on windows.
>>>>>>> 777bb15b

## 1.19.0

* Support query parameters `name`, `full-name`, `line`, and `col` on test paths,
  which will apply the filters to only those test suites.
  * All specified filters must match for a test to run.
  * Global filters (ie: `--name`) are also still respected and must match.
  * The `line` and `col` will match if any frame from the test trace matches
    (the test trace is the current stack trace where `test` is invoked).
* Give a better exception when using `markTestSkipped` outside of a test.

## 1.18.2

* Publish with the `host.dart.js` file.

## 1.18.1

* Add defaulting for older test backends that don't pass a configuration for
  the `allow_duplicate_test_names` parameter to the remote listener.

## 1.18.0

* Add configuration to disallow duplicate test and group names. See the
  [docs][allow_duplicate_test_names] for more information.
* Remove dependency on pedantic.

[allow_duplicate_test_names]: https://github.com/dart-lang/test/blob/master/pkgs/test/doc/configuration.md#allow_duplicate_test_names

## 1.17.12

* Support the latest `test_core`.
* Re-use the cached dill file from previous runs on subsequent runs.

## 1.17.11

* Use the latest `package:matcher`.
  * Change many argument types from `dynamic` to `Object?`.
  * Fix `stringContainsInOrder` to account for repetitions and empty strings.
    * **Note**: This may break some existing tests, as the behavior does change.

## 1.17.10

* Report incomplete tests as errors in the JSON reporter when the run is
  canceled early.
* Update `analyzer` constraint to `>=1.0.0 <3.0.0`.

## 1.17.9

* Fix a bug where a tag level configuration would cause test suites with that
  tag to ignore the `--test-randomize-ordering-seed` argument.

## 1.17.8

* Update json reporter docs with updated nullability annotations and
  descriptions.
* Add `time` field to the json reporters `allSuites` event type so that all
  event types can be unified.

## 1.17.7

* Support the latest `test_core`.

## 1.17.6

* Give a better error when `printOnFailure` is called from outside a test
  zone.

## 1.17.5

* Support the latest vm_service release (`7.0.0`).

## 1.17.4

* Fix race condition between compilation of vm tests and the running of
  isolates.

## 1.17.3

* Forward experiment args from the runner executable to the compiler with the
  new vm test loading strategy.

## 1.17.2

* Fix a windows issue with the new loading strategy.

## 1.17.1

* Fix an issue where you couldn't have tests compiled in both sound and
  unsound null safety modes.

## 1.17.0

* Change the default way VM tests are launched and ran to greatly speed up
  loading performance.
  * You can force the old strategy with `--use-data-isolate-strategy` flag if
    you run into issues, but please also file a bug.
* Disable stack trace chaining by default. It can be re-enabled by explicitly
  passing the `--chain-stack-traces` flag.
* Remove `phantomjs` support completely, it was previously broken.
* Fix `expectAsync` function type checks.
* Add libraries `scaffolding.dart`, and `expect.dart` to allow importing a
  subset of the normal surface area.

## 1.16.8

* Fix an issue where coverage collection could hang on Chrome.
* ~~Disable stack trace chaining by default. It can be re-enabled by explicitly
  passing the `--chain-stack-traces` flag.~~

## 1.16.7

* Update `spawnHybridCode` to default to the current packages language version.
* Update `test_core` and `test_api` deps.

## 1.16.6

* Complete the migration to null safety.

## 1.16.5

* Expand several deps to allow the latest versions.

## 1.16.4

* Update `test_core` dependency to `0.3.14`.

## 1.16.3

* Update `web_socket_channel` dependency to support latest.

## 1.16.2

* Update `test_core` dependency to `0.3.13`.

## 1.16.1

* Allow the latest analyzer `1.0.0`.

## 1.16.0

* Stable null safety release.

## 1.16.0-nullsafety.19

* Use the `test_api` for stable null safety.

## 1.16.0-nullsafety.18

* Expand upper bound constraints for some null safe migrated packages.

## 1.16.0-nullsafety.17

* Support the latest shelf release (`1.x.x`).

## 1.16.0-nullsafety.16

* Support the latest vm_service release (`6.x.x`).

## 1.16.0-nullsafety.15

* Support the latest coverage release (`0.15.x`).

## 1.16.0-nullsafety.14

* Allow the latest args release (`2.x`).

## 1.16.0-nullsafety.13

* Allow the latest glob release (`2.x`).

## 1.16.0-nullsafety.12

* Fix `spawnHybridUri` on windows.
* Fix failures running tests on the `node` platform.
* Allow `package:yaml` version `3.x.x`.

## 1.16.0-nullsafety.11

* Set up a stack trace mapper in precompiled mode if source maps exist. If
  the stack traces are already mapped then this has no effect, otherwise it
  will try to map any JS lines it sees.

## 1.16.0-nullsafety.10

* Allow injecting a test channel for browser tests.
* Allow `package:analyzer` version `0.41.x`.

## 1.16.0-nullsafety.9

* Fix `spawnHybridUri` to respect language versioning of the spawned uri.

## 1.16.0-nullsafety.8

* Update SDK constraints to `>=2.12.0-0 <3.0.0` based on beta release
  guidelines.

## 1.16.0-nullsafety.7

* Allow prerelease versions of the 2.12 sdk.

## 1.16.0-nullsafety.6

* Add `markTestSkipped` API.

## 1.16.0-nullsafety.5

* Allow `2.10` stable and `2.11.0-dev` SDKs.
* Annotate the classes used as annotations to restrict their usage to library
  level.
* Stop required a `SILENT_OBSERVATORY` environment variable to run with
  debugging and the JSON reporter.

## 1.16.0-nullsafety.4

* Depend on the latest test_core.

## 1.16.0-nullsafety.3

* Clean up `--help` output.

## 1.16.0-nullsafety.2

* Allow version `0.40.x` of `analyzer`.

## 1.16.0-nullsafety.1

* Depend on the latest test_core.

## 1.16.0-nullsafety

* Support running tests with null safety.
  * Note that the test runner itself is not fully migrated yet.
* Add the `Fake` class, available through `package:test_api/fake.dart`.  This
  was previously part of the Mockito package, but with null safety it is useful
  enough that we decided to make it available through `package:test`.  In a
  future release it will be made available directly through
  `package:test_api/test_api.dart` (and hence through
  `package:test_core/test_core.dart` and `package:test/test.dart`).

## 1.15.7 (Backport)

* Fix `spawnHybridUri` on windows.

## 1.15.6 (Backport)

* Support `package:analyzer` version `0.41.x`.

## 1.15.5 (Backport)

* Fix `spawnHybridUri` to respect language versioning of the spawned uri.

## 1.15.4

* Allow analyzer 0.40.x.

## 1.15.3

* Update to `matcher` version `0.12.9` which improves the mismatch description
  for deep collection equality matchers and TypeMatcher.

## 1.15.2

* Use the latest `test_core` which resolves an issue with the latest
  `package:meta`.

## 1.15.1

* Avoid a confusing stack trace when there is a problem loading a platform when
  using the JSON reporter and enabling debugging.
* Restore behavior of listening for both `IPv6` and `IPv4` sockets for the node
  platform.

## 1.15.0

* Update bootstrapping logic to ensure the bootstrap library has
  the same language version as the test.
* The Node platform will now communicate over only IPv6 if it is available.

## 1.14.7

* Support the latest `package:coverage`.


## 1.14.6

* Update `test_core` to `0.3.6`.

## 1.14.5

* Add additional information to an exception when we end up with a null
  `RunnerSuite`.

## 1.14.4

* Use non-headless Chrome when provided the flag `--pause-after-load`.

## 1.14.3

* Fix an issue where coverage tests could not run in Chrome headless.
* Fix an issue where coverage collection would not work with source
  maps that contained absolute file URIs.
* Fix error messages for incorrect string literals in test annotations.
* Update `test_core` to `0.3.4`.

## 1.14.2

* Update `test_core` to `0.3.3`.

## 1.14.1

* Allow the latest shelf_packages_handler.

## 1.14.0

* Drop the `package_resolver` dependency for the `package_config` dependency
  which is lower level.

## 1.13.0

* Enable asserts in code running through `spawnHybrid` APIs.
* Exit with a non-zero code if no tests were ran, whether due to skips or having
  no tests defined.
* Fix the stack trace labels in SDK code for `dart2js` compiled tests.
* Cancel any StreamQueue that is created as a part of a stream matcher once it
  is done matching.
  * This fixes a bug where using a matcher on a custom stream controller and
    then awaiting the `close()` method on that controller would hang.
* Avoid causing the test runner to hang if there is a timeout during a
  `tearDown` callback following a failing test case.

## 1.12.0

* Bump minimum SDK to `2.4.0` for safer usage of for-loop elements.
* Deprecate `PhantomJS` and provide warning when used. Support for `PhantomJS`
  will be removed in version `2.0.0`.
* Support coverage collection for the Chrome platform. See `README.md` for usage
  details.

## 1.11.1

* Allow `test_api` `0.2.13` to work around a bug in the SDK version `2.3.0`.

## 1.11.0

* Add `file_reporters` configuration option and `--file-reporter` CLI option to
  allow specifying a separate reporter that writes to a file instead of stdout.

## 1.10.0

* Add `customHtmlTemplateFile` configuration option to allow sharing an
  html template between tests
* Depend on the latest `package:test_core`.
* Depend on the latest `package:test_api`.

## 1.9.4

* Extend the timeout for synthetic tests, e.g. `tearDownAll`.
* Depend on the latest `package:test_core`.
* Depend on the latest `package:test_api`.

## 1.9.3

* Depend on the latest `package:test_core`.
* Support the latest `package:analyzer`.
* Update to latest `package:matcher`. Improves output for instances of private
  classes.

## 1.9.2

* Depend on the latest `package:test_api` and `package:test_core`.
* While using `solo` tests that are not run will now be reported as skipped.

## 1.9.1

* Depend on latest `test_core`.

## 1.9.0

* Implement code coverage collection for VM based tests

## 1.8.0

* Expose the previously hidden sharding arguments
  * `--total-shards` specifies how many shards the suite should
    be split into
  * `--shard-index` specifies which shard should be run

## 1.7.0

* Add a `--debug` flag for running the VM/Chrome in debug mode.

## 1.6.11

* Depend on the latest `test_core` and `test_api`.

## 1.6.10

* Depend on the latest `test_core`.

## 1.6.9

* Add `--disable-dev-shm-usage` to the default Chrome flags.

## 1.6.8

* Depend on the latest `test_core` and `test_api`.

## 1.6.7

* Allow `analyzer` version `0.38.x`.

## 1.6.6

* Pass `--server-mode` to dart2js instead of `--categories=Server` to fix a
  warning about the flag deprecation.
* Drop dependency on `pub_semver`.
* Fix issue with the latest `Utf8Decoder` and the `node` platform.

## 1.6.5

* Depend on the latest `test_core`.
* Depend on the latest `package:analyzer`.

## 1.6.4

* Don't swallow exceptions from callbacks in `expectAsync*`.
* Internal cleanup - fix lints.

## 1.6.3

* Depend on latests `package:test_core`.
  * This fixes an issue where non-completed tests were considered passing.

## 1.6.2

* Avoid `dart:isolate` imports on code loaded in tests.

## 1.6.1

* Allow `stream_channel` version `2.0.0`.

## 1.6.0

* Allow `analyzer` version `0.36.x`.
* Matcher changes:
  * Add `isA()` to create `TypeMatcher` instances in a more fluent way.
  * Add `isCastError`.
  * **Potentially breaking bug fix**. Ordering matchers no longer treat objects
    with a partial ordering (such as NaN for double values) as if they had a
    complete ordering. For instance `greaterThan` now compares with the `>`
    operator rather not `<` and not `=`. This could cause tests which relied on
    this bug to start failing.

## 1.5.3

* Allow `analyzer` version `0.35.x`.

## 1.5.2

* Require Dart SDK `>=2.1.0`.
* Depend on latest `test_core` and `test_api`.

## 1.5.1

* Depend on latest `test_core` and `test_api`.

## 1.5.0

* Depend on `package:test_core` for core functionality.

## 1.4.0

* Depend on `package:test_api` for core functionality.

## 1.3.4

* Allow remote_listener to be closed and sent an event on close.

## 1.3.3

* Add conditional imports so that `dart:io` is not imported from the main
  `test.dart` entrypoint unless it is available.
* Fix an issue with dartdevc in precompiled mode and the json reporter.
* Fix an issue parsing test metadata annotations without explicit `const`.

## 1.3.2

* Widen the constraints on the analyzer package.

## 1.3.1

* Handle parsing annotations which omit `const` on collection literals.
* Fix an issue where `root_line`, `root_column`, and `root_url` in the
  JSON reported may not be populated correctly on Windows.
* Removed requirement for the test/pub_serve transformer in --pub-serve mode.

## 1.3.0

* When using `--precompiled`, the test runner now allows symlinks to reach
  outside the precompiled directory. This allows more efficient creation of
  precompiled directories (using symlinks instead of copies).
* Updated max sdk range to `<3.0.0`.

## 1.2.0

* Added support for using precompiled kernel files when running vm tests.
  * When using the `--precompiled` flag we will now first check for a
    `<original-test-path>.vm_test.vm.app.dill` file, and if present load that
    directly in the isolate. Otherwise the `<original-test-path>.vm_test.dart`
    file will be used.

## 1.1.0

* Added a new `pid` field to the StartEvent in the json runner containing the
  pid of the VM process running the tests.

## 1.0.0

* No change from `0.12.42`. We are simply signalling to users that this is a
  well supported package and is the prefered way to write Dart tests.

## 0.12.42

* Add support for `solo` test and group. When the argument is `true` only tests
  and groups marked as solo will be run. It is still recommended that users
  instead filter their tests by using the runner argument `-n`.

* Updated exported `package:matcher` to `0.12.3` which includes these updates:

  - Many improvements to `TypeMatcher`
    - Can now be used directly as `const TypeMatcher<MyType>()`.
    - Added a type parameter to specify the target `Type`.
      - Made the `name` constructor parameter optional and marked it deprecated.
        It's redundant to the type parameter.
    - Migrated all `isType` matchers to `TypeMatcher`.
    - Added a `having` function that allows chained validations of specific
      features of the target type.

      ```dart
      /// Validates that the object is a [RangeError] with a message containing
      /// the string 'details' and `start` and `end` properties that are `null`.
      final _rangeMatcher = isRangeError
         .having((e) => e.message, 'message', contains('details'))
         .having((e) => e.start, 'start', isNull)
         .having((e) => e.end, 'end', isNull);
      ```

  - Deprecated the `isInstanceOf` class. Use `TypeMatcher` instead.

  - Improved the output of `Matcher` instances that fail due to type errors.

## 0.12.41

* Add support for debugging VM tests.
* Tweak default reporter and color logic again so that they are always enabled
  on all non-windows platforms.

## 0.12.40

* Added some new optional fields to the json reporter, `root_line`,
  `root_column`, and `root_url`. These will be present if `url` is not the same
  as the suite url, and will represent the location in the original test suite
  from which the call to `test` originated.

## 0.12.39

* Change the default reporter and color defaults to be based on
  `stdout.supportsAnsiEscapes` instead of based on platform (previously both
  were disabled on windows).

## 0.12.38+3

* Fix Dart 2 runtime errors around communicating with browsers.


## 0.12.38+2

* Fix more Dart 2 runtime type errors.

## 0.12.38+1

* Fix several Dart 2 runtime type errors.

## 0.12.38

* Give `neverCalled` a type that works in Dart 2 semantics.
* Support `package:analyzer` `0.32.0`.

## 0.12.37

* Removed the transformer, and the `pub_serve.dart` entrypoint. This is not
  being treated as a breaking change because the minimum sdk constraint now
  points to an sdk which does not support pub serve or barback any more anyways.
* Drop the dependency on `barback`.

## 0.12.36

* Expose the test bootstrapping methods, so that build systems can precompile
  tests without relying on internal apis.

## 0.12.35

* Dropped support for Dart 1. Going forward only Dart 2 will be supported.
  * If you experience blocking issues and are still on the Dart 1 sdk, we will
    consider bug fixes on a per-case basis based on severity and impact.
  * Drop support for `dartium` and `content-shell` platforms since those are
    removed from the Dart 2 SDK.
* Fixed an issue `--precompiled` node tests in subdirectories.
* Fixed some dart2 issues with node test bootstrapping code so that dartdevc
  tests can run.
* Fixed default custom html handler so it correctly includes the
  packages/test/dart.js file. This allows you to get proper errors instead of
  timeouts if there are load exceptions in the browser.
* Upgrade to package:matcher 0.12.2

## 0.12.34

* Requires at least Dart 1.24.0.
* The `--precompiled` flag is now supported for the vm platform and the node
  platform.
* On browser platforms the `--precompiled` flag now serves all sources directly
  from the precompiled directory, and will never attempt to do its own
  compilation.

## 0.12.33

* Pass `--categories=Server` to `dart2js` when compiling tests for Node.js. This
  tells it that `dart:html` is unavailable.

* Don't crash when attempting to format stack traces when running via
  `dart path/to/test.dart`.

## 0.12.32+2

* Work around an SDK bug that caused timeouts in asynchronous code.

## 0.12.32+1

* Fix a bug that broke content shell on Dart 1.24.

## 0.12.32

* Add an `include` configuration field which specifies the path to another
  configuration file whose configuration should be used.

* Add a `google` platform selector variable that's only true on Google's
  internal infrastructure.

## 0.12.31

* Add a `headless` configuration option for Chrome.

* Re-enable headless mode for Chrome by default.

* Don't hang when a Node.js test fails to compile.

## 0.12.30+4

* Stop running Chrome in headless mode temporarily to work around a browser bug.

## 0.12.30+3

* Fix a memory leak when loading browser tests.

## 0.12.30+2

* Avoid loading test suites whose tags are excluded by `--excluded-tags`.

## 0.12.30+1

* Internal changes.

## 0.12.30

* Platform selectors for operating systems now work for Node.js tests
  ([#742][]).

* `fail()` is now typed to return `Null`, so it can be used in the same places
  as a raw `throw`.

* Run Chrome in headless mode unless debugging is enabled.

[#742]: https://github.com/dart-lang/test/issues/742

## 0.12.29+1

* Fix strong mode runtime cast failures.

## 0.12.29

* Node.js tests can now import modules from a top-level `node_modules`
  directory, if one exists.

* Raw `console.log()` calls no longer crash Node.js tests.

* When a browser crashes, include its standard output in the error message.

## 0.12.28+1

* Add a `pumpEventQueue()` function to make it easy to wait until all
  asynchronous tasks are complete.

* Add a `neverCalled` getter that returns a function that causes the test to
  fail if it's ever called.

## 0.12.27+1

* Increase the timeout for loading tests to 12 minutes.

## 0.12.27

* When `addTearDown()` is called within a call to `setUpAll()`, it runs its
  callback after *all* tests instead of running it after the `setUpAll()`
  callback.

* When running in an interactive terminal, the test runner now prints status
  lines as wide as the terminal and no wider.

## 0.12.26+1

* Fix lower bound on package `stack_trace`. Now 1.6.0.
* Manually close browser process streams to prevent test hangs.

## 0.12.26

* The `spawnHybridUri()` function now allows root-relative URLs, which are
  interpreted as relative to the root of the package.

## 0.12.25

* Add a `override_platforms` configuration field which allows test platforms'
  settings (such as browsers' executables) to be overridden by the user.

* Add a `define_platforms` configuration field which makes it possible to define
  new platforms that use the same logic as existing ones but have different
  settings.

## 0.12.24+8

* `spawnHybridUri()` now interprets relative URIs correctly in browser tests.

## 0.12.24+7

* Declare support for `async` 2.0.0.

## 0.12.24+6

* Small refactoring to make the package compatible with strong-mode compliant Zone API.
  No user-visible change.

## 0.12.24+5

* Expose a way for tests to forward a `loadException` to the server.

## 0.12.24+4

* Drain browser process `stdout` and `stdin`. This resolves test flakiness, especially in Travis
  with the `Precise` image.

## 0.12.24+3

* Extend `deserializeTimeout`.

## 0.12.24+2

* Only force exit if `FORCE_TEST_EXIT` is set in the environment.

## 0.12.24+1

* Widen version constraint on `analyzer`.

## 0.12.24

* Add a `node` platform for compiling tests to JavaScript and running them on
  Node.js.

## 0.12.23+1

* Remove unused imports.

## 0.12.23

* Add a `fold_stack_frames` field for `dart_test.yaml`. This will
  allow users to customize which packages' frames are folded.

## 0.12.22+2

* Properly allocate ports when debugging Chrome and Dartium in an IPv6-only
  environment.

## 0.12.22+1

* Support `args` 1.0.0.

* Run tear-down callbacks in the same error zone as the test function. This
  makes it possible to safely share `Future`s and `Stream`s between tests and
  their tear-downs.

## 0.12.22

* Add a `retry` option to `test()` and `group()` functions, as well
  as `@Retry()`  annotation for test files and a `retry`
  configuration field for `dart_test.yaml`.  A test with reties
  enabled will be re-run if it fails for a reason other than a
  `TestFailure`.

* Add a `--no-retry` runner flag that disables retries of failing tests.

* Fix a "concurrent modification during iteration" error when calling
  `addTearDown()` from within a tear down.

## 0.12.21

* Add a `doesNotComplete` matcher that asserts that a Future never completes.

* `throwsA()` and all related matchers will now match functions that return
  `Future`s that emit exceptions.

* Respect `onPlatform` for groups.

* Only print browser load errors once per browser.

* Gracefully time out when attempting to deserialize a test suite.

## 0.12.20+13

* Upgrade to package:matcher 0.12.1

## 0.12.20+12

* Now support `v0.30.0` of `pkg/analyzer`

* The test executable now does a "hard exit" when complete to ensure lingering
  isolates or async code don't block completion. This may affect users trying
  to use the Dart service protocol or observatory.

## 0.12.20+11

* Refactor bootstrapping to simplify the test/pub_serve transformer.

## 0.12.20+10

* Refactor for internal tools.

## 0.12.20+9

* Introduce new flag `--chain-stack-traces` to conditionally chain stack traces.

## 0.12.20+8

* Fixed more blockers for compiling with `dev_compiler`.
* Dartfmt the entire repo.

* **Note:** 0.12.20+5-0.12.20+7 were tagged but not officially published.

## 0.12.20+4

* Fixed strong-mode errors and other blockers for compiling with `dev_compiler`.

## 0.12.20+3

* `--pause-after-load` no longer deadlocks with recent versions of Chrome.

* Fix Dartified stack traces for JS-compiled tests run through `pub serve`.

## 0.12.20+2

* Print "[E]" after test failures to make them easier to identify visually and
  via automated search.

## 0.12.20+1

* Tighten the dependency on `stream_channel` to reflect the APIs being used.

* Use a 1024 x 768 iframe for browser tests.

## 0.12.20

* **Breaking change:** The `expect()` method no longer returns a `Future`, since
  this broke backwards-compatibility in cases where a void function was
  returning an `expect()` (such as `void foo() => expect(...)`). Instead, a new
  `expectLater()` function has been added that return a `Future` that completes
  when the matcher has finished running.

* The `verbose` parameter to `expect()` and the `formatFailure()` function are
  deprecated.

## 0.12.19+1

* Make sure asynchronous matchers that can fail synchronously, such as
  `throws*()` and `prints()`, can be used with synchronous matcher operators
  like `isNot()`.

## 0.12.19

* Added the `StreamMatcher` class, as well as several built-in stream matchers:
  `emits()`, `emitsError()`, `emitsDone, mayEmit()`, `mayEmitMultiple()`,
  `emitsAnyOf()`, `emitsInOrder()`, `emitsInAnyOrder()`, and `neverEmits()`.

* `expect()` now returns a Future for the asynchronous matchers `completes`,
  `completion()`, `throws*()`, and `prints()`.

* Add a `printOnFailure()` method for providing debugging information that's
  only printed when a test fails.

* Automatically configure the [`term_glyph`][term_glyph] package to use ASCII
  glyphs when the test runner is running on Windows.

[term_glyph]: https://pub.dev/packages/term_glyph

* Deprecate the `throws` matcher in favor of `throwsA()`.

* Deprecate the `Throws` class. These matchers should only be constructed via
  `throwsA()`.

## 0.12.18+1

* Fix the deprecated `expectAsync()` function. The deprecation caused it to
  fail to support functions that take arguments.

## 0.12.18

* Add an `addTearDown()` function, which allows tests to register additional
  tear-down callbacks as they're running.

* Add the `spawnHybridUri()` and `spawnHybridCode()` functions, which allow
  browser tests to run code on the VM.

* Fix the new `expectAsync` functions so that they don't produce analysis errors
  when passed callbacks with optional arguments.

## 0.12.17+3

* Internal changes only.

## 0.12.17+2

* Fix Dartium debugging on Windows.

## 0.12.17+1

* Fix a bug where tags couldn't be marked as skipped.

## 0.12.17

* Deprecate `expectAsync` and `expectAsyncUntil`, since they currently can't be
  made to work cleanly in strong mode. They are replaced with separate methods
  for each number of callback arguments:
  * `expectAsync0`, `expectAsync1`, ... `expectAsync6`, and
  * `expectAsyncUntil0`, `expectAsyncUntil1`, ... `expectAsyncUntil6`.

## 0.12.16

* Allow tools to interact with browser debuggers using the JSON reporter.

## 0.12.15+12

* Fix a race condition that could cause the runner to stall for up to three
  seconds after completing.

## 0.12.15+11

* Make test iframes visible when debugging.

## 0.12.15+10

* Throw a better error if a group body is asynchronous.

## 0.12.15+9

* Widen version constraint on `analyzer`.

## 0.12.15+8

* Make test suites with thousands of tests load much faster on the VM (and
  possibly other platforms).

## 0.12.15+7

* Fix a bug where tags would be dropped when `on_platform` was defined in a
  config file.

## 0.12.15+6

* Fix a broken link in the `--help` documentation.

## 0.12.15+5

* Internal-only change.

## 0.12.15+4

* Widen version constraint on `analyzer`.

## 0.12.15+3

* Move `nestingMiddleware` to `lib/src/util/path_handler.dart` to enable a
  cleaner separation between test-runner files and test writing files.

## 0.12.15+2

* Support running without a `packages/` directory.

## 0.12.15+1

* Declare support for version 1.19 of the Dart SDK.

## 0.12.15

* Add a `skip` parameter to `expect()`. Marking a single expect as skipped will
  cause the test itself to be marked as skipped.

* Add a `--run-skipped` parameter and `run_skipped` configuration field that
  cause tests to be run even if they're marked as skipped.

## 0.12.14+1

* Narrow the constraint on `yaml`.

## 0.12.14

* Add test and group location information to the JSON reporter.

## 0.12.13+5

* Declare support for version 1.18 of the Dart SDK.

* Use the latest `collection` package.

## 0.12.13+4

* Compatibility with an upcoming release of the `collection` package.

## 0.12.13+3

* Internal changes only.

## 0.12.13+2

* Fix all strong-mode errors and warnings.

## 0.12.13+1

* Declare support for version 1.17 of the Dart SDK.

## 0.12.13

* Add support for a global configuration file. On Windows, this file defaults to
  `%LOCALAPPDATA%\DartTest.yaml`. On Unix, it defaults to `~/.dart_test.yaml`.
  It can also be explicitly set using the `DART_TEST_CONFIG` environment
  variable. See [the configuration documentation][global config] for details.

* The `--name` and `--plain-name` arguments may be passed more than once, and
  may be passed together. A test must match all name constraints in order to be
  run.

* Add `names` and `plain_names` fields to the package configuration file. These
  allow presets to control which tests are run based on their names.

* Add `include_tags` and `exclude_tags` fields to the package configuration
  file. These allow presets to control which tests are run based on their tags.

* Add a `pause_after_load` field to the package configuration file. This allows
  presets to enable debugging mode.

[global config]: https://github.com/dart-lang/test/blob/master/pkgs/test/doc/configuration.md#global-configuration

## 0.12.12

* Add support for [test presets][]. These are defined using the `presets` field
  in the package configuration file. They can be selected by passing `--preset`
  or `-P`, or by using the `add_presets` field in the package configuration
  file.

* Add an `on_os` field to the package configuration file that allows users to
  select different configuration for different operating systems.

* Add an `on_platform` field to the package configuration file that allows users
  to configure all tests differently depending on which platform they run on.

* Add an `ios` platform selector variable. This variable will only be true when
  the `test` executable itself is running on iOS, not when it's running browser
  tests on an iOS browser.

[test presets]: https://github.com/dart-lang/test/blob/master/pkgs/test/doc/package_config.md#configuration-presets

## 0.12.11+2

* Update to `shelf_web_socket` 0.2.0.

## 0.12.11+1

* Purely internal change.

## 0.12.11

* Add a `tags` field to the package configuration file that allows users to
  provide configuration for specific tags.

* The `--tags` and `--exclude-tags` command-line flags now allow
  [boolean selector syntax][]. For example, you can now pass `--tags "(chrome ||
  firefox) && !slow"` to select quick Chrome or Firefox tests.

[boolean selector syntax]: https://github.com/dart-lang/boolean_selector/blob/master/README.md

## 0.12.10+2

* Re-add help output separators.

* Tighten the constraint on `args`.

## 0.12.10+1

* Temporarily remove separators from the help output. Version 0.12.8 was
  erroneously released without an appropriate `args` constraint for the features
  it used; this version will help ensure that users who can't use `args` 0.13.1
  will get a working version of `test`.

## 0.12.10

* Add support for a package-level configuration file called `dart_test.yaml`.

## 0.12.9

* Add `SuiteEvent` to the JSON reporter, which reports data about the suites in
  which tests are run.

* Add `AllSuitesEvent` to the JSON reporter, which reports the total number of
  suites that will be run.

* Add `Group.testCount` to the JSON reporter, which reports the total number of
  tests in each group.

## 0.12.8

* Organize the `--help` output into sections.

* Add a `--timeout` flag.

## 0.12.7

* Add the ability to re-run tests while debugging. When the browser is paused at
  a breakpoint, the test runner will open an interactive console on the command
  line that can be used to restart the test.

* Add support for passing any object as a description to `test()` and `group()`.
  These objects will be converted to strings.

* Add the ability to tag tests. Tests with specific tags may be run by passing
  the `--tags` command-line argument, or excluded by passing the
  `--exclude-tags` parameter.

  This feature is not yet complete. For now, tags are only intended to be added
  temporarily to enable use-cases like [focusing][] on a specific test or group.
  Further development can be followed on [the issue tracker][issue 16].

* Wait for a test's tear-down logic to run, even if it times out.

[focusing]: https://jasmine.github.io/2.1/focused_specs.html
[issue 16]: https://github.com/dart-lang/test/issues/16

## 0.12.6+2

* Declare compatibility with `http_parser` 2.0.0.

## 0.12.6+1

* Declare compatibility with `http_multi_server` 2.0.0.

## 0.12.6

* Add a machine-readable JSON reporter. For details, see
  [the protocol documentation][json-protocol].

* Skipped groups now properly print skip messages.

[json-protocol]: https://github.com/dart-lang/test/blob/master/pkgs/test/json_reporter.md

## 0.12.5+2

* Declare compatibility with Dart 1.14 and 1.15.

## 0.12.5+1

* Fixed a deadlock bug when using `setUpAll()` and `tearDownAll()`.

## 0.12.5

* Add `setUpAll()` and `tearDownAll()` methods that run callbacks before and
  after all tests in a group or suite. **Note that these methods are for special
  cases and should be avoided**—they make it very easy to accidentally introduce
  dependencies between tests. Use `setUp()` and `tearDown()` instead if
  possible.

* Allow `setUp()` and `tearDown()` to be called multiple times within the same
  group.

* When a `tearDown()` callback runs after a signal has been caught, it can now
  schedule out-of-band asynchronous callbacks normally rather than having them
  throw exceptions.

* Don't show package warnings when compiling tests with dart2js. This was
  accidentally enabled in 0.12.2, but was never intended.

## 0.12.4+9

* If a `tearDown()` callback throws an error, outer `tearDown()` callbacks are
  still executed.

## 0.12.4+8

* Don't compile tests to JavaScript when running via `pub serve` on Dartium or
  content shell.

## 0.12.4+7

* Support `http_parser` 1.0.0.

## 0.12.4+6

* Fix a broken link in the README.

## 0.12.4+5

* Internal changes only.

## 0.12.4+4

* Widen the Dart SDK constraint to include `1.13.0`.

## 0.12.4+3

* Make source maps work properly in the browser when not using `--pub-serve`.

## 0.12.4+2

* Fix a memory leak when running many browser tests where old test suites failed
  to be unloaded when they were supposed to.

## 0.12.4+1

* Require Dart SDK >= `1.11.0` and `shelf` >= `0.6.0`, allowing `test` to remove
  various hacks and workarounds.

## 0.12.4

* Add a `--pause-after-load` flag that pauses the test runner after each suite
  is loaded so that breakpoints and other debugging annotations can be added.
  Currently this is only supported on browsers.

* Add a `Timeout.none` value indicating that a test should never time out.

* The `dart-vm` platform selector variable is now `true` for Dartium and content
  shell.

* The compact reporter no longer prints status lines that only update the clock
  if they would get in the way of messages or errors from a test.

* The expanded reporter no longer double-prints the descriptions of skipped
  tests.

## 0.12.3+9

* Widen the constraint on `analyzer` to include `0.26.0`.

## 0.12.3+8

* Fix an uncaught error that could crop up when killing the test runner process
  at the wrong time.

## 0.12.3+7

* Add a missing dependency on the `collection` package.

## 0.12.3+6

**This version was unpublished due to [issue 287][].**

* Properly report load errors caused by failing to start browsers.

* Substantially increase browser timeouts. These timeouts are the cause of a lot
  of flakiness, and now that they don't block test running there's less harm in
  making them longer.

## 0.12.3+5

**This version was unpublished due to [issue 287][].**

* Fix a crash when skipping tests because their platforms don't match.

## 0.12.3+4

**This version was unpublished due to [issue 287][].**

* The compact reporter will update the timer every second, rather than only
  updating it occasionally.

* The compact reporter will now print the full, untruncated test name before any
  errors or prints emitted by a test.

* The expanded reporter will now *always* print the full, untruncated test name.

## 0.12.3+3

**This version was unpublished due to [issue 287][].**

* Limit the number of test suites loaded at once. This helps ensure that the
  test runner won't run out of memory when running many test suites that each
  load a large amount of code.

## 0.12.3+2

**This version was unpublished due to [issue 287][].**

[issue 287]: https://github.com/dart-lang/test/issues/287

* Improve the display of syntax errors in VM tests.

* Work around a [Firefox bug][]. Computed styles now work in tests on Firefox.

[Firefox bug]: https://bugzilla.mozilla.org/show_bug.cgi?id=548397

* Fix a bug where VM tests would be loaded from the wrong URLs on Windows (or in
  special circumstances on other operating systems).

## 0.12.3+1

* Fix a bug that caused the test runner to crash on Windows because symlink
  resolution failed.

## 0.12.3

* If a future matched against the `completes` or `completion()` matcher throws
  an error, that error is printed directly rather than being wrapped in a
  string. This allows such errors to be captured using the Zone API and improves
  formatting.

* Improve support for Polymer tests. This fixes a flaky time-out error and adds
  support for Dartifying JavaScript stack traces when running Polymer tests via
  `pub serve`.

* In order to be more extensible, all exception handling within tests now uses
  the Zone API.

* Add a heartbeat to reset a test's timeout whenever the test interacts with the
  test infrastructure.

* `expect()`, `expectAsync()`, and `expectAsyncUntil()` throw more useful errors
  if called outside a test body.

## 0.12.2

* Convert JavaScript stack traces into Dart stack traces using source maps. This
  can be disabled with the new `--js-trace` flag.

* Improve the browser test suite timeout logic to avoid timeouts when running
  many browser suites at once.

## 0.12.1

* Add a `--verbose-trace` flag to include core library frames in stack traces.

## 0.12.0

### Test Runner

`0.12.0` adds support for a test runner, which can be run via
`pub run test:test` (or `pub run test` in Dart 1.10). By default it runs all
files recursively in the `test/` directory that end in `_test.dart` and aren't
in a `packages/` directory.

The test runner supports running tests on the Dart VM and many different
browsers. Test files can use the `@TestOn` annotation to declare which platforms
they support. For more information on this and many more new features, see [the
README](README).

[README]: https://github.com/dart-lang/test/blob/master/README.md

### Removed and Changed APIs

As part of moving to a runner-based model, most test configuration is moving out
of the test file and into the runner. As such, many ancillary APIs have been
removed. These APIs include `skip_` and `solo_` functions, `Configuration` and
all its subclasses, `TestCase`, `TestFunction`, `testConfiguration`,
`formatStacks`, `filterStacks`, `groupSep`, `logMessage`, `testCases`,
`BREATH_INTERVAL`, `currentTestCase`, `PASS`, `FAIL`, `ERROR`, `filterTests`,
`runTests`, `ensureInitialized`, `setSoloTest`, `enableTest`, `disableTest`, and
`withTestEnvironment`.

`FailureHandler`, `DefaultFailureHandler`, `configureExpectFailureHandler`, and
`getOrCreateExpectFailureHandler` which used to be exported from the `matcher`
package have also been removed. They existed to enable integration between
`test` and `matcher` that has been streamlined.

A number of APIs from `matcher` have been into `test`, including: `completes`,
`completion`, `ErrorFormatter`, `expect`,`fail`, `prints`, `TestFailure`,
`Throws`, and all of the `throws` methods. Some of these have changed slightly:

* `expect` no longer has a named `failureHandler` argument.

* `expect` added an optional `formatter` argument.

* `completion` argument `id` renamed to `description`.

## 0.11.6+4

* Fix some strong mode warnings we missed in the `vm_config.dart` and
  `html_config.dart` libraries.

## 0.11.6+3

* Fix a bug introduced in 0.11.6+2 in which operator matchers broke when taking
  lists of matchers.

## 0.11.6+2

* Fix all strong mode warnings.

## 0.11.6+1

* Give tests more time to start running.

## 0.11.6

* Merge in the last `0.11.x` release of `matcher` to allow projects to use both
  `test` and `unittest` without conflicts.

* Fix running individual tests with `HtmlIndividualConfiguration` when the test
  name contains URI-escaped values and is provided with the `group` query
  parameter.

## 0.11.5+1

* Internal code cleanups and documentation improvements.

## 0.11.5

* Bumped the version constraint for `matcher`.

## 0.11.4

* Bump the version constraint for `matcher`.

## 0.11.3

* Narrow the constraint on matcher to ensure that new features are reflected in
  unittest's version.

## 0.11.2

* Prints a warning instead of throwing an error when setting the test
  configuration after it has already been set. The first configuration is always
  used.

## 0.11.1+1

* Fix bug in withTestEnvironment where test cases were not reinitialized if
  called multiple times.

## 0.11.1

* Add `reason` named argument to `expectAsync` and `expectAsyncUntil`, which has
  the same definition as `expect`'s `reason` argument.
* Added support for private test environments.

## 0.11.0+6

* Refactored package tests.

## 0.11.0+5

* Release test functions after each test is run.

## 0.11.0+4

* Fix for [20153](https://code.google.com/p/dart/issues/detail?id=20153)

## 0.11.0+3

* Updated maximum `matcher` version.

## 0.11.0+2

* Removed unused files from tests and standardized remaining test file names.

## 0.11.0+1

* Widen the version constraint for `stack_trace`.

## 0.11.0

* Deprecated methods have been removed:
  * `expectAsync0`, `expectAsync1`, and `expectAsync2` - use `expectAsync`
    instead
  * `expectAsyncUntil0`, `expectAsyncUntil1`, and `expectAsyncUntil2` - use
    `expectAsyncUntil` instead
  * `guardAsync` - no longer needed
  * `protectAsync0`, `protectAsync1`, and `protectAsync2` - no longer needed
* `matcher.dart` and `mirror_matchers.dart` have been removed. They are now in
  the `matcher` package.
* `mock.dart` has been removed. It is now in the `mock` package.

## 0.10.1+2

* Fixed deprecation message for `mock`.

## 0.10.1+1

* Fixed CHANGELOG
* Moved to triple-slash for all doc comments.

## 0.10.1

* **DEPRECATED**
  * `matcher.dart` and `mirror_matchers.dart` are now in the `matcher`
    package.
  * `mock.dart` is now in the `mock` package.
* `equals` now allows a nested matcher as an expected list element or map value
  when doing deep matching.
* `expectAsync` and `expectAsyncUntil` now support up to 6 positional arguments
  and correctly handle functions with optional positional arguments with default
  values.

## 0.10.0

* Each test is run in a separate `Zone`. This ensures that any exceptions that
  occur is async operations are reported back to the source test case.
* **DEPRECATED** `guardAsync`, `protectAsync0`, `protectAsync1`,
  and `protectAsync2`
  * Running each test in a `Zone` addresses the need for these methods.
* **NEW!** `expectAsync` replaces the now deprecated `expectAsync0`,
  `expectAsync1` and `expectAsync2`
* **NEW!** `expectAsyncUntil` replaces the now deprecated `expectAsyncUntil0`,
  `expectAsyncUntil1` and `expectAsyncUntil2`
* `TestCase`:
  * Removed properties: `setUp`, `tearDown`, `testFunction`
  * `enabled` is now get-only
  * Removed methods: `pass`, `fail`, `error`
* `interactive_html_config.dart` has been removed.
* `runTests`, `tearDown`, `setUp`, `test`, `group`, `solo_test`, and
  `solo_group` now throw a `StateError` if called while tests are running.
* `rerunTests` has been removed.<|MERGE_RESOLUTION|>--- conflicted
+++ resolved
@@ -1,10 +1,8 @@
-<<<<<<< HEAD
-## 1.19.1-dev
-=======
+## 1.19.2-dev
+
 ## 1.19.1
 
 * Fix parsing of file paths into a URI on windows.
->>>>>>> 777bb15b
 
 ## 1.19.0
 
