--- conflicted
+++ resolved
@@ -1,10 +1,10 @@
+## 1.6.12
+
+* Add a `--debug` flag for running the VM/Chrome in debug mode.
+
 ## 1.6.11
-<<<<<<< HEAD
-* Add a `--debug` flag for running the VM/Chrome in debug mode.
-=======
 
 * Depend on the latest `test_core` and `test_api`.
->>>>>>> 045ccf54
 
 ## 1.6.10
 
