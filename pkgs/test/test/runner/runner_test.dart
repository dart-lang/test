// Copyright (c) 2015, the Dart project authors.  Please see the AUTHORS file
// for details. All rights reserved. Use of this source code is governed by a
// BSD-style license that can be found in the LICENSE file.
//
// @dart=2.7

@TestOn('vm')

import 'dart:convert';
import 'dart:io';
import 'dart:isolate';
import 'dart:math' as math;

import 'package:package_config/package_config.dart';
import 'package:path/path.dart' as p;
import 'package:test/test.dart';
import 'package:test_core/src/util/exit_codes.dart' as exit_codes;
import 'package:test_descriptor/test_descriptor.dart' as d;

import '../io.dart';

final _success = '''
import 'dart:async';

import 'package:test/test.dart';

void main() {
  test("success", () {});
}
''';

final _failure = '''
import 'dart:async';

import 'package:test/test.dart';

void main() {
  test("failure", () => throw TestFailure("oh no"));
}
''';

final _asyncFailure = '''
import 'dart:async';

import 'package:test/test.dart';

void main() {
  test("failure", () async {
    await Future(() {}).then((_) {
      throw 'oh no';
    });
  });
}
''';

final _defaultConcurrency = math.max(1, Platform.numberOfProcessors ~/ 2);

final _usage = '''
Usage: pub run test [files or directories...]

-h, --help                            Show this usage information.
    --version                         Show the package:test version.

Selecting Tests:
-n, --name                            A substring of the name of the test to run.
                                      Regular expression syntax is supported.
                                      If passed multiple times, tests must match all substrings.
-N, --plain-name                      A plain-text substring of the name of the test to run.
                                      If passed multiple times, tests must match all substrings.
-t, --tags                            Run only tests with all of the specified tags.
                                      Supports boolean selector syntax.
-x, --exclude-tags                    Don't run tests with any of the specified tags.
                                      Supports boolean selector syntax.
    --[no-]run-skipped                Run skipped tests instead of skipping them.

Running Tests:
-p, --platform                        The platform(s) on which to run the tests.
                                      $_browsers
-P, --preset                          The configuration preset(s) to use.
-j, --concurrency=<threads>           The number of concurrent test suites run.
                                      (defaults to "$_defaultConcurrency")
    --total-shards                    The total number of invocations of the test runner being run.
    --shard-index                     The index of this test runner invocation (of --total-shards).
    --pub-serve=<port>                The port of a pub serve instance serving "test/".
    --timeout                         The default test timeout. For example: 15s, 2x, none
                                      (defaults to "30s")
    --pause-after-load                Pause for debugging before any tests execute.
                                      Implies --concurrency=1, --debug, and --timeout=none.
                                      Currently only supported for browser tests.
    --debug                           Run the VM and Chrome tests in debug mode.
    --coverage=<directory>            Gather coverage and output it to the specified directory.
                                      Implies --debug.
    --[no-]chain-stack-traces         Use chained stack traces to provide greater exception details
                                      especially for asynchronous code. It may be useful to disable
                                      to provide improved test performance but at the cost of
                                      debuggability.
                                      (defaults to on)
    --no-retry                        Don't rerun tests that have retry set.
    --test-randomize-ordering-seed    Use the specified seed to randomize the execution order of test cases.
                                      Must be a 32bit unsigned integer or "random".
                                      If "random", pick a random seed to use.
                                      If not passed, do not randomize test case execution order.

Output:
-r, --reporter                        Set how to print test results.

          [compact]                   A single line, updated continuously.
          [expanded] (default)        A separate line for each update.
          [json]                      A machine-readable format (see https://dart.dev/go/test-docs/json_reporter.md).

    --file-reporter                   Set the reporter used to write test results to a file.
                                      Should be in the form <reporter>:<filepath>, Example: "json:reports/tests.json"
    --verbose-trace                   Emit stack traces with core library frames.
    --js-trace                        Emit raw JavaScript stack traces for browser tests.
    --[no-]color                      Use terminal colors.
                                      (auto-detected by default)

''';

final _browsers = '[vm (default), chrome, phantomjs, firefox' +
    (Platform.isMacOS ? ', safari' : '') +
    (Platform.isWindows ? ', ie' : '') +
    ', node]';

void main() {
  test('prints help information', () async {
    var test = await runTest(['--help']);
    expectStdoutEquals(test, '''
Runs tests in this package.

$_usage''');
    await test.shouldExit(0);
  });

  group('fails gracefully if', () {
    test('an invalid option is passed', () async {
      var test = await runTest(['--asdf']);
      expectStderrEquals(test, '''
Could not find an option named "asdf".

$_usage''');
      await test.shouldExit(exit_codes.usage);
    });

    test('a non-existent file is passed', () async {
      var test = await runTest(['file']);
      expect(
          test.stdout,
          containsInOrder([
            '-1: loading file [E]',
            'Failed to load "file": Does not exist.'
          ]));
      await test.shouldExit(1);
    });

    test("the default directory doesn't exist", () async {
      var test = await runTest([]);
      expectStderrEquals(test, '''
No test files were passed and the default "test/" directory doesn't exist.

$_usage''');
      await test.shouldExit(exit_codes.data);
    });

    test('a test file fails to load', () async {
      await d.file('test.dart', 'invalid Dart file').create();
      var test = await runTest(['test.dart']);

      expect(
          test.stdout,
          containsInOrder([
            'Failed to load "test.dart":',
            'Unable to spawn isolate: test.dart:1:9: Error: '
                "Expected ';' after this.",
            'invalid Dart file'
          ]));

      await test.shouldExit(1);
    });

    // This syntax error is detected lazily, and so requires some extra
    // machinery to support.
    test('a test file fails to parse due to a missing semicolon', () async {
      await d.file('test.dart', 'void main() {foo}').create();
      var test = await runTest(['test.dart']);

      expect(
          test.stdout,
          containsInOrder([
            '-1: loading test.dart [E]',
            'Failed to load "test.dart":',
            'Unable to spawn isolate: test.dart:1:14: '
                "Error: Expected ';' after this"
          ]));

      await test.shouldExit(1);
    });

    // This is slightly different from the above test because it's an error
    // that's caught first by the analyzer when it's used to parse the file.
    test('a test file fails to parse', () async {
      await d.file('test.dart', '@TestOn)').create();
      var test = await runTest(['test.dart']);

      expect(
          test.stdout,
          containsInOrder([
            '-1: loading test.dart [E]',
            'Failed to load "test.dart":',
            'Unable to spawn isolate: test.dart:1:8: Error: '
                "Expected a declaration, but got ')'",
            '@TestOn)',
          ]));

      await test.shouldExit(1);
    });

    test("an annotation's contents are invalid", () async {
      await d.file('test.dart', "@TestOn('zim')\nlibrary foo;").create();
      var test = await runTest(['test.dart']);

      expect(
          test.stdout,
          containsInOrder([
            '-1: loading test.dart [E]',
            'Failed to load "test.dart":',
            'Error on line 1, column 10: Undefined variable.',
            "@TestOn('zim')",
            '         ^^^'
          ]));
      await test.shouldExit(1);
    });

    test('a test file throws', () async {
      await d.file('test.dart', "void main() => throw 'oh no';").create();
      var test = await runTest(['test.dart']);

      expect(
          test.stdout,
          containsInOrder([
            '-1: loading test.dart [E]',
            'Failed to load "test.dart": oh no'
          ]));
      await test.shouldExit(1);
    });

    test("a test file doesn't have a main defined", () async {
      await d.file('test.dart', 'void foo() {}').create();
      var test = await runTest(['test.dart']);

      expect(
          test.stdout,
          containsInOrder([
            '-1: loading test.dart [E]',
            "Error: Getter not found: 'main'",
          ]));

      await test.shouldExit(1);
    });

    test('a test file has a non-function main', () async {
      await d.file('test.dart', 'int main = 0;').create();
      var test = await runTest(['test.dart']);

      expect(test.stdout, emitsThrough(contains('-1: loading test.dart [E]')));
      expect(
          test.stdout,
          emitsThrough(anyOf([
            contains(
              "A value of type 'int' can't be assigned to a variable of type "
              "'Function'",
            ),
            contains(
              "A value of type 'int' can't be returned from a function with "
              "return type 'Function'",
            ),
          ])));

      await test.shouldExit(1);
    });

    test('a test file has a main with arguments', () async {
      await d.file('test.dart', 'void main(arg) {}').create();
      var test = await runTest(['test.dart']);

      expect(
          test.stdout,
          containsInOrder([
            '-1: loading test.dart [E]',
            'Failed to load "test.dart": Top-level main() function takes arguments.'
          ]));
      await test.shouldExit(1);
    });

    test('multiple load errors occur', () async {
      await d.file('test.dart', 'invalid Dart file').create();
      var test = await runTest(['test.dart', 'nonexistent.dart']);

      expect(
          test.stdout,
          containsInOrder([
            '-1: loading nonexistent.dart [E]',
            'Failed to load "nonexistent.dart": Does not exist',
            '-2: loading test.dart [E]',
            'Failed to load "test.dart"',
          ]));

      await test.shouldExit(1);
    });

    // TODO(nweiz): test what happens when a test file is unreadable once issue
    // 15078 is fixed.
  });

  group('runs successful tests', () {
    test('defined in a single file', () async {
      await d.file('test.dart', _success).create();
      var test = await runTest(['test.dart']);
      expect(test.stdout, emitsThrough(contains('+1: All tests passed!')));
      await test.shouldExit(0);
    });

    test('defined in a directory', () async {
      for (var i = 0; i < 3; i++) {
        await d.file('${i}_test.dart', _success).create();
      }

      var test = await runTest(['.']);
      expect(test.stdout, emitsThrough(contains('+3: All tests passed!')));
      await test.shouldExit(0);
    });

    test('defaulting to the test directory', () async {
      await d
          .dir(
              'test',
              Iterable.generate(3, (i) {
                return d.file('${i}_test.dart', _success);
              }))
          .create();

      var test = await runTest([]);
      expect(test.stdout, emitsThrough(contains('+3: All tests passed!')));
      await test.shouldExit(0);
    });

    test('directly', () async {
      await d.file('test.dart', _success).create();
      var test = await runDart(['test.dart']);

      expect(test.stdout, emitsThrough(contains('All tests passed!')));
      await test.shouldExit(0);
    });

    // Regression test; this broke in 0.12.0-beta.9.
    test('on a file in a subdirectory', () async {
      await d.dir('dir', [d.file('test.dart', _success)]).create();

      var test = await runTest(['dir/test.dart']);
      expect(test.stdout, emitsThrough(contains('+1: All tests passed!')));
      await test.shouldExit(0);
    });
  });

  group('runs successful tests with async setup', () {
    setUp(() async {
      await d.file('test.dart', '''
        import 'package:test/test.dart';

        void main() async {
          test("success 1", () {});

          await () async {};

          test("success 2", () {});
        }
      ''').create();
    });

    test('defined in a single file', () async {
      var test = await runTest(['test.dart']);
      expect(test.stdout, emitsThrough(contains('+2: All tests passed!')));
      await test.shouldExit(0);
    });

    test('directly', () async {
      var test = await runDart(['test.dart']);
      expect(test.stdout, emitsThrough(contains('All tests passed!')));
      await test.shouldExit(0);
    });
  });

  group('runs failing tests', () {
    test('defaults to chaining stack traces', () async {
      await d.file('test.dart', _asyncFailure).create();

      var test = await runTest(['test.dart']);
      expect(test.stdout, emitsThrough(contains('asynchronous gap')));
      await test.shouldExit(1);
    });

    test('respects the chain-stack-traces flag', () async {
      await d.file('test.dart', _asyncFailure).create();

      var test = await runTest(['test.dart', '--no-chain-stack-traces']);
      expect(
          test.stdout,
          containsInOrder([
            '00:00 +0: failure',
            '00:00 +0 -1: failure [E]',
            'oh no',
            'test.dart 8:7  main.<fn>',
          ]));
      await test.shouldExit(1);
    });

    test('defined in a single file', () async {
      await d.file('test.dart', _failure).create();

      var test = await runTest(['test.dart']);
      expect(test.stdout, emitsThrough(contains('-1: Some tests failed.')));
      await test.shouldExit(1);
    });

    test('defined in a directory', () async {
      for (var i = 0; i < 3; i++) {
        await d.file('${i}_test.dart', _failure).create();
      }

      var test = await runTest(['.']);
      expect(test.stdout, emitsThrough(contains('-3: Some tests failed.')));
      await test.shouldExit(1);
    });

    test('defaulting to the test directory', () async {
      await d
          .dir(
              'test',
              Iterable.generate(3, (i) {
                return d.file('${i}_test.dart', _failure);
              }))
          .create();

      var test = await runTest([]);
      expect(test.stdout, emitsThrough(contains('-3: Some tests failed.')));
      await test.shouldExit(1);
    });

    test('directly', () async {
      await d.file('test.dart', _failure).create();
      var test = await runDart(['test.dart']);
      expect(test.stdout, emitsThrough(contains('Some tests failed.')));
      await test.shouldExit(255);
    });
  });

  test('runs tests even when a file fails to load', () async {
    await d.file('test.dart', _success).create();

    var test = await runTest(['test.dart', 'nonexistent.dart']);
    expect(test.stdout, emitsThrough(contains('+1 -1: Some tests failed.')));
    await test.shouldExit(1);
  });

  group('with a top-level @Skip declaration', () {
    setUp(() async {
      await d.file('test.dart', '''
        @Skip()

        import 'dart:async';

        import 'package:test/test.dart';

        void main() {
          test("success", () {});
        }
      ''').create();
    });

    test('skips all tests', () async {
      var test = await runTest(['test.dart']);
      expect(test.stdout, emitsThrough(contains('+0 ~1: All tests skipped.')));
      await test.shouldExit(0);
    });

    test('runs all tests with --run-skipped', () async {
      var test = await runTest(['--run-skipped', 'test.dart']);
      expect(test.stdout, emitsThrough(contains('+1: All tests passed!')));
      await test.shouldExit(0);
    });
  });

  group('with onPlatform', () {
    test('respects matching Skips', () async {
      await d.file('test.dart', '''
import 'dart:async';

import 'package:test/test.dart';

void main() {
  test("fail", () => throw 'oh no', onPlatform: {"vm": Skip()});
}
''').create();

      var test = await runTest(['test.dart']);
      expect(test.stdout, emitsThrough(contains('+0 ~1: All tests skipped.')));
      await test.shouldExit(0);
    });

    test('ignores non-matching Skips', () async {
      await d.file('test.dart', '''
import 'dart:async';

import 'package:test/test.dart';

void main() {
  test("success", () {}, onPlatform: {"chrome": Skip()});
}
''').create();

      var test = await runTest(['test.dart']);
      expect(test.stdout, emitsThrough(contains('+1: All tests passed!')));
      await test.shouldExit(0);
    });

    test('respects matching Timeouts', () async {
      await d.file('test.dart', '''
import 'dart:async';

import 'package:test/test.dart';

void main() {
  test("fail", () async {
    await Future.delayed(Duration.zero);
    throw 'oh no';
  }, onPlatform: {
    "vm": Timeout(Duration.zero)
  });
}
''').create();

      var test = await runTest(['test.dart']);
      expect(
          test.stdout,
          containsInOrder(
              ['Test timed out after 0 seconds.', '-1: Some tests failed.']));
      await test.shouldExit(1);
    });

    test('ignores non-matching Timeouts', () async {
      await d.file('test.dart', '''
import 'dart:async';

import 'package:test/test.dart';

void main() {
  test("success", () {}, onPlatform: {
    "chrome": Timeout(Duration(seconds: 0))
  });
}
''').create();

      var test = await runTest(['test.dart']);
      expect(test.stdout, emitsThrough(contains('+1: All tests passed!')));
      await test.shouldExit(0);
    });

    test('applies matching platforms in order', () async {
      await d.file('test.dart', '''
import 'dart:async';

import 'package:test/test.dart';

void main() {
  test("success", () {}, onPlatform: {
    "vm": Skip("first"),
    "vm || windows": Skip("second"),
    "vm || linux": Skip("third"),
    "vm || mac-os": Skip("fourth"),
    "vm || android": Skip("fifth")
  });
}
''').create();

      var test = await runTest(['test.dart']);
      expect(test.stdoutStream(), neverEmits(contains('Skip: first')));
      expect(test.stdoutStream(), neverEmits(contains('Skip: second')));
      expect(test.stdoutStream(), neverEmits(contains('Skip: third')));
      expect(test.stdoutStream(), neverEmits(contains('Skip: fourth')));
      expect(test.stdout, emitsThrough(contains('Skip: fifth')));
      await test.shouldExit(0);
    });

    test('applies platforms to a group', () async {
      await d.file('test.dart', '''
import 'dart:async';

import 'package:test/test.dart';

void main() {
  group("group", () {
    test("success", () {});
  }, onPlatform: {
    "vm": Skip()
  });
}
''').create();

      var test = await runTest(['test.dart']);
      expect(test.stdout, emitsThrough(contains('All tests skipped.')));
      await test.shouldExit(0);
    });
  });

  group('with an @OnPlatform annotation', () {
    test('respects matching Skips', () async {
      await d.file('test.dart', '''
@OnPlatform(const {"vm": const Skip()})

import 'dart:async';

import 'package:test/test.dart';

void main() {
  test("fail", () => throw 'oh no');
}
''').create();

      var test = await runTest(['test.dart']);
      expect(test.stdout, emitsThrough(contains('+0 ~1: All tests skipped.')));
      await test.shouldExit(0);
    });

    test('ignores non-matching Skips', () async {
      await d.file('test.dart', '''
@OnPlatform(const {"chrome": const Skip()})

import 'dart:async';

import 'package:test/test.dart';

void main() {
  test("success", () {});
}
''').create();

      var test = await runTest(['test.dart']);
      expect(test.stdout, emitsThrough(contains('+1: All tests passed!')));
      await test.shouldExit(0);
    });

    test('respects matching Timeouts', () async {
      await d.file('test.dart', '''
@OnPlatform(const {
  "vm": const Timeout(const Duration(seconds: 0))
})

import 'dart:async';

import 'package:test/test.dart';

void main() {
  test("fail", () async {
    await Future.delayed(Duration.zero);
    throw 'oh no';
  });
}
''').create();

      var test = await runTest(['test.dart']);
      expect(
          test.stdout,
          containsInOrder(
              ['Test timed out after 0 seconds.', '-1: Some tests failed.']));
      await test.shouldExit(1);
    });

    test('ignores non-matching Timeouts', () async {
      await d.file('test.dart', '''
@OnPlatform(const {
  "chrome": const Timeout(const Duration(seconds: 0))
})

import 'dart:async';

import 'package:test/test.dart';

void main() {
  test("success", () {});
}
''').create();

      var test = await runTest(['test.dart']);
      expect(test.stdout, emitsThrough(contains('+1: All tests passed!')));
      await test.shouldExit(0);
    });
  });

  test('with the --color flag, uses colors', () async {
    await d.file('test.dart', _failure).create();
    var test = await runTest(['--color', 'test.dart']);
    // This is the color code for red.
    expect(test.stdout, emitsThrough(contains('\u001b[31m')));
    await test.shouldExit();
  });

  group('runs tests successfully more than once when calling runTests', () {
    test('defined in a single file', () async {
      await d.file('test.dart', _success).create();
      await d.file('runner.dart', '''
// @dart=2.8
import 'package:test_core/src/executable.dart' as test;

void main(List<String> args) async {
  await test.runTests(args);
  await test.runTests(args);
  test.completeShutdown();
}''').create();
      var test = await runDart(['runner.dart', '--no-color', '--', 'test.dart'],
          description: 'dart runner.dart -- test.dart',
          environment: {'FORCE_TEST_EXIT': 'false'});
      expect(
          test.stdout,
          emitsThrough(containsInOrder([
            '+0: loading test.dart',
            '+0: success',
            '+1: success',
            'All tests passed!'
          ])));
      expect(
          test.stdout,
          emitsThrough(containsInOrder([
            '+0: loading test.dart',
            '+0: success',
            '+1: success',
            '+1: All tests passed!',
          ])));
      await test.shouldExit(0);
    });
  });

  group('nnbd', () {
    final _testContents = '''
import 'package:test/test.dart';
import 'opted_out.dart';

void main() {
  test("success", () {
    expect(foo, true);
  });
}''';

    setUp(() async {
<<<<<<< HEAD
      await d.file('opted_in.dart', '''
// @dart=2.10
bool? foo;''').create();
    });

    test('nnbd can be enabled in deps', () async {
      await d.file('test.dart', '''
=======
      await d.file('opted_out.dart', '''
>>>>>>> bd2f43d6
// @dart=2.8
final foo = true;''').create();
    });

    test('sound null safety is enabled if the entrypoint opts in explicitly',
        () async {
      await d.file('test.dart', '''
// @dart=2.10
<<<<<<< HEAD
$_testContents''').create();
      var test = await runTest(['test.dart'],
          packageConfig: (await Isolate.packageConfig).path,
          vmArgs: ['--enable-experiment=non-nullable']);

      expect(
          test.stdout,
          containsInOrder([
            'Unable to spawn isolate: Error: Cannot run with sound null '
                'safety as one or more dependencies do not',
            'support null safety:',
          ]));
      await test.shouldExit(1);
    });

    test('sound null safety is enabled if the package is opted in', () async {
      var currentPackageConfig =
          await loadPackageConfigUri(await Isolate.packageConfig);
      var newPackageConfig = PackageConfig([
        ...currentPackageConfig.packages,
        Package('example', Uri.file('${d.sandbox}/'),
            languageVersion: LanguageVersion(2, 10),
            // TODO: https://github.com/dart-lang/package_config/issues/81
            packageUriRoot: Uri.file('${d.sandbox}/')),
      ]);

      await d.file('test.dart', _testContents).create();
      await d
          .file('package_config.json',
              jsonEncode(PackageConfig.toJson(newPackageConfig)))
          .create();
=======
$_testContents
''').create();
      var test = await runTest(['test.dart']);

      expect(
          test.stdout,
          emitsThrough(contains(
              'Error: A library can\'t opt out of null safety by default, '
              'when using sound null safety.')));
      await test.shouldExit(1);
    });

    test('sound null safety is disabled if the entrypoint opts out explicitly',
        () async {
      await d.file('test.dart', '''
// @dart=2.8
$_testContents''').create();
      var test = await runTest(['test.dart']);
>>>>>>> bd2f43d6

      expect(test.stdout, emitsThrough(contains('+1: All tests passed!')));
      await test.shouldExit(0);
    });

<<<<<<< HEAD
      expect(
          test.stdout,
          containsInOrder([
            'Unable to spawn isolate: Error: Cannot run with sound null '
                'safety as one or more dependencies do not',
            'support null safety:',
          ]));
      await test.shouldExit(1);
=======
    group('defaults', () {
      PackageConfig currentPackageConfig;

      setUpAll(() async {
        currentPackageConfig =
            await loadPackageConfigUri(await Isolate.packageConfig);
      });

      setUp(() async {
        await d.file('test.dart', _testContents).create();
      });

      test('sound null safety is enabled if the package is opted in', () async {
        var newPackageConfig = PackageConfig([
          ...currentPackageConfig.packages,
          Package('example', Uri.file('${d.sandbox}/'),
              languageVersion: LanguageVersion(2, 10),
              // TODO: https://github.com/dart-lang/package_config/issues/81
              packageUriRoot: Uri.file('${d.sandbox}/')),
        ]);

        await d
            .file('package_config.json',
                jsonEncode(PackageConfig.toJson(newPackageConfig)))
            .create();

        var test = await runTest(['test.dart'],
            packageConfig: p.join(d.sandbox, 'package_config.json'));

        expect(
            test.stdout,
            emitsThrough(contains(
                'Error: A library can\'t opt out of null safety by default, '
                'when using sound null safety.')));
        await test.shouldExit(1);
      });

      test('sound null safety is disabled if the package is opted out',
          () async {
        var newPackageConfig = PackageConfig([
          ...currentPackageConfig.packages,
          Package('example', Uri.file('${d.sandbox}/'),
              languageVersion: LanguageVersion(2, 8),
              // TODO: https://github.com/dart-lang/package_config/issues/81
              packageUriRoot: Uri.file('${d.sandbox}/')),
        ]);

        await d
            .file('package_config.json',
                jsonEncode(PackageConfig.toJson(newPackageConfig)))
            .create();

        var test = await runTest(['test.dart'],
            packageConfig: p.join(d.sandbox, 'package_config.json'));

        expect(test.stdout, emitsThrough(contains('+1: All tests passed!')));
        await test.shouldExit(0);
      });
>>>>>>> bd2f43d6
    });
  });
}<|MERGE_RESOLUTION|>--- conflicted
+++ resolved
@@ -751,17 +751,7 @@
 }''';
 
     setUp(() async {
-<<<<<<< HEAD
-      await d.file('opted_in.dart', '''
-// @dart=2.10
-bool? foo;''').create();
-    });
-
-    test('nnbd can be enabled in deps', () async {
-      await d.file('test.dart', '''
-=======
       await d.file('opted_out.dart', '''
->>>>>>> bd2f43d6
 // @dart=2.8
 final foo = true;''').create();
     });
@@ -770,39 +760,6 @@
         () async {
       await d.file('test.dart', '''
 // @dart=2.10
-<<<<<<< HEAD
-$_testContents''').create();
-      var test = await runTest(['test.dart'],
-          packageConfig: (await Isolate.packageConfig).path,
-          vmArgs: ['--enable-experiment=non-nullable']);
-
-      expect(
-          test.stdout,
-          containsInOrder([
-            'Unable to spawn isolate: Error: Cannot run with sound null '
-                'safety as one or more dependencies do not',
-            'support null safety:',
-          ]));
-      await test.shouldExit(1);
-    });
-
-    test('sound null safety is enabled if the package is opted in', () async {
-      var currentPackageConfig =
-          await loadPackageConfigUri(await Isolate.packageConfig);
-      var newPackageConfig = PackageConfig([
-        ...currentPackageConfig.packages,
-        Package('example', Uri.file('${d.sandbox}/'),
-            languageVersion: LanguageVersion(2, 10),
-            // TODO: https://github.com/dart-lang/package_config/issues/81
-            packageUriRoot: Uri.file('${d.sandbox}/')),
-      ]);
-
-      await d.file('test.dart', _testContents).create();
-      await d
-          .file('package_config.json',
-              jsonEncode(PackageConfig.toJson(newPackageConfig)))
-          .create();
-=======
 $_testContents
 ''').create();
       var test = await runTest(['test.dart']);
@@ -821,22 +778,11 @@
 // @dart=2.8
 $_testContents''').create();
       var test = await runTest(['test.dart']);
->>>>>>> bd2f43d6
 
       expect(test.stdout, emitsThrough(contains('+1: All tests passed!')));
       await test.shouldExit(0);
     });
 
-<<<<<<< HEAD
-      expect(
-          test.stdout,
-          containsInOrder([
-            'Unable to spawn isolate: Error: Cannot run with sound null '
-                'safety as one or more dependencies do not',
-            'support null safety:',
-          ]));
-      await test.shouldExit(1);
-=======
     group('defaults', () {
       PackageConfig currentPackageConfig;
 
@@ -895,7 +841,6 @@
         expect(test.stdout, emitsThrough(contains('+1: All tests passed!')));
         await test.shouldExit(0);
       });
->>>>>>> bd2f43d6
     });
   });
 }