// Copyright (c) 2015, the Dart project authors.  Please see the AUTHORS file
// for details. All rights reserved. Use of this source code is governed by a
// BSD-style license that can be found in the LICENSE file.

import 'dart:async';
import 'dart:io';
import 'dart:isolate';

import 'package:path/path.dart' as p;
import 'package:test/test.dart';
import 'package:test_descriptor/test_descriptor.dart' as d;
import 'package:test_process/test_process.dart';

/// The path to the root directory of the `test` package.
final Future<String> packageDir = Isolate.resolvePackageUri(
  Uri(scheme: 'package', path: 'test/'),
).then((uri) {
  var dir = p.dirname(uri!.path);
  // If it starts with a `/C:` or other drive letter, remove the leading `/`.
  if (dir[0] == '/' && dir[2] == ':') dir = dir.substring(1);
  return dir;
});

<<<<<<< HEAD
=======
/// The path to the `pub` executable in the current Dart SDK.
final _pubPath = p.absolute(
  p.join(
    p.dirname(Platform.resolvedExecutable),
    Platform.isWindows ? 'pub.bat' : 'pub',
  ),
);

>>>>>>> 953e8282
/// The platform-specific message emitted when a nonexistent file is loaded.
final String noSuchFileMessage =
    Platform.isWindows
        ? 'The system cannot find the file specified.'
        : 'No such file or directory';

/// An operating system name that's different than the current operating system.
final otherOS = Platform.isWindows ? 'mac-os' : 'windows';

/// Expects that the entire stdout stream of [test] equals [expected].
void expectStdoutEquals(TestProcess test, String expected) =>
    _expectStreamEquals(test.stdoutStream(), expected);

/// Expects that the entire stderr stream of [test] equals [expected].
void expectStderrEquals(TestProcess test, String expected) =>
    _expectStreamEquals(test.stderrStream(), expected);

/// Expects that the entirety of the line stream [stream] equals [expected].
void _expectStreamEquals(Stream<String> stream, String expected) {
  expect(
    (() async {
      var lines = await stream.toList();
      expect(lines.join('\n').trim(), equals(expected.trim()));
    })(),
    completes,
  );
}

/// Returns a [StreamMatcher] that asserts that the stream emits strings
/// containing each string in [strings] in order.
///
/// This expects each string in [strings] to match a different string in the
/// stream.
StreamMatcher containsInOrder(Iterable<String> strings) =>
    emitsInOrder(strings.map((string) => emitsThrough(contains(string))));

/// Lazily compile the test package to kernel and re-use that, initialized with
/// [precompileTestExecutable].
String? _testExecutablePath;

/// Must be invoked before any call to [runTests], should be invoked in a top
/// level `setUpAll` for best caching results.
Future<void> precompileTestExecutable() async {
  if (_testExecutablePath != null) {
    throw StateError('Test executable already precompiled');
  }
  var tmpDirectory = await Directory.systemTemp.createTemp('test');
  var precompiledPath = p.join(tmpDirectory.path, 'test_runner.dill');
  var result = await Process.run(Platform.executable, [
    'compile',
    'kernel',
    p.url.join(await packageDir, 'bin', 'test.dart'),
    '-o',
    precompiledPath,
  ]);
  if (result.exitCode != 0) {
    throw StateError(
      'Failed to compile test runner:\n${result.stdout}\n${result.stderr}',
    );
  }

  addTearDown(() async {
    await tmpDirectory.delete(recursive: true);
  });
  _testExecutablePath = precompiledPath;
}

/// Runs the test executable with the package root set properly.
///
/// You must invoke [precompileTestExecutable] before invoking this function.
Future<TestProcess> runTest(
  Iterable<String> args, {
  String? reporter,
  String? fileReporter,
  int? concurrency,
  Map<String, String>? environment,
  bool forwardStdio = false,
  String? packageConfig,
  Iterable<String>? vmArgs,
}) async {
  concurrency ??= 1;
  var testExecutablePath = _testExecutablePath;
  if (testExecutablePath == null) {
    throw StateError(
      'You must call `precompileTestExecutable` before calling `runTest`',
    );
  }

  var allArgs = [
    ...?vmArgs,
    testExecutablePath,
    '--concurrency=$concurrency',
    if (reporter != null) '--reporter=$reporter',
    if (fileReporter != null) '--file-reporter=$fileReporter',
    ...args,
  ];

  environment ??= {};
  environment.putIfAbsent('_DART_TEST_TESTING', () => 'true');

  return await runDart(
    allArgs,
    environment: environment,
    description: 'dart bin/test.dart',
    forwardStdio: forwardStdio,
    packageConfig: packageConfig,
  );
}

/// Runs Dart.
///
/// If [packageConfig] is provided then that is passed for the `--packages`
/// arg, otherwise the current isolate config is passed.
Future<TestProcess> runDart(
  Iterable<String> args, {
  Map<String, String>? environment,
  String? description,
  bool forwardStdio = false,
  String? packageConfig,
}) async {
  var allArgs = <String>[
    ...Platform.executableArguments.where(
      (arg) =>
          !arg.startsWith('--package-root=') && !arg.startsWith('--packages='),
    ),
    '--packages=${packageConfig ?? await Isolate.packageConfig}',
    ...args,
  ];

  return await TestProcess.start(
    p.absolute(Platform.resolvedExecutable),
    allArgs,
    workingDirectory: d.sandbox,
    environment: environment,
    description: description,
    forwardStdio: forwardStdio,
  );
}

/// Runs Pub.
<<<<<<< HEAD
Future<TestProcess> runPub(Iterable<String> args,
    {Map<String, String>? environment}) {
  return TestProcess.start(
      p.absolute(Platform.resolvedExecutable), ['pub', ...args],
      workingDirectory: d.sandbox,
      environment: environment,
      description: 'pub ${args.first}');
=======
Future<TestProcess> runPub(
  Iterable<String> args, {
  Map<String, String>? environment,
}) {
  return TestProcess.start(
    _pubPath,
    args,
    workingDirectory: d.sandbox,
    environment: environment,
    description: 'pub ${args.first}',
  );
>>>>>>> 953e8282
}<|MERGE_RESOLUTION|>--- conflicted
+++ resolved
@@ -21,17 +21,6 @@
   return dir;
 });
 
-<<<<<<< HEAD
-=======
-/// The path to the `pub` executable in the current Dart SDK.
-final _pubPath = p.absolute(
-  p.join(
-    p.dirname(Platform.resolvedExecutable),
-    Platform.isWindows ? 'pub.bat' : 'pub',
-  ),
-);
-
->>>>>>> 953e8282
 /// The platform-specific message emitted when a nonexistent file is loaded.
 final String noSuchFileMessage =
     Platform.isWindows
@@ -172,25 +161,15 @@
 }
 
 /// Runs Pub.
-<<<<<<< HEAD
-Future<TestProcess> runPub(Iterable<String> args,
-    {Map<String, String>? environment}) {
-  return TestProcess.start(
-      p.absolute(Platform.resolvedExecutable), ['pub', ...args],
-      workingDirectory: d.sandbox,
-      environment: environment,
-      description: 'pub ${args.first}');
-=======
 Future<TestProcess> runPub(
   Iterable<String> args, {
   Map<String, String>? environment,
 }) {
   return TestProcess.start(
-    _pubPath,
-    args,
+    p.absolute(Platform.resolvedExecutable),
+    ['pub', ...args],
     workingDirectory: d.sandbox,
     environment: environment,
     description: 'pub ${args.first}',
   );
->>>>>>> 953e8282
 }