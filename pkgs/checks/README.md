# Checking expectations with `checks`

Expectations start with `check`. This utility returns a `Subject`, and
expectations can be checked against the subject. Expectations are defined as
extension methods, and different expectations will be available for subjects
with different value types.

```dart
check(someValue).equals(expectedValue);
check(someList).deepEquals(expectedList);
check(someString).contains('expected pattern');
```

Multiple expectations can be checked against the same value using cascade
syntax. When multiple expectations are checked against a single value, a failure
will included descriptions of the expectations that already passed.

```dart
check(someString)
  ..startsWith('a')
  ..endsWith('z')
  ..contains('lmno');
```

Some expectations return a `Subject` for another value derived from the original
value - for instance reading a field or awaiting the result of a Future.

```dart
check(someString).length.equals(expectedLength);
(await check(someFuture).completes()).equals(expectedCompletion);
```

Fields can be extracted from objects for checking further properties with the
`has` utility.

```dart
check(someValue)
  .has((value) => value.property, 'property')
  .equals(expectedPropertyValue);
```

Some expectations take arguments which are themselves expectations to apply to
other values. These expectations take `Condition` arguments, which check
expectations when they are applied to a `Subject`. The `ConditionSubject`
utility acts as both a condition and a subject. Any expectations checked on the
value as a subject will be recorded and replayed when it is applied as a
condition. The `it()` utility returns a `ConditionSubject`.

```dart
check(someList).any(it()..isGreaterThan(0));
```

Some complicated checks may be difficult to write with parenthesized awaited
expressions, or impossible to write with cascade syntax. There are `which`
utilities for both use cases which take a `Condition`.

```dart
check(someString)
  ..startsWith('a')
  // A cascade would not be possible on `length`
  ..length.which(it()
    ..isGreatherThan(10)
    ..isLessThan(100));

await check(someFuture)
    .completes()
    .which(it()..equals(expectedCompletion));
```

# Writing custom expectations

Expectations are written as extension on `Subject` with specific generics. The
library `package:checks/context.dart` gives access to a `context` getter on
`Subject` which offers capabilities for defining expectations on the subject's
value.

The `Context` allows checking a expectation with `expect`, `expectAsync` and
`expectUnawaited`, or extracting a derived value for performing other checks
with `nest` and `nestAsync`. Failures are reported by returning a `Rejection`,
or an `Extracted.rejection`, extensions should avoid throwing exceptions.

Descriptions of the clause checked by an expectations are passed through a
separate callback from the predicate which checks the value. Nesting calls are
made with a label directly. When there are no failures the clause callbacks are
not called. When a `Condition` is described, the clause callbacks are called,
but the predicate callbacks are not called. Conditions can be checked against
values without throwing an exception using `softCheck` or `softCheckAsync`.

```dart
extension CustomChecks on Subject<CustomType> {
  void someExpectation() {
    context.expect(() => ['meets this expectation'], (actual) {
      if (_expectationIsMet(actual)) return null;
      return Rejection(which: ['does not meet this expectation']);
    });
  }

  Subject<Foo> get someDerivedValue =>
      context.nest('has someDerivedValue', (actual) {
        if (_cannotReadDerivedValue(actual)) {
          return Extracted.rejection(which: ['cannot read someDerivedValue']);
        }
        return Extracted.value(_readDerivedValue(actual));
      });

  // for field reads that will not get rejected, use `has`
  Subject<Bar> get someField => has((a) => a.someField, 'someField');
}
<<<<<<< HEAD
```

# Trying Checks as a Preview

1.  Add a `dev_dependency` on `checks: ^0.1.0`.

1.  Replace the existing `package:test/test.dart` import with
    `package:test/scaffolding.dart`.

1.  Add an import to `package:checks/checks.dart`.

1.  For an incremental migration within the test, add an import to
    `package:test/expect.dart`. Remove it to surface errors in tests that still
    need to be migrated, or keep it in so the tests work without being fully
    migrated.

1.  Migrate the test cases.

# Migrating from Matchers

Replace calls to `expect` with a call to `check` passing the first argument.
When a direct replacement is available, change the second argument from calling
a function returning a Matcher, to calling the extension method on the
`Subject`.

When a non-matcher argument is used for the expected value, it would have been
wrapped with `equals` automatically. See below, `.equals` may not always be the
correct replacement in `package:checks`.

```dart
expect(actual, expected);
check(actual).equals(expected);
// or maybe
check(actual).deepEquals(expected);
```

## Differences in behavior from matcher

-   The `equals` Matcher performed a deep equality check on collections.
    `.equals()` expectation will only correspond to [operator ==] so some tests
    may need to replace `.equals()` with `.deepEquals()`.
-   The [`matches` Matcher][matches] would convert a `String` argument into a
    `Regex`, so `matches(r'\d')` would match the value `'1'`. With
    `matchesPattern` a `String` argument is treated as a `Pattern` instead of
    converted to a `RegExp`.

[matches]:https://pub.dev/documentation/matcher/latest/matcher/Matcher/matches.html
=======
```
>>>>>>> 2a61c3df
<|MERGE_RESOLUTION|>--- conflicted
+++ resolved
@@ -106,54 +106,4 @@
   // for field reads that will not get rejected, use `has`
   Subject<Bar> get someField => has((a) => a.someField, 'someField');
 }
-<<<<<<< HEAD
-```
-
-# Trying Checks as a Preview
-
-1.  Add a `dev_dependency` on `checks: ^0.1.0`.
-
-1.  Replace the existing `package:test/test.dart` import with
-    `package:test/scaffolding.dart`.
-
-1.  Add an import to `package:checks/checks.dart`.
-
-1.  For an incremental migration within the test, add an import to
-    `package:test/expect.dart`. Remove it to surface errors in tests that still
-    need to be migrated, or keep it in so the tests work without being fully
-    migrated.
-
-1.  Migrate the test cases.
-
-# Migrating from Matchers
-
-Replace calls to `expect` with a call to `check` passing the first argument.
-When a direct replacement is available, change the second argument from calling
-a function returning a Matcher, to calling the extension method on the
-`Subject`.
-
-When a non-matcher argument is used for the expected value, it would have been
-wrapped with `equals` automatically. See below, `.equals` may not always be the
-correct replacement in `package:checks`.
-
-```dart
-expect(actual, expected);
-check(actual).equals(expected);
-// or maybe
-check(actual).deepEquals(expected);
-```
-
-## Differences in behavior from matcher
-
--   The `equals` Matcher performed a deep equality check on collections.
-    `.equals()` expectation will only correspond to [operator ==] so some tests
-    may need to replace `.equals()` with `.deepEquals()`.
--   The [`matches` Matcher][matches] would convert a `String` argument into a
-    `Regex`, so `matches(r'\d')` would match the value `'1'`. With
-    `matchesPattern` a `String` argument is treated as a `Pattern` instead of
-    converted to a `RegExp`.
-
-[matches]:https://pub.dev/documentation/matcher/latest/matcher/Matcher/matches.html
-=======
-```
->>>>>>> 2a61c3df
+```