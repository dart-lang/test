--- conflicted
+++ resolved
@@ -54,93 +54,6 @@
 If a failure may not have enough context about the actual or expected values
 from the expectation calls alone, add a "Reason" in the failure message by
 passing a `because:` argument to `check()`.
-
-```dart
-check(
-  because: 'log lines must start with the severity',
-  logLines,
-).every(it()
-  ..anyOf([
-    it()..startsWith('ERROR'),
-    it()..startsWith('WARNING'),
-    it()..startsWith('INFO'),
-  ]));
-```
-
-
-### Composing expectations
-
-
-Multiple expectations can be checked against the same value using cascade
-syntax. When multiple expectations are checked against a single value, a failure
-will included descriptions of the expectations that already passed.
-
-```dart
-check(someString)
-  ..startsWith('a')
-  ..endsWith('z')
-  ..contains('lmno');
-```
-
-Some nested checks may be not be possible to write with cascade syntax.
-There is a `which` utility for this use case which takes a `Condition`.
-
-```dart
-check(someString)
-  ..startsWith('a')
-  // A cascade would not be possible on `length`
-  ..length.which(it()
-    ..isGreatherThan(10)
-    ..isLessThan(100));
-```
-
-
-Some expectations return a `Subject` for another value derived from the original
-value, such as the `length` extension.
-
-```dart
-check(someString).length.equals(expectedLength);
-<<<<<<< HEAD
-await check(someFuture).completes((r) => r.equals(expectedCompletion));
-=======
->>>>>>> aaf1eb16
-```
-
-Fields or derived values can be extracted from objects for checking further
-properties with the `has` utility.
-
-```dart
-check(someValue)
-  .has((value) => value.property, 'property')
-  .equals(expectedPropertyValue);
-```
-
-### Passing a set of expectations as an argument
-
-Some expectations take arguments which are themselves expectations to apply to
-other values. These expectations take `void Function(Subject)` arguments, which
-check expectations when they are called with a `Subject` argument.
-
-```dart
-check(someList).any((e) => e.isGreaterThan(0));
-```
-
-<<<<<<< HEAD
-Some complicated checks may be not be possible to write with cascade syntax.
-There is a `which` utility for this use case which takes a condition callback.
-
-```dart
-check(someString)
-  ..startsWith('a')
-  // A cascade would not be possible on `length`
-  ..length.which((l) => l
-    ..isGreatherThan(10)
-    ..isLessThan(100));
-```
-
-If a failure may not be have enough context about the actual or expected values
-when an expectation fails, add a "Reason" in the failure message by passing a
-`because:` argument to `check()`.
 
 ```dart
 check(
@@ -154,10 +67,61 @@
   ]));
 ```
 
-## Asynchronous expectations
-=======
+
+### Composing expectations
+
+
+Multiple expectations can be checked against the same value using cascade
+syntax. When multiple expectations are checked against a single value, a failure
+will included descriptions of the expectations that already passed.
+
+```dart
+check(someString)
+  ..startsWith('a')
+  ..endsWith('z')
+  ..contains('lmno');
+```
+
+Some nested checks may be not be possible to write with cascade syntax.
+There is a `which` utility for this use case which takes a `Condition`.
+
+```dart
+check(someString)
+  ..startsWith('a')
+  // A cascade would not be possible on `length`
+  ..length.which((l) => l
+    ..isGreatherThan(10)
+    ..isLessThan(100));
+```
+
+
+Some expectations return a `Subject` for another value derived from the original
+value, such as the `length` extension.
+
+```dart
+check(someString).length.equals(expectedLength);
+```
+
+Fields or derived values can be extracted from objects for checking further
+properties with the `has` utility.
+
+```dart
+check(someValue)
+  .has((value) => value.property, 'property')
+  .equals(expectedPropertyValue);
+```
+
+### Passing a set of expectations as an argument
+
+Some expectations take arguments which are themselves expectations to apply to
+other values. These expectations take `void Function(Subject)` arguments, which
+check expectations when they called with a `Subject` argument.
+
+```dart
+check(someList).any((e) => e.isGreaterThan(0));
+```
+
 ### Checking asynchronous expectations
->>>>>>> aaf1eb16
 
 Expectation extension methods checking asynchronous behavior return a `Future`.
 The future should typically be awaited within the test body, however
