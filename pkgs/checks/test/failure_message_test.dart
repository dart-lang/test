import 'package:checks/checks.dart';
import 'package:test/scaffolding.dart';
import 'package:test_api/hooks.dart' show TestFailure;

void main() {
  group('failures', () {
    test('includes expected, actual, and which', () {
<<<<<<< HEAD
      checkThat(() {
        checkThat(1).isGreaterThan(2);
      }).throwsFailure(it()..equals('''
=======
      check(() {
        check(1).isGreaterThan(2);
      }).throwsFailure().equals('''
>>>>>>> 7a6c98d0
Expected: a int that:
  is greater than <2>
Actual: <1>
Which: is not greater than <2>'''));
    });

    test('includes matching portions of actual', () {
<<<<<<< HEAD
      checkThat(() {
        checkThat([]).hasLengthWhich(it()..equals(1));
      }).throwsFailure(it()..equals('''
=======
      check(() {
        check([]).length.equals(1);
      }).throwsFailure().equals('''
>>>>>>> 7a6c98d0
Expected: a List<dynamic> that:
  has length that:
    equals <1>
Actual: a List<dynamic> that:
  has length that:
  Actual: <0>
  Which: are not equal'''));
    });

    test('include a reason when provided', () {
<<<<<<< HEAD
      checkThat(() {
        checkThat(because: 'Some reason', 1).isGreaterThan(2);
      }).throwsFailure(it()..endsWith('Reason: Some reason'));
    });

    test('retain type label following isNotNull', () {
      checkThat(() {
        checkThat<int?>(1).isNotNull(it()..isGreaterThan(2));
      }).throwsFailure(it()..startsWith('Expected: a int? that:\n'));
    });

    test('retain reason following isNotNull', () {
      checkThat(() {
        checkThat<int?>(because: 'Some reason', 1)
            .isNotNull(it()..isGreaterThan(2));
      }).throwsFailure(it()..endsWith('Reason: Some reason'));
=======
      check(() {
        check(because: 'Some reason', 1).isGreaterThan(2);
      }).throwsFailure().endsWith('Reason: Some reason');
    });

    test('retain type label following isNotNull', () {
      check(() {
        check<int?>(1).isNotNull().isGreaterThan(2);
      }).throwsFailure().startsWith('Expected: a int? that:\n');
    });

    test('retain reason following isNotNull', () {
      check(() {
        check<int?>(because: 'Some reason', 1).isNotNull().isGreaterThan(2);
      }).throwsFailure().endsWith('Reason: Some reason');
>>>>>>> 7a6c98d0
    });
  });
}

extension on Subject<void Function()> {
  void throwsFailure(Condition<String> messageCondition) => throws<TestFailure>(
      it()
        ..has((f) => f.message, 'message')
            .which(it()..isNotNull(messageCondition)));
}<|MERGE_RESOLUTION|>--- conflicted
+++ resolved
@@ -5,15 +5,9 @@
 void main() {
   group('failures', () {
     test('includes expected, actual, and which', () {
-<<<<<<< HEAD
-      checkThat(() {
-        checkThat(1).isGreaterThan(2);
-      }).throwsFailure(it()..equals('''
-=======
       check(() {
         check(1).isGreaterThan(2);
-      }).throwsFailure().equals('''
->>>>>>> 7a6c98d0
+      }).throwsFailure(it()..equals('''
 Expected: a int that:
   is greater than <2>
 Actual: <1>
@@ -21,15 +15,9 @@
     });
 
     test('includes matching portions of actual', () {
-<<<<<<< HEAD
-      checkThat(() {
-        checkThat([]).hasLengthWhich(it()..equals(1));
+      check(() {
+        check([]).hasLengthWhich(it()..equals(1));
       }).throwsFailure(it()..equals('''
-=======
-      check(() {
-        check([]).length.equals(1);
-      }).throwsFailure().equals('''
->>>>>>> 7a6c98d0
 Expected: a List<dynamic> that:
   has length that:
     equals <1>
@@ -40,40 +28,22 @@
     });
 
     test('include a reason when provided', () {
-<<<<<<< HEAD
-      checkThat(() {
-        checkThat(because: 'Some reason', 1).isGreaterThan(2);
+      check(() {
+        check(because: 'Some reason', 1).isGreaterThan(2);
       }).throwsFailure(it()..endsWith('Reason: Some reason'));
     });
 
     test('retain type label following isNotNull', () {
-      checkThat(() {
-        checkThat<int?>(1).isNotNull(it()..isGreaterThan(2));
+      check(() {
+        check<int?>(1).isNotNull(it()..isGreaterThan(2));
       }).throwsFailure(it()..startsWith('Expected: a int? that:\n'));
     });
 
     test('retain reason following isNotNull', () {
-      checkThat(() {
-        checkThat<int?>(because: 'Some reason', 1)
+      check(() {
+        check<int?>(because: 'Some reason', 1)
             .isNotNull(it()..isGreaterThan(2));
       }).throwsFailure(it()..endsWith('Reason: Some reason'));
-=======
-      check(() {
-        check(because: 'Some reason', 1).isGreaterThan(2);
-      }).throwsFailure().endsWith('Reason: Some reason');
-    });
-
-    test('retain type label following isNotNull', () {
-      check(() {
-        check<int?>(1).isNotNull().isGreaterThan(2);
-      }).throwsFailure().startsWith('Expected: a int? that:\n');
-    });
-
-    test('retain reason following isNotNull', () {
-      check(() {
-        check<int?>(because: 'Some reason', 1).isNotNull().isGreaterThan(2);
-      }).throwsFailure().endsWith('Reason: Some reason');
->>>>>>> 7a6c98d0
     });
   });
 }
