// Copyright (c) 2023, the Dart project authors.  Please see the AUTHORS file
// for details. All rights reserved. Use of this source code is governed by a
// BSD-style license that can be found in the LICENSE file.

import 'package:checks/checks.dart';
import 'package:checks/src/collection_equality.dart';
import 'package:test/scaffolding.dart';

void main() {
  group('deepCollectionEquals', () {
    test('allows nested collections with equal elements', () {
      check(deepCollectionEquals([
        'a',
        {'b': 1},
        {'c', 'd'},
        [
          ['e']
        ],
      ], [
        'a',
        {'b': 1},
        {'c', 'd'},
        [
          ['e']
        ],
      ])).isNull();
    });

    test('allows collections inside sets', () {
      check(deepCollectionEquals({
        {'a': 1}
      }, {
        {'a': 1}
      })).isNull();
    });

    test('allows collections as Map keys', () {
      check(deepCollectionEquals([
        {
          {'a': 1}: {'b': 2}
        }
      ], [
        {
          {'a': 1}: {'b': 2}
        }
      ])).isNull();
    });

    test('allows conditions in place of elements in lists', () {
      check(deepCollectionEquals([
        'a',
        'b'
      ], [
        it()
          ..isA<String>(it()
            ..startsWith('a')
            ..hasLengthWhich(it()..isLessThan(2))),
        it()..isA<String>(it()..startsWith('b'))
      ])).isNull();
    });

    test('allows conditions in place of values in maps', () {
      check(deepCollectionEquals([
        {'a': 'b'}
      ], [
        {'a': it()..isA<String>(it()..startsWith('b'))}
      ])).isNull();
    });

    test('allows conditions in place of elements in sets', () {
<<<<<<< HEAD
      checkThat(deepCollectionEquals(
              {'b', 'a'}, {'a', it()..isA<String>(it()..startsWith('b'))}))
          .isNull();
    });

    test('allows conditions in place of keys in maps', () {
      checkThat(deepCollectionEquals(
              {'a': 'b'}, {it()..isA<String>(it()..startsWith('a')): 'b'}))
          .isNull();
=======
      check(deepCollectionEquals(
          {'b', 'a'}, {'a', it()..isA<String>().startsWith('b')})).isNull();
    });

    test('allows conditions in place of keys in maps', () {
      check(deepCollectionEquals(
          {'a': 'b'}, {it()..isA<String>().startsWith('a'): 'b'})).isNull();
>>>>>>> 7a6c98d0
    });

    test('reports non-Set elements', () {
      check(deepCollectionEquals([
        ['a']
      ], [
        {'a'}
      ])).isNotNull(it()..deepEquals(['at [<0>] is not a Set']));
    });

    test('reports long iterables', () {
<<<<<<< HEAD
      checkThat(deepCollectionEquals([0], [])).isNotNull(it()
        ..deepEquals([
          'has more elements than expected',
          'expected an iterable with 0 element(s)'
        ]));
    });

    test('reports short iterables', () {
      checkThat(deepCollectionEquals([], [0])).isNotNull(it()
        ..deepEquals([
          'has too few elements',
          'expected an iterable with at least 1 element(s)'
        ]));
    });

    test('reports unequal elements in iterables', () {
      checkThat(deepCollectionEquals([0], [1])).isNotNull(
          it()..deepEquals(['at [<0>] is <0>', 'which does not equal <1>']));
    });

    test('reports unmet conditions in iterables', () {
      checkThat(deepCollectionEquals(
          [0], [it()..isA<int>(it()..isGreaterThan(0))])).isNotNull(it()
        ..deepEquals([
          'has an element at [<0>] that:',
          '  Actual: <0>',
          '  which is not greater than <0>'
        ]));
    });

    test('reports unmet conditions in map values', () {
      checkThat(deepCollectionEquals(
              {'a': 'b'}, {'a': it()..isA<String>(it()..startsWith('a'))}))
          .isNotNull(it()
            ..deepEquals([
              "has no entry to match 'a': <A value that:",
              '  is a String',
              "  starts with 'a'>",
            ]));
    });

    test('reports unmet conditions in map keys', () {
      checkThat(deepCollectionEquals(
              {'b': 'a'}, {it()..isA<String>(it()..startsWith('a')): 'a'}))
          .isNotNull(it()
            ..deepEquals([
              'has no entry to match <A value that:',
              '  is a String',
              "  starts with 'a'>: 'a'",
            ]));
=======
      check(deepCollectionEquals([0], [])).isNotNull().deepEquals([
        'has more elements than expected',
        'expected an iterable with 0 element(s)'
      ]);
    });

    test('reports short iterables', () {
      check(deepCollectionEquals([], [0])).isNotNull().deepEquals([
        'has too few elements',
        'expected an iterable with at least 1 element(s)'
      ]);
    });

    test('reports unequal elements in iterables', () {
      check(deepCollectionEquals([0], [1]))
          .isNotNull()
          .deepEquals(['at [<0>] is <0>', 'which does not equal <1>']);
    });

    test('reports unmet conditions in iterables', () {
      check(deepCollectionEquals([0], [it()..isA<int>().isGreaterThan(0)]))
          .isNotNull()
          .deepEquals([
        'has an element at [<0>] that:',
        '  Actual: <0>',
        '  which is not greater than <0>'
      ]);
    });

    test('reports unmet conditions in map values', () {
      check(deepCollectionEquals(
              {'a': 'b'}, {'a': it()..isA<String>().startsWith('a')}))
          .isNotNull()
          .deepEquals([
        "has no entry to match 'a': <A value that:",
        '  is a String',
        "  starts with 'a'>",
      ]);
    });

    test('reports unmet conditions in map keys', () {
      check(deepCollectionEquals(
              {'b': 'a'}, {it()..isA<String>().startsWith('a'): 'a'}))
          .isNotNull()
          .deepEquals([
        'has no entry to match <A value that:',
        '  is a String',
        "  starts with 'a'>: 'a'",
      ]);
>>>>>>> 7a6c98d0
    });

    test('reports recursive lists', () {
      var l = [];
      l.add(l);
<<<<<<< HEAD
      checkThat(deepCollectionEquals(l, l))
          .isNotNull(it()..deepEquals(['exceeds the depth limit of 1000']));
=======
      check(deepCollectionEquals(l, l))
          .isNotNull()
          .deepEquals(['exceeds the depth limit of 1000']);
>>>>>>> 7a6c98d0
    });

    test('reports recursive sets', () {
      var s = <Object>{};
      s.add(s);
<<<<<<< HEAD
      checkThat(deepCollectionEquals(s, s))
          .isNotNull(it()..deepEquals(['exceeds the depth limit of 1000']));
=======
      check(deepCollectionEquals(s, s))
          .isNotNull()
          .deepEquals(['exceeds the depth limit of 1000']);
>>>>>>> 7a6c98d0
    });

    test('reports maps with recursive keys', () {
      var m = <Object, Object>{};
      m[m] = 0;
<<<<<<< HEAD
      checkThat(deepCollectionEquals(m, m))
          .isNotNull(it()..deepEquals(['exceeds the depth limit of 1000']));
=======
      check(deepCollectionEquals(m, m))
          .isNotNull()
          .deepEquals(['exceeds the depth limit of 1000']);
>>>>>>> 7a6c98d0
    });

    test('reports maps with recursive values', () {
      var m = <Object, Object>{};
      m[0] = m;
<<<<<<< HEAD
      checkThat(deepCollectionEquals(m, m))
          .isNotNull(it()..deepEquals(['exceeds the depth limit of 1000']));
=======
      check(deepCollectionEquals(m, m))
          .isNotNull()
          .deepEquals(['exceeds the depth limit of 1000']);
>>>>>>> 7a6c98d0
    });
  });
}<|MERGE_RESOLUTION|>--- conflicted
+++ resolved
@@ -68,25 +68,15 @@
     });
 
     test('allows conditions in place of elements in sets', () {
-<<<<<<< HEAD
-      checkThat(deepCollectionEquals(
+      check(deepCollectionEquals(
               {'b', 'a'}, {'a', it()..isA<String>(it()..startsWith('b'))}))
           .isNull();
     });
 
     test('allows conditions in place of keys in maps', () {
-      checkThat(deepCollectionEquals(
+      check(deepCollectionEquals(
               {'a': 'b'}, {it()..isA<String>(it()..startsWith('a')): 'b'}))
           .isNull();
-=======
-      check(deepCollectionEquals(
-          {'b', 'a'}, {'a', it()..isA<String>().startsWith('b')})).isNull();
-    });
-
-    test('allows conditions in place of keys in maps', () {
-      check(deepCollectionEquals(
-          {'a': 'b'}, {it()..isA<String>().startsWith('a'): 'b'})).isNull();
->>>>>>> 7a6c98d0
     });
 
     test('reports non-Set elements', () {
@@ -98,8 +88,7 @@
     });
 
     test('reports long iterables', () {
-<<<<<<< HEAD
-      checkThat(deepCollectionEquals([0], [])).isNotNull(it()
+      check(deepCollectionEquals([0], [])).isNotNull(it()
         ..deepEquals([
           'has more elements than expected',
           'expected an iterable with 0 element(s)'
@@ -107,7 +96,7 @@
     });
 
     test('reports short iterables', () {
-      checkThat(deepCollectionEquals([], [0])).isNotNull(it()
+      check(deepCollectionEquals([], [0])).isNotNull(it()
         ..deepEquals([
           'has too few elements',
           'expected an iterable with at least 1 element(s)'
@@ -115,22 +104,22 @@
     });
 
     test('reports unequal elements in iterables', () {
-      checkThat(deepCollectionEquals([0], [1])).isNotNull(
+      check(deepCollectionEquals([0], [1])).isNotNull(
           it()..deepEquals(['at [<0>] is <0>', 'which does not equal <1>']));
     });
 
     test('reports unmet conditions in iterables', () {
-      checkThat(deepCollectionEquals(
-          [0], [it()..isA<int>(it()..isGreaterThan(0))])).isNotNull(it()
-        ..deepEquals([
-          'has an element at [<0>] that:',
-          '  Actual: <0>',
-          '  which is not greater than <0>'
-        ]));
+      check(deepCollectionEquals([0], [it()..isA<int>(it()..isGreaterThan(0))]))
+          .isNotNull(it()
+            ..deepEquals([
+              'has an element at [<0>] that:',
+              '  Actual: <0>',
+              '  which is not greater than <0>'
+            ]));
     });
 
     test('reports unmet conditions in map values', () {
-      checkThat(deepCollectionEquals(
+      check(deepCollectionEquals(
               {'a': 'b'}, {'a': it()..isA<String>(it()..startsWith('a'))}))
           .isNotNull(it()
             ..deepEquals([
@@ -141,7 +130,7 @@
     });
 
     test('reports unmet conditions in map keys', () {
-      checkThat(deepCollectionEquals(
+      check(deepCollectionEquals(
               {'b': 'a'}, {it()..isA<String>(it()..startsWith('a')): 'a'}))
           .isNotNull(it()
             ..deepEquals([
@@ -149,109 +138,34 @@
               '  is a String',
               "  starts with 'a'>: 'a'",
             ]));
-=======
-      check(deepCollectionEquals([0], [])).isNotNull().deepEquals([
-        'has more elements than expected',
-        'expected an iterable with 0 element(s)'
-      ]);
-    });
-
-    test('reports short iterables', () {
-      check(deepCollectionEquals([], [0])).isNotNull().deepEquals([
-        'has too few elements',
-        'expected an iterable with at least 1 element(s)'
-      ]);
-    });
-
-    test('reports unequal elements in iterables', () {
-      check(deepCollectionEquals([0], [1]))
-          .isNotNull()
-          .deepEquals(['at [<0>] is <0>', 'which does not equal <1>']);
-    });
-
-    test('reports unmet conditions in iterables', () {
-      check(deepCollectionEquals([0], [it()..isA<int>().isGreaterThan(0)]))
-          .isNotNull()
-          .deepEquals([
-        'has an element at [<0>] that:',
-        '  Actual: <0>',
-        '  which is not greater than <0>'
-      ]);
-    });
-
-    test('reports unmet conditions in map values', () {
-      check(deepCollectionEquals(
-              {'a': 'b'}, {'a': it()..isA<String>().startsWith('a')}))
-          .isNotNull()
-          .deepEquals([
-        "has no entry to match 'a': <A value that:",
-        '  is a String',
-        "  starts with 'a'>",
-      ]);
-    });
-
-    test('reports unmet conditions in map keys', () {
-      check(deepCollectionEquals(
-              {'b': 'a'}, {it()..isA<String>().startsWith('a'): 'a'}))
-          .isNotNull()
-          .deepEquals([
-        'has no entry to match <A value that:',
-        '  is a String',
-        "  starts with 'a'>: 'a'",
-      ]);
->>>>>>> 7a6c98d0
     });
 
     test('reports recursive lists', () {
       var l = [];
       l.add(l);
-<<<<<<< HEAD
-      checkThat(deepCollectionEquals(l, l))
+      check(deepCollectionEquals(l, l))
           .isNotNull(it()..deepEquals(['exceeds the depth limit of 1000']));
-=======
-      check(deepCollectionEquals(l, l))
-          .isNotNull()
-          .deepEquals(['exceeds the depth limit of 1000']);
->>>>>>> 7a6c98d0
     });
 
     test('reports recursive sets', () {
       var s = <Object>{};
       s.add(s);
-<<<<<<< HEAD
-      checkThat(deepCollectionEquals(s, s))
+      check(deepCollectionEquals(s, s))
           .isNotNull(it()..deepEquals(['exceeds the depth limit of 1000']));
-=======
-      check(deepCollectionEquals(s, s))
-          .isNotNull()
-          .deepEquals(['exceeds the depth limit of 1000']);
->>>>>>> 7a6c98d0
     });
 
     test('reports maps with recursive keys', () {
       var m = <Object, Object>{};
       m[m] = 0;
-<<<<<<< HEAD
-      checkThat(deepCollectionEquals(m, m))
+      check(deepCollectionEquals(m, m))
           .isNotNull(it()..deepEquals(['exceeds the depth limit of 1000']));
-=======
-      check(deepCollectionEquals(m, m))
-          .isNotNull()
-          .deepEquals(['exceeds the depth limit of 1000']);
->>>>>>> 7a6c98d0
     });
 
     test('reports maps with recursive values', () {
       var m = <Object, Object>{};
       m[0] = m;
-<<<<<<< HEAD
-      checkThat(deepCollectionEquals(m, m))
+      check(deepCollectionEquals(m, m))
           .isNotNull(it()..deepEquals(['exceeds the depth limit of 1000']));
-=======
-      check(deepCollectionEquals(m, m))
-          .isNotNull()
-          .deepEquals(['exceeds the depth limit of 1000']);
->>>>>>> 7a6c98d0
     });
   });
 }