// Copyright (c) 2022, the Dart project authors.  Please see the AUTHORS file
// for details. All rights reserved. Use of this source code is governed by a
// BSD-style license that can be found in the LICENSE file.

import 'package:checks/checks.dart';
import 'package:test/scaffolding.dart';

import '../test_shared.dart';

void main() {
  group('StringChecks', () {
    test('contains', () {
      check('bob').contains('bo');
      check('bob').isRejectedBy(it()..contains('kayleb'),
          which: ["Does not contain 'kayleb'"]);
    });
    test('length', () {
<<<<<<< HEAD
      checkThat('bob').hasLengthWhich(it()..equals(3));
=======
      check('bob').length.equals(3);
>>>>>>> 7a6c98d0
    });
    test('isEmpty', () {
      check('').isEmpty();
      check('bob').isRejectedBy(it()..isEmpty(), which: ['is not empty']);
    });
    test('isNotEmpty', () {
      check('bob').isNotEmpty();
      check('').isRejectedBy(it()..isNotEmpty(), which: ['is empty']);
    });
    test('startsWith', () {
      check('bob').startsWith('bo');
      check('bob').isRejectedBy(it()..startsWith('kayleb'),
          which: ["does not start with 'kayleb'"]);
    });
    test('endsWith', () {
      check('bob').endsWith('ob');
      check('bob').isRejectedBy(it()..endsWith('kayleb'),
          which: ["does not end with 'kayleb'"]);
    });

    group('matches', () {
      test('succeeds for strings that match a regex', () {
        check('123').matchesPattern(RegExp(r'\d\d\d'));
      });
      test('succeeds for strings that match a string pattern', () {
        check(r'\d').matchesPattern(r'\d');
      });
      test('fails for non-matching regex', () {
        check('abc').isRejectedBy(it()..matchesPattern(RegExp(r'\d\d\d')),
            which: [r'does not match <RegExp: pattern=\d\d\d flags=>']);
      });
      test('fails for non-matching string pattern', () {
        // A string is _not_ converted to a regex, string patterns must match
        // directly.
        check('123').isRejectedBy(it()..matchesPattern(r'\d\d\d'),
            which: [r"does not match '\\d\\d\\d'"]);
      });
      test('can be described', () {
<<<<<<< HEAD
        checkThat(it<String>()..matches(RegExp(r'\d\d\d'))).hasDescriptionWhich(
            it()..deepEquals([r'  matches <RegExp: pattern=\d\d\d flags=>']));
=======
        check(it<String>()..matchesPattern(RegExp(r'\d\d\d')))
            .description
            .deepEquals([r'  matches <RegExp: pattern=\d\d\d flags=>']);
        check(it<String>()..matchesPattern('abc'))
            .description
            .deepEquals([r"  matches 'abc'"]);
>>>>>>> 7a6c98d0
      });
    });

    group('containsInOrder', () {
      test('happy case', () {
        check('foo bar baz').containsInOrder(['foo', 'baz']);
      });
      test('reports when first substring is missing', () {
        check('baz').isRejectedBy(it()..containsInOrder(['foo', 'baz']),
            which: ['does not have a match for the substring \'foo\'']);
      });
      test('reports when substring is missing following a match', () {
        check('foo bar')
            .isRejectedBy(it()..containsInOrder(['foo', 'baz']), which: [
          'does not have a match for the substring \'baz\'',
          'following the other matches up to character 3'
        ]);
      });
    });

    group('equals', () {
      test('succeeeds for happy case', () {
        check('foo').equals('foo');
      });
      test('succeeeds for equal empty strings', () {
        check('').equals('');
      });
      test('reports extra characters for long string', () {
        check('foobar').isRejectedBy(it()..equals('foo'),
            which: ['is too long with unexpected trailing characters:', 'bar']);
      });
      test('reports extra characters for long string against empty', () {
        check('foo')
            .isRejectedBy(it()..equals(''), which: ['is not the empty string']);
      });
      test('reports truncated extra characters for very long string', () {
        check('foobar baz more stuff').isRejectedBy(it()..equals('foo'),
            which: [
              'is too long with unexpected trailing characters:',
              'bar baz mo ...'
            ]);
      });
      test('reports missing characters for short string', () {
        check('foo').isRejectedBy(it()..equals('foobar'),
            which: ['is too short with missing trailing characters:', 'bar']);
      });
      test('reports missing characters for empty string', () {
        check('').isRejectedBy(it()..equals('foo bar baz'),
            actual: ['an empty string'],
            which: ['is missing all expected characters:', 'foo bar ba ...']);
      });
      test('reports truncated missing characters for very short string', () {
        check('foo').isRejectedBy(it()..equals('foobar baz more stuff'),
            which: [
              'is too short with missing trailing characters:',
              'bar baz mo ...'
            ]);
      });
      test('reports index of different character', () {
        check('hit').isRejectedBy(it()..equals('hat'), which: [
          'differs at offset 1:',
          'hat',
          'hit',
          ' ^',
        ]);
      });
      test('reports truncated index of different character in large string',
          () {
        check('blah blah blah hit blah blah blah').isRejectedBy(
            it()..equals('blah blah blah hat blah blah blah'),
            which: [
              'differs at offset 16:',
              '... lah blah hat blah bl ...',
              '... lah blah hit blah bl ...',
              '              ^',
            ]);
      });
    });

    group('equalsIgnoringCase', () {
      test('succeeeds for happy case', () {
        check('FOO').equalsIgnoringCase('foo');
        check('foo').equalsIgnoringCase('FOO');
      });
      test('reports original extra characters for long string', () {
        check('FOOBAR').isRejectedBy(it()..equalsIgnoringCase('foo'),
            which: ['is too long with unexpected trailing characters:', 'BAR']);
      });
      test('reports original missing characters for short string', () {
        check('FOO').isRejectedBy(it()..equalsIgnoringCase('fooBAR'),
            which: ['is too short with missing trailing characters:', 'BAR']);
      });
      test('reports index of different character with original characters', () {
        check('HiT').isRejectedBy(it()..equalsIgnoringCase('hAt'), which: [
          'differs at offset 1:',
          'hAt',
          'HiT',
          ' ^',
        ]);
      });
    });

    group('equalsIgnoringWhitespace', () {
      test('allows differing internal whitespace', () {
        check('foo \t\n bar').equalsIgnoringWhitespace('foo bar');
      });
      test('allows extra leading/trailing whitespace', () {
        check(' foo ').equalsIgnoringWhitespace('foo');
      });
      test('allows missing leading/trailing whitespace', () {
        check('foo').equalsIgnoringWhitespace(' foo ');
      });
      test('reports original extra characters for long string', () {
        check('foo \t bar \n baz')
            .isRejectedBy(it()..equalsIgnoringWhitespace('foo bar'), which: [
          'is too long with unexpected trailing characters:',
          ' baz'
        ]);
      });
      test('reports original missing characters for short string', () {
        check('foo  bar').isRejectedBy(
            it()..equalsIgnoringWhitespace('foo bar baz'),
            which: ['is too short with missing trailing characters:', ' baz']);
      });
      test('reports index of different character with original characters', () {
        check('x  hit  x')
            .isRejectedBy(it()..equalsIgnoringWhitespace('x hat x'), which: [
          'differs at offset 3:',
          'x hat x',
          'x hit x',
          '   ^',
        ]);
      });
    });
  });
}<|MERGE_RESOLUTION|>--- conflicted
+++ resolved
@@ -15,11 +15,7 @@
           which: ["Does not contain 'kayleb'"]);
     });
     test('length', () {
-<<<<<<< HEAD
-      checkThat('bob').hasLengthWhich(it()..equals(3));
-=======
-      check('bob').length.equals(3);
->>>>>>> 7a6c98d0
+      check('bob').hasLengthWhich(it()..equals(3));
     });
     test('isEmpty', () {
       check('').isEmpty();
@@ -58,17 +54,11 @@
             which: [r"does not match '\\d\\d\\d'"]);
       });
       test('can be described', () {
-<<<<<<< HEAD
-        checkThat(it<String>()..matches(RegExp(r'\d\d\d'))).hasDescriptionWhich(
-            it()..deepEquals([r'  matches <RegExp: pattern=\d\d\d flags=>']));
-=======
         check(it<String>()..matchesPattern(RegExp(r'\d\d\d')))
-            .description
-            .deepEquals([r'  matches <RegExp: pattern=\d\d\d flags=>']);
+            .hasDescriptionWhich(it()
+              ..deepEquals([r'  matches <RegExp: pattern=\d\d\d flags=>']));
         check(it<String>()..matchesPattern('abc'))
-            .description
-            .deepEquals([r"  matches 'abc'"]);
->>>>>>> 7a6c98d0
+            .hasDescriptionWhich(it()..deepEquals([r"  matches 'abc'"]));
       });
     });
 
