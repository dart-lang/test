// Copyright (c) 2022, the Dart project authors.  Please see the AUTHORS file
// for details. All rights reserved. Use of this source code is governed by a
// BSD-style license that can be found in the LICENSE file.

import 'package:checks/checks.dart';
import 'package:test/scaffolding.dart';

import '../test_shared.dart';

void main() {
  group('StringChecks', () {
    test('contains', () {
      check('bob').contains('bo');
      check('bob').isRejectedBy((it) => it.contains('kayleb'),
          which: ["Does not contain 'kayleb'"]);
    });
    test('length', () {
      check('bob').length.equals(3);
    });
    test('isEmpty', () {
      check('').isEmpty();
      check('bob').isRejectedBy((it) => it.isEmpty(), which: ['is not empty']);
    });
    test('isNotEmpty', () {
      check('bob').isNotEmpty();
      check('').isRejectedBy((it) => it.isNotEmpty(), which: ['is empty']);
    });
    test('startsWith', () {
      check('bob').startsWith('bo');
      check('bob').isRejectedBy((it) => it.startsWith('kayleb'),
          which: ["does not start with 'kayleb'"]);
    });
    test('endsWith', () {
      check('bob').endsWith('ob');
      check('bob').isRejectedBy((it) => it.endsWith('kayleb'),
          which: ["does not end with 'kayleb'"]);
    });

    group('matches', () {
      test('succeeds for strings that match a regex', () {
        check('123').matchesPattern(RegExp(r'\d\d\d'));
      });
      test('succeeds for strings that match a string pattern', () {
        check(r'\d').matchesPattern(r'\d');
      });
      test('fails for non-matching regex', () {
        check('abc').isRejectedBy((it) => it.matchesPattern(RegExp(r'\d\d\d')),
            which: [r'does not match <RegExp: pattern=\d\d\d flags=>']);
      });
      test('fails for non-matching string pattern', () {
        // A string is _not_ converted to a regex, string patterns must match
        // directly.
        check('123').isRejectedBy((it) => it.matchesPattern(r'\d\d\d'),
            which: [r"does not match '\\d\\d\\d'"]);
      });
      test('can be described', () {
        check((Subject<String> it) => it.matchesPattern(RegExp(r'\d\d\d')))
            .description
            .deepEquals([r'  matches <RegExp: pattern=\d\d\d flags=>']);
        check((Subject<String> it) => it.matchesPattern('abc'))
            .description
            .deepEquals([r"  matches 'abc'"]);
      });
    });

    group('containsInOrder', () {
      test('happy case', () {
        check('foo bar baz').containsInOrder(['foo', 'baz']);
      });
      test('reports when first substring is missing', () {
        check('baz').isRejectedBy((it) => it.containsInOrder(['foo', 'baz']),
            which: ['does not have a match for the substring \'foo\'']);
      });
      test('reports when substring is missing following a match', () {
        check('foo bar')
            .isRejectedBy((it) => it.containsInOrder(['foo', 'baz']), which: [
          'does not have a match for the substring \'baz\'',
          'following the other matches up to character 3'
        ]);
      });
    });

    group('equals', () {
      test('succeeeds for happy case', () {
        check('foo').equals('foo');
      });
      test('succeeeds for equal empty strings', () {
        check('').equals('');
      });
      test('reports extra characters for long string', () {
<<<<<<< HEAD
        checkThat('foobar').isRejectedBy(equals('foo'),
            which: ['is too long with unexpected trailing characters:', 'bar']);
      });
      test('reports extra characters for long string against empty', () {
        checkThat('foo')
            .isRejectedBy(equals(''), which: ['is not the empty string']);
      });
      test('reports truncated extra characters for very long string', () {
        checkThat('foobar baz more stuff').isRejectedBy(equals('foo'), which: [
          'is too long with unexpected trailing characters:',
          'bar baz mo ...'
        ]);
      });
      test('reports missing characters for short string', () {
        checkThat('foo').isRejectedBy(equals('foobar'),
            which: ['is too short with missing trailing characters:', 'bar']);
      });
      test('reports missing characters for empty string', () {
        checkThat('').isRejectedBy(equals('foo bar baz'),
=======
        check('foobar').isRejectedBy((it) => it.equals('foo'),
            which: ['is too long with unexpected trailing characters:', 'bar']);
      });
      test('reports extra characters for long string against empty', () {
        check('foo').isRejectedBy((it) => it.equals(''),
            which: ['is not the empty string']);
      });
      test('reports truncated extra characters for very long string', () {
        check('foobar baz more stuff').isRejectedBy((it) => it.equals('foo'),
            which: [
              'is too long with unexpected trailing characters:',
              'bar baz mo ...'
            ]);
      });
      test('reports missing characters for short string', () {
        check('foo').isRejectedBy((it) => it.equals('foobar'),
            which: ['is too short with missing trailing characters:', 'bar']);
      });
      test('reports missing characters for empty string', () {
        check('').isRejectedBy((it) => it.equals('foo bar baz'),
>>>>>>> 6146c292
            actual: ['an empty string'],
            which: ['is missing all expected characters:', 'foo bar ba ...']);
      });
      test('reports truncated missing characters for very short string', () {
<<<<<<< HEAD
        checkThat('foo').isRejectedBy(equals('foobar baz more stuff'), which: [
          'is too short with missing trailing characters:',
          'bar baz mo ...'
        ]);
      });
      test('reports index of different character', () {
        checkThat('hit').isRejectedBy(equals('hat'), which: [
=======
        check('foo').isRejectedBy((it) => it.equals('foobar baz more stuff'),
            which: [
              'is too short with missing trailing characters:',
              'bar baz mo ...'
            ]);
      });
      test('reports index of different character', () {
        check('hit').isRejectedBy((it) => it.equals('hat'), which: [
>>>>>>> 6146c292
          'differs at offset 1:',
          'hat',
          'hit',
          ' ^',
        ]);
      });
      test('reports truncated index of different character in large string',
          () {
<<<<<<< HEAD
        checkThat('blah blah blah hit blah blah blah')
            .isRejectedBy(equals('blah blah blah hat blah blah blah'), which: [
          'differs at offset 16:',
          '... lah blah hat blah bl ...',
          '... lah blah hit blah bl ...',
          '              ^',
        ]);
=======
        check('blah blah blah hit blah blah blah').isRejectedBy(
            (it) => it.equals('blah blah blah hat blah blah blah'),
            which: [
              'differs at offset 16:',
              '... lah blah hat blah bl ...',
              '... lah blah hit blah bl ...',
              '              ^',
            ]);
>>>>>>> 6146c292
      });
    });

    group('equalsIgnoringCase', () {
      test('succeeeds for happy case', () {
        check('FOO').equalsIgnoringCase('foo');
        check('foo').equalsIgnoringCase('FOO');
      });
      test('reports original extra characters for long string', () {
        check('FOOBAR').isRejectedBy((it) => it.equalsIgnoringCase('foo'),
            which: ['is too long with unexpected trailing characters:', 'BAR']);
      });
      test('reports original missing characters for short string', () {
        check('FOO').isRejectedBy((it) => it.equalsIgnoringCase('fooBAR'),
            which: ['is too short with missing trailing characters:', 'BAR']);
      });
      test('reports index of different character with original characters', () {
        check('HiT').isRejectedBy((it) => it.equalsIgnoringCase('hAt'), which: [
          'differs at offset 1:',
          'hAt',
          'HiT',
          ' ^',
        ]);
      });
    });

    group('equalsIgnoringWhitespace', () {
      test('allows differing internal whitespace', () {
        check('foo \t\n bar').equalsIgnoringWhitespace('foo bar');
      });
      test('allows extra leading/trailing whitespace', () {
        check(' foo ').equalsIgnoringWhitespace('foo');
      });
      test('allows missing leading/trailing whitespace', () {
        check('foo').equalsIgnoringWhitespace(' foo ');
      });
      test('reports original extra characters for long string', () {
        check('foo \t bar \n baz').isRejectedBy(
            (it) => it.equalsIgnoringWhitespace('foo bar'),
            which: [
              'is too long with unexpected trailing characters:',
              ' baz'
            ]);
      });
      test('reports original missing characters for short string', () {
        check('foo  bar').isRejectedBy(
            (it) => it.equalsIgnoringWhitespace('foo bar baz'),
            which: ['is too short with missing trailing characters:', ' baz']);
      });
      test('reports index of different character with original characters', () {
        check('x  hit  x').isRejectedBy(
            (it) => it.equalsIgnoringWhitespace('x hat x'),
            which: [
              'differs at offset 3:',
              'x hat x',
              'x hit x',
              '   ^',
            ]);
      });
    });
  });
}<|MERGE_RESOLUTION|>--- conflicted
+++ resolved
@@ -88,27 +88,6 @@
         check('').equals('');
       });
       test('reports extra characters for long string', () {
-<<<<<<< HEAD
-        checkThat('foobar').isRejectedBy(equals('foo'),
-            which: ['is too long with unexpected trailing characters:', 'bar']);
-      });
-      test('reports extra characters for long string against empty', () {
-        checkThat('foo')
-            .isRejectedBy(equals(''), which: ['is not the empty string']);
-      });
-      test('reports truncated extra characters for very long string', () {
-        checkThat('foobar baz more stuff').isRejectedBy(equals('foo'), which: [
-          'is too long with unexpected trailing characters:',
-          'bar baz mo ...'
-        ]);
-      });
-      test('reports missing characters for short string', () {
-        checkThat('foo').isRejectedBy(equals('foobar'),
-            which: ['is too short with missing trailing characters:', 'bar']);
-      });
-      test('reports missing characters for empty string', () {
-        checkThat('').isRejectedBy(equals('foo bar baz'),
-=======
         check('foobar').isRejectedBy((it) => it.equals('foo'),
             which: ['is too long with unexpected trailing characters:', 'bar']);
       });
@@ -129,20 +108,10 @@
       });
       test('reports missing characters for empty string', () {
         check('').isRejectedBy((it) => it.equals('foo bar baz'),
->>>>>>> 6146c292
             actual: ['an empty string'],
             which: ['is missing all expected characters:', 'foo bar ba ...']);
       });
       test('reports truncated missing characters for very short string', () {
-<<<<<<< HEAD
-        checkThat('foo').isRejectedBy(equals('foobar baz more stuff'), which: [
-          'is too short with missing trailing characters:',
-          'bar baz mo ...'
-        ]);
-      });
-      test('reports index of different character', () {
-        checkThat('hit').isRejectedBy(equals('hat'), which: [
-=======
         check('foo').isRejectedBy((it) => it.equals('foobar baz more stuff'),
             which: [
               'is too short with missing trailing characters:',
@@ -151,7 +120,6 @@
       });
       test('reports index of different character', () {
         check('hit').isRejectedBy((it) => it.equals('hat'), which: [
->>>>>>> 6146c292
           'differs at offset 1:',
           'hat',
           'hit',
@@ -160,15 +128,6 @@
       });
       test('reports truncated index of different character in large string',
           () {
-<<<<<<< HEAD
-        checkThat('blah blah blah hit blah blah blah')
-            .isRejectedBy(equals('blah blah blah hat blah blah blah'), which: [
-          'differs at offset 16:',
-          '... lah blah hat blah bl ...',
-          '... lah blah hit blah bl ...',
-          '              ^',
-        ]);
-=======
         check('blah blah blah hit blah blah blah').isRejectedBy(
             (it) => it.equals('blah blah blah hat blah blah blah'),
             which: [
@@ -177,7 +136,6 @@
               '... lah blah hit blah bl ...',
               '              ^',
             ]);
->>>>>>> 6146c292
       });
     });
 
