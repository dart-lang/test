--- conflicted
+++ resolved
@@ -17,14 +17,7 @@
   });
   group('HasField', () {
     test('has', () {
-<<<<<<< HEAD
-      checkThat(1).has((v) => v.isOdd, 'isOdd').which(it()..isTrue());
-
-      checkThat(2).isRejectedBy(
-          it()..has((v) => throw UnimplementedError(), 'isOdd').which(it()),
-          which: ['threw while trying to read property']);
-=======
-      check(1).has((v) => v.isOdd, 'isOdd').isTrue();
+      check(1).has((v) => v.isOdd, 'isOdd').which(it()..isTrue());
 
       check(null).isRejectedBy(
           it()
@@ -32,12 +25,11 @@
               Error.throwWithStackTrace(
                   UnimplementedError(), StackTrace.fromString('fake trace'));
             }, 'foo')
-                .isNotNull(),
+                .which(it()..isNotNull()),
           which: [
             'threw while trying to read foo: <UnimplementedError>',
             'fake trace'
           ]);
->>>>>>> 7a6c98d0
     });
 
     test('which', () {
