--- conflicted
+++ resolved
@@ -83,15 +83,9 @@
     });
   });
   test('containsKeyThat', () {
-<<<<<<< HEAD
-    checkThat(_testMap).containsKeyThat(equals('a'));
-    checkThat(_testMap).isRejectedBy(
-      it()..containsKeyThat(equals('c')),
-=======
-    check(_testMap).containsKeyThat((it) => it.equals('a'));
+    check(_testMap).containsKeyThat(equals('a'));
     check(_testMap).isRejectedBy(
-      (it) => it.containsKeyThat((it) => it.equals('c')),
->>>>>>> 6146c292
+      (it) => it.containsKeyThat(equals('c')),
       which: ['Contains no matching key'],
     );
   });
@@ -115,15 +109,9 @@
     });
   });
   test('containsValueThat', () {
-<<<<<<< HEAD
-    checkThat(_testMap).containsValueThat(equals(1));
-    checkThat(_testMap).isRejectedBy(
-      it()..containsValueThat(equals(3)),
-=======
-    check(_testMap).containsValueThat((it) => it.equals(1));
+    check(_testMap).containsValueThat(equals(1));
     check(_testMap).isRejectedBy(
-      (it) => it.containsValueThat((it) => it.equals(3)),
->>>>>>> 6146c292
+      (it) => it.containsValueThat(equals(3)),
       which: ['Contains no matching value'],
     );
   });
