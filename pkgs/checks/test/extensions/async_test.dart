// Copyright (c) 2022, the Dart project authors.  Please see the AUTHORS file
// for details. All rights reserved. Use of this source code is governed by a
// BSD-style license that can be found in the LICENSE file.

import 'dart:async';

import 'package:async/async.dart';
import 'package:checks/checks.dart';
import 'package:checks/context.dart';
import 'package:test/scaffolding.dart';
import 'package:test_api/hooks.dart';

import '../test_shared.dart';

void main() {
  group('FutureChecks', () {
<<<<<<< HEAD
    group('completes', () {
      test('succeeds for a future that completes to a value', () async {
        await checkThat(_futureSuccess()).completes().that(it()..equals(42));
      });
      test('rejects futures which complete as errors', () async {
        await checkThat(_futureFail()).isRejectedByAsync(
          it()..completes().that(it()..equals(1)),
          hasActualThat: it()
            ..deepEquals(['a future that completes as an error']),
          hasWhichThat: it()..deepEquals(['threw <UnimplementedError>']),
        );
      });
      test('can be described', () async {
        await checkThat(it<Future<void>>()..completes())
            .asyncDescription
            .that(it()..deepEquals(['  completes to a value']));
        await checkThat(it<Future<void>>()..completes().that(it()..equals(42)))
            .asyncDescription
            .that(it()
              ..deepEquals([
                '  completes to a value that:',
                '    equals <42>',
              ]));
      });
    });

    group('throws', () {
      test(
          'succeeds for a future that compeletes to an error of the expected type',
          () async {
        await checkThat(_futureFail())
            .throws<UnimplementedError>()
            .that(it()..has((p0) => p0.message, 'message').isNull());
      });
      test('fails for futures that complete to a value', () async {
        await checkThat(_futureSuccess()).isRejectedByAsync(
          it()..throws(),
          hasActualThat: it()..deepEquals(['completed to <42>']),
          hasWhichThat: it()..deepEquals(['did not throw']),
        );
      });
      test('failes for futures that complete to an error of the wrong type',
          () async {
        await checkThat(_futureFail()).isRejectedByAsync(
          it()..throws<StateError>(),
          hasActualThat: it()
            ..deepEquals(['completed to error <UnimplementedError>']),
          hasWhichThat: it()..deepEquals(['is not an StateError']),
        );
      });
      test('can be described', () async {
        await checkThat(it<Future<void>>()..throws())
            .asyncDescription
            .that(it()..deepEquals(['  completes to an error']));
        await checkThat(it<Future<void>>()..throws<StateError>())
            .asyncDescription
            .that(it()
              ..deepEquals(['  completes to an error of type StateError']));
      });
=======
    test('completes', () async {
      (await checkThat(_futureSuccess()).completes()).equals(42);

      await checkThat(_futureFail()).isRejectedByAsync(
        it()..completes().that(it()..equals(1)),
        actual: ['A future that completes as an error'],
        which: ['Threw <UnimplementedError>'],
      );
    });

    test('throws', () async {
      (await checkThat(_futureFail()).throws<UnimplementedError>())
          .has((p0) => p0.message, 'message')
          .isNull();

      await checkThat(_futureSuccess()).isRejectedByAsync(
        it()..throws(),
        actual: ['Completed to <42>'],
        which: ['Did not throw'],
      );

      await checkThat(_futureFail()).isRejectedByAsync(
        it()..throws<StateError>(),
        actual: ['Completed to error <UnimplementedError>'],
        which: ['Is not an StateError'],
      );
>>>>>>> 2041732b
    });

    group('doesNotComplete', () {
      test('succeeds for a Future that never completes', () async {
        checkThat(Completer<void>().future).doesNotComplete();
      });
      test('fails for a Future that completes as a value', () async {
        Object? testFailure;
        runZonedGuarded(() {
          final completer = Completer<String>();
          checkThat(completer.future).doesNotComplete();
          completer.complete('value');
        }, (e, st) {
          testFailure = e;
        });
        await pumpEventQueue();
        checkThat(testFailure)
            .isA<TestFailure>()
            .has((f) => f.message, 'message')
            .isNotNull()
            .equals('''
Expected: a Future<String> that:
  does not complete
Actual: a future that completed to 'value\'''');
      });
      test('fails for a Future that completes as an error', () async {
        Object? testFailure;
        runZonedGuarded(() {
          final completer = Completer<String>();
          checkThat(completer.future).doesNotComplete();
          completer.completeError('error', StackTrace.fromString('fake trace'));
        }, (e, st) {
          testFailure = e;
        });
        await pumpEventQueue();
        checkThat(testFailure)
            .isA<TestFailure>()
            .has((f) => f.message, 'message')
            .isNotNull()
            .equals('''
Expected: a Future<String> that:
  does not complete
Actual: a future that completed as an error:
Which: threw 'error'
fake trace''');
      });
      test('can be described', () async {
        await checkThat(it<Future<void>>()..doesNotComplete())
            .asyncDescription
            .that(it()..deepEquals(['  does not complete']));
      });
    });
  });

  group('StreamChecks', () {
<<<<<<< HEAD
    group('emits', () {
      test('succeeds for a stream that emits a value', () async {
        await checkThat(_countingStream(5)).emits().that(it()..equals(0));
      });
      test('fails for a stream that closes without emitting', () async {
        await checkThat(_countingStream(0)).isRejectedByAsync(
          it()..emits(),
          hasActualThat: it()..deepEquals(['a stream']),
          hasWhichThat: it()
            ..deepEquals(['closed without emitting enough values']),
        );
      });
      test('fails for a stream that emits an error', () async {
        await checkThat(_countingStream(1, errorAt: 0)).isRejectedByAsync(
          it()..emits(),
          hasActualThat: it()
            ..deepEquals(
                ['a stream with error <UnimplementedError: Error at 1>']),
          hasWhichThat: it()
            ..deepEquals(['emitted an error instead of a value']),
        );
      });
      test('can be described', () async {
        await checkThat(it<StreamQueue<void>>()..emits())
            .asyncDescription
            .that(it()..deepEquals(['  emits a value']));
        await checkThat(it<StreamQueue<int>>()..emits().that(it()..equals(42)))
            .asyncDescription
            .that(it()
              ..deepEquals([
                '  emits a value that:',
                '    equals <42>',
              ]));
      });
      test('uses a transaction', () async {
        final queue = _countingStream(1, errorAt: 0);
        await softCheckAsync<StreamQueue<int>>(queue, it()..emits());
        await checkThat(queue).emitsError();
      });
=======
    test('emits', () async {
      (await checkThat(_countingStream(5)).emits()).equals(0);

      await checkThat(_countingStream(0)).isRejectedByAsync(
        it()..emits(),
        actual: ['an empty stream'],
        which: ['did not emit any value'],
      );

      await checkThat(_countingStream(1, errorAt: 0)).isRejectedByAsync(
        it()..emits(),
        actual: ['A stream with error <UnimplementedError: Error at 1>'],
        which: ['emitted an error instead of a value'],
      );
>>>>>>> 2041732b
    });

    group('emitsError', () {
      test('succeeds for a stream that emits an error', () async {
        await checkThat(_countingStream(1, errorAt: 0))
            .emitsError<UnimplementedError>();
      });
      test('fails for a stream that closes without emitting an error',
          () async {
        await checkThat(_countingStream(0)).isRejectedByAsync(
          it()..emitsError(),
          hasActualThat: it()..deepEquals(['a stream']),
          hasWhichThat: it()
            ..deepEquals(['closed without emitting an expected error']),
        );
      });
      test('fails for a stream that emits value', () async {
        await checkThat(_countingStream(1)).isRejectedByAsync(
          it()..emitsError(),
          hasActualThat: it()..deepEquals(['a stream emitting value <0>']),
          hasWhichThat: it()..deepEquals(['closed without emitting an error']),
        );
      });
      test('fails for a stream that emits an error of the incorrect type',
          () async {
        await checkThat(_countingStream(1, errorAt: 0)).isRejectedByAsync(
          it()..emitsError<StateError>(),
          hasActualThat: it()
            ..deepEquals(
                ['a stream with error <UnimplementedError: Error at 1>']),
          hasWhichThat: it()
            ..deepEquals(
                ['emitted an error with an incorrect type, is not StateError']),
        );
      });
      test('can be described', () async {
        await checkThat(it<StreamQueue<void>>()..emitsError())
            .asyncDescription
            .that(it()..deepEquals(['  emits an error']));
        await checkThat(it<StreamQueue<void>>()..emitsError<StateError>())
            .asyncDescription
            .that(it()..deepEquals(['  emits an error of type StateError']));
        await checkThat(it<StreamQueue<void>>()
              ..emitsError<StateError>()
                  .that(it()..has((e) => e.message, 'message').equals('foo')))
            .asyncDescription
            .that(it()
              ..deepEquals([
                '  emits an error of type StateError that:',
                '    has message that:',
                '      equals \'foo\''
              ]));
      });
      test('uses a transaction', () async {
        final queue = _countingStream(1);
        await softCheckAsync<StreamQueue<int>>(queue, it()..emitsError());
        await checkThat(queue).emits().that((it()..equals(0)));
      });
    });

<<<<<<< HEAD
    group('emitsThrough', () {
      test('succeeds for a stream that eventuall emits a matching value',
          () async {
        await checkThat(_countingStream(5)).emitsThrough(it()..equals(4));
      });
      test('fails for a stream that closes without emitting a matching value',
          () async {
        await checkThat(_countingStream(4)).isRejectedByAsync(
          it()..emitsThrough(it()..equals(5)),
          hasActualThat: it()..deepEquals(['a stream']),
          hasWhichThat: it()
            ..single
                .equals('ended after emitting 4 elements with none matching'),
        );
      });
      test('can be described', () async {
        await checkThat(it<StreamQueue<int>>()..emitsThrough(it()..equals(42)))
            .asyncDescription
            .that(it()
              ..deepEquals([
                '  emits any values then emits a value that:',
                '    equals <42>'
              ]));
      });
      test('uses a transaction', () async {
        final queue = _countingStream(1);
        await softCheckAsync(
            queue, it<StreamQueue<int>>()..emitsThrough(it()..equals(42)));
        checkThat(queue).emits().that(it()..equals(0));
      });
      test('consumes events', () async {
        final queue = _countingStream(3);
        await checkThat(queue).emitsThrough(it()..equals(1));
        await checkThat(queue).emits().that((it()..equals(2)));
      });
=======
      await checkThat(_countingStream(4)).isRejectedByAsync(
        it()..emitsThrough(it()..equals(5)),
        actual: ['a stream'],
        which: ['ended after emitting 4 elements with none matching'],
      );
>>>>>>> 2041732b
    });

    group('emitsInOrder', () {
      test('succeeds for happy case', () async {
        await checkThat(_countingStream(2)).emitsInOrder([
          it()..emits().that(it()..equals(0)),
          it()..emits().that((it()..equals(1))),
          it()..isDone(),
        ]);
      });
      test('reports which condition failed', () async {
        await checkThat(_countingStream(1)).isRejectedByAsync(
          it()..emitsInOrder([it()..emits(), it()..emits()]),
          hasActualThat: it()..deepEquals(['a stream']),
          hasWhichThat: it()
            ..deepEquals([
              'satisfied 1 conditions then',
              'failed to satisfy the condition at index 1',
              'because it closed without emitting enough values'
            ]),
        );
      });
      test('nestes the report for deep failures', () async {
        await checkThat(_countingStream(2)).isRejectedByAsync(
          it()
            ..emitsInOrder(
                [it()..emits(), it()..emits().that(it()..equals(2))]),
          hasActualThat: it()..deepEquals(['a stream']),
          hasWhichThat: it()
            ..deepEquals([
              'satisfied 1 conditions then',
              'failed to satisfy the condition at index 1',
              'because it:',
              '  emits a value that:',
              '  Actual: <1>',
              '  Which: are not equal',
            ]),
        );
      });
      test('gets described with the number of conditions', () async {
        await checkThat(it<StreamQueue<int>>()..emitsInOrder([it(), it()]))
            .asyncDescription
            .that(it()..deepEquals(['  satisfies 2 conditions in order']));
      });
      test('uses a transaction', () async {
        final queue = _countingStream(3);
        await softCheckAsync<StreamQueue<int>>(
            queue,
            it()
              ..emitsInOrder([
                it()..emits().that(it()..equals(0)),
                it()..emits().that(it()..equals(1)),
                it()..emits().that(it()..equals(42)),
              ]));
        await checkThat(queue).emitsInOrder([
          it()..emits().that(it()..equals(0)),
          it()..emits().that(it()..equals(1)),
          it()..emits().that(it()..equals(2)),
          it()..isDone(),
        ]);
      });
      test('consumes events', () async {
        final queue = _countingStream(3);
        await checkThat(queue).emitsInOrder([it()..emits(), it()..emits()]);
        await checkThat(queue).emits().that(it()..equals(2));
      });
    });

<<<<<<< HEAD
    group('neverEmits', () {
      test(
          'succeeds for a stream that closes without emitting a matching value',
          () async {
        await checkThat(_countingStream(5)).neverEmits(it()..equals(5));
      });
      test('fails for a stream that emits a matching value', () async {
        await checkThat(_countingStream(6)).isRejectedByAsync(
          it()..neverEmits(it()..equals(5)),
          hasActualThat: it()..deepEquals(['a stream']),
          hasWhichThat: it()
            ..deepEquals(['emitted <5>', 'following 5 other items']),
        );
      });
      test('can be described', () async {
        await checkThat(it<StreamQueue<int>>()..neverEmits(it()..equals(42)))
            .asyncDescription
            .that(it()
              ..deepEquals([
                '  never emits a value that:',
                '    equals <42>',
              ]));
      });
      test('uses a transaction', () async {
        final queue = _countingStream(2);
        await softCheckAsync<StreamQueue<int>>(
            queue, it()..neverEmits(it()..equals(1)));
        await checkThat(queue).emitsInOrder([
          it()..emits().that(it()..equals(0)),
          it()..emits().that(it()..equals(1)),
          it()..isDone(),
        ]);
      });
    });

    group('mayEmit', () {
      test('succeeds for a stream that emits a matching value', () async {
        await checkThat(_countingStream(1)).mayEmit(it()..equals(0));
      });
      test('succeeds for a stream that emits an error', () async {
        await checkThat(_countingStream(1, errorAt: 0))
            .mayEmit(it()..equals(0));
      });
      test('succeeds for a stream that closes', () async {
        await checkThat(_countingStream(0)).mayEmit(it()..equals(42));
      });
      test('consumes a matching event', () async {
        final queue = _countingStream(2);
        await softCheckAsync<StreamQueue<int>>(
            queue, it()..mayEmit(it()..equals(0)));
        await checkThat(queue).emits().that(it()..equals(1));
      });
      test('does not consume a non-matching event', () async {
        final queue = _countingStream(2);
        await softCheckAsync<StreamQueue<int>>(
            queue, it()..mayEmit(it()..equals(1)));
        await checkThat(queue).emits().that(it()..equals(0));
      });
      test('does not consume an error', () async {
        final queue = _countingStream(1, errorAt: 0);
        await softCheckAsync<StreamQueue<int>>(
            queue, it()..mayEmit(it()..equals(0)));
        await checkThat(queue)
            .emitsError<UnimplementedError>()
            .that(it()..has((e) => e.message, 'message').equals('Error at 1'));
      });
    });

    group('mayEmitMultiple', () {
      test('succeeds for a stream that emits a matching value', () async {
        await checkThat(_countingStream(1)).mayEmitMultiple(it()..equals(0));
      });
      test('succeeds for a stream that emits an error', () async {
        await checkThat(_countingStream(1, errorAt: 0))
            .mayEmitMultiple(it()..equals(0));
      });
      test('succeeds for a stream that closes', () async {
        await checkThat(_countingStream(0)).mayEmitMultiple(it()..equals(42));
      });
      test('consumes matching events', () async {
        final queue = _countingStream(3);
        await softCheckAsync<StreamQueue<int>>(
            queue, it()..mayEmitMultiple(it()..isLessThan(2)));
        await checkThat(queue).emits().that(it()..equals(2));
      });
      test('consumes no events if no events match', () async {
        final queue = _countingStream(2);
        await softCheckAsync<StreamQueue<int>>(
            queue, it()..mayEmitMultiple(it()..isLessThan(0)));
        await checkThat(queue).emits().that(it()..equals(0));
      });
      test('does not consume an error', () async {
        final queue = _countingStream(1, errorAt: 0);
        await softCheckAsync<StreamQueue<int>>(
            queue, it()..mayEmitMultiple(it()..equals(0)));
        await checkThat(queue)
            .emitsError<UnimplementedError>()
            .that(it()..has((e) => e.message, 'message').equals('Error at 1'));
      });
    });

    group('isDone', () {
      test('succeeds for an empty stream', () async {
        await checkThat(_countingStream(0)).isDone();
      });
      test('fails for a stream that emits a value', () async {
        await checkThat(_countingStream(1)).isRejectedByAsync(it()..isDone(),
            hasActualThat: it()..deepEquals(['a stream']),
            hasWhichThat: it()
              ..deepEquals(['emitted an unexpected value: <0>']));
      });
      test('fails for a stream that emits an error', () async {
        final controller = StreamController<void>();
        controller.addError('sad', StackTrace.fromString('fake trace'));
        await checkThat(StreamQueue(controller.stream)).isRejectedByAsync(
            it()..isDone(),
            hasActualThat: it()..deepEquals(['a stream']),
            hasWhichThat: it()
              ..deepEquals(
                  ['emitted an unexpected error: \'sad\'', 'fake trace']));
      });
      test('uses a transaction', () async {
        final queue = _countingStream(1);
        await softCheckAsync<StreamQueue<int>>(queue, it()..isDone());
        await checkThat(queue).emits().that(it()..equals(0));
      });
      test('can be described', () async {
        await checkThat(it<StreamQueue<int>>()..isDone())
            .asyncDescription
            .that(it()..deepEquals(['  is done']));
      });
    });

    group('emitsAnyOf', () {
      test('succeeds for a stream that matches one condition', () async {
        await checkThat(_countingStream(1)).emitsAnyOf([
          it()..emits().that(it()..equals(42)),
          it()..emits().that((it()..equals(0)))
        ]);
      });
      test('fails for a stream that matches no conditions', () async {
        await checkThat(_countingStream(0)).isRejectedByAsync(
            it()
              ..emitsAnyOf([
                it()..emits(),
                it()..emitsThrough(it()..equals(1)),
              ]),
            hasActualThat: it()..deepEquals(['a stream']),
            hasWhichThat: it()
              ..deepEquals([
                'failed to satisfy any condition',
                'failed the condition at index 0 because it closed without '
                    'emitting enough values',
                'failed the condition at index 1 because it ended after '
                    'emitting 0 elements with none matching'
              ]));
      });
      test('includes nested details for nested failures', () async {
        await checkThat(_countingStream(1)).isRejectedByAsync(
            it()
              ..emitsAnyOf([
                it()..emits().that(it()..equals(42)),
                it()..emitsThrough(it()..equals(10)),
              ]),
            hasActualThat: it()..deepEquals(['a stream']),
            hasWhichThat: it()
              ..deepEquals([
                'failed to satisfy any condition',
                'failed the condition at index 0 because it:',
                '  emits a value that:',
                '  Actual: <0>',
                '  Which: are not equal',
                'failed the condition at index 1 because it ended after '
                    'emitting 1 elements with none matching'
              ]));
      });
      test('gets described with the number of conditions', () async {
        await checkThat(it<StreamQueue<int>>()
              ..emitsAnyOf([it()..emits(), it()..emits()]))
            .asyncDescription
            .that(it()..deepEquals(['  satisfies any of 2 conditions']));
      });
      test('uses a transaction', () async {
        final queue = _countingStream(1);
        await softCheckAsync<StreamQueue<int>>(
            queue,
            it()
              ..emitsAnyOf([
                it()..emits().that(it()..equals(10)),
                it()..emitsThrough(it()..equals(42)),
              ]));
        await checkThat(queue).emits().that(it()..equals(0));
      });
      test('consumes events', () async {
        final queue = _countingStream(3);
        await checkThat(queue).emitsAnyOf([
          it()..emits().that(it()..equals(1)),
          it()..emitsThrough(it()..equals(1))
        ]);
        await checkThat(queue).emits().that(it()..equals(2));
      });
=======
      await checkThat(_countingStream(6)).isRejectedByAsync(
        it()..neverEmits(it()..equals(5)),
        actual: ['a stream'],
        which: ['emitted <5>', 'following 5 other items'],
      );
>>>>>>> 2041732b
    });
  });

  group('ChainAsync', () {
    test('that', () async {
      await checkThat(_futureSuccess()).completes().that(it()..equals(42));
    });
  });
}

Future<int> _futureSuccess() => Future.microtask(() => 42);

Future<int> _futureFail() => Future.error(UnimplementedError());

StreamQueue<int> _countingStream(int count, {int? errorAt}) => StreamQueue(
      Stream.fromIterable(
        Iterable<int>.generate(count, (index) {
          if (index == errorAt) throw UnimplementedError('Error at $count');
          return index;
        }),
      ),
    );<|MERGE_RESOLUTION|>--- conflicted
+++ resolved
@@ -14,7 +14,6 @@
 
 void main() {
   group('FutureChecks', () {
-<<<<<<< HEAD
     group('completes', () {
       test('succeeds for a future that completes to a value', () async {
         await checkThat(_futureSuccess()).completes().that(it()..equals(42));
@@ -22,9 +21,8 @@
       test('rejects futures which complete as errors', () async {
         await checkThat(_futureFail()).isRejectedByAsync(
           it()..completes().that(it()..equals(1)),
-          hasActualThat: it()
-            ..deepEquals(['a future that completes as an error']),
-          hasWhichThat: it()..deepEquals(['threw <UnimplementedError>']),
+          actual: ['a future that completes as an error'],
+          which: ['threw <UnimplementedError>'],
         );
       });
       test('can be described', () async {
@@ -52,17 +50,16 @@
       test('fails for futures that complete to a value', () async {
         await checkThat(_futureSuccess()).isRejectedByAsync(
           it()..throws(),
-          hasActualThat: it()..deepEquals(['completed to <42>']),
-          hasWhichThat: it()..deepEquals(['did not throw']),
+          actual: ['completed to <42>'],
+          which: ['did not throw'],
         );
       });
       test('failes for futures that complete to an error of the wrong type',
           () async {
         await checkThat(_futureFail()).isRejectedByAsync(
           it()..throws<StateError>(),
-          hasActualThat: it()
-            ..deepEquals(['completed to error <UnimplementedError>']),
-          hasWhichThat: it()..deepEquals(['is not an StateError']),
+          actual: ['completed to error <UnimplementedError>'],
+          which: ['is not an StateError'],
         );
       });
       test('can be described', () async {
@@ -74,34 +71,6 @@
             .that(it()
               ..deepEquals(['  completes to an error of type StateError']));
       });
-=======
-    test('completes', () async {
-      (await checkThat(_futureSuccess()).completes()).equals(42);
-
-      await checkThat(_futureFail()).isRejectedByAsync(
-        it()..completes().that(it()..equals(1)),
-        actual: ['A future that completes as an error'],
-        which: ['Threw <UnimplementedError>'],
-      );
-    });
-
-    test('throws', () async {
-      (await checkThat(_futureFail()).throws<UnimplementedError>())
-          .has((p0) => p0.message, 'message')
-          .isNull();
-
-      await checkThat(_futureSuccess()).isRejectedByAsync(
-        it()..throws(),
-        actual: ['Completed to <42>'],
-        which: ['Did not throw'],
-      );
-
-      await checkThat(_futureFail()).isRejectedByAsync(
-        it()..throws<StateError>(),
-        actual: ['Completed to error <UnimplementedError>'],
-        which: ['Is not an StateError'],
-      );
->>>>>>> 2041732b
     });
 
     group('doesNotComplete', () {
@@ -157,7 +126,6 @@
   });
 
   group('StreamChecks', () {
-<<<<<<< HEAD
     group('emits', () {
       test('succeeds for a stream that emits a value', () async {
         await checkThat(_countingStream(5)).emits().that(it()..equals(0));
@@ -165,19 +133,15 @@
       test('fails for a stream that closes without emitting', () async {
         await checkThat(_countingStream(0)).isRejectedByAsync(
           it()..emits(),
-          hasActualThat: it()..deepEquals(['a stream']),
-          hasWhichThat: it()
-            ..deepEquals(['closed without emitting enough values']),
+          actual: ['a stream'],
+          which: ['closed without emitting enough values'],
         );
       });
       test('fails for a stream that emits an error', () async {
         await checkThat(_countingStream(1, errorAt: 0)).isRejectedByAsync(
           it()..emits(),
-          hasActualThat: it()
-            ..deepEquals(
-                ['a stream with error <UnimplementedError: Error at 1>']),
-          hasWhichThat: it()
-            ..deepEquals(['emitted an error instead of a value']),
+          actual: ['a stream with error <UnimplementedError: Error at 1>'],
+          which: ['emitted an error instead of a value'],
         );
       });
       test('can be described', () async {
@@ -197,22 +161,6 @@
         await softCheckAsync<StreamQueue<int>>(queue, it()..emits());
         await checkThat(queue).emitsError();
       });
-=======
-    test('emits', () async {
-      (await checkThat(_countingStream(5)).emits()).equals(0);
-
-      await checkThat(_countingStream(0)).isRejectedByAsync(
-        it()..emits(),
-        actual: ['an empty stream'],
-        which: ['did not emit any value'],
-      );
-
-      await checkThat(_countingStream(1, errorAt: 0)).isRejectedByAsync(
-        it()..emits(),
-        actual: ['A stream with error <UnimplementedError: Error at 1>'],
-        which: ['emitted an error instead of a value'],
-      );
->>>>>>> 2041732b
     });
 
     group('emitsError', () {
@@ -224,28 +172,23 @@
           () async {
         await checkThat(_countingStream(0)).isRejectedByAsync(
           it()..emitsError(),
-          hasActualThat: it()..deepEquals(['a stream']),
-          hasWhichThat: it()
-            ..deepEquals(['closed without emitting an expected error']),
+          actual: ['a stream'],
+          which: ['closed without emitting an expected error'],
         );
       });
       test('fails for a stream that emits value', () async {
         await checkThat(_countingStream(1)).isRejectedByAsync(
           it()..emitsError(),
-          hasActualThat: it()..deepEquals(['a stream emitting value <0>']),
-          hasWhichThat: it()..deepEquals(['closed without emitting an error']),
+          actual: ['a stream emitting value <0>'],
+          which: ['closed without emitting an error'],
         );
       });
       test('fails for a stream that emits an error of the incorrect type',
           () async {
         await checkThat(_countingStream(1, errorAt: 0)).isRejectedByAsync(
           it()..emitsError<StateError>(),
-          hasActualThat: it()
-            ..deepEquals(
-                ['a stream with error <UnimplementedError: Error at 1>']),
-          hasWhichThat: it()
-            ..deepEquals(
-                ['emitted an error with an incorrect type, is not StateError']),
+          actual: ['a stream with error <UnimplementedError: Error at 1>'],
+          which: ['emitted an error with an incorrect type, is not StateError'],
         );
       });
       test('can be described', () async {
@@ -273,7 +216,6 @@
       });
     });
 
-<<<<<<< HEAD
     group('emitsThrough', () {
       test('succeeds for a stream that eventuall emits a matching value',
           () async {
@@ -283,10 +225,8 @@
           () async {
         await checkThat(_countingStream(4)).isRejectedByAsync(
           it()..emitsThrough(it()..equals(5)),
-          hasActualThat: it()..deepEquals(['a stream']),
-          hasWhichThat: it()
-            ..single
-                .equals('ended after emitting 4 elements with none matching'),
+          actual: ['a stream'],
+          which: ['ended after emitting 4 elements with none matching'],
         );
       });
       test('can be described', () async {
@@ -309,13 +249,6 @@
         await checkThat(queue).emitsThrough(it()..equals(1));
         await checkThat(queue).emits().that((it()..equals(2)));
       });
-=======
-      await checkThat(_countingStream(4)).isRejectedByAsync(
-        it()..emitsThrough(it()..equals(5)),
-        actual: ['a stream'],
-        which: ['ended after emitting 4 elements with none matching'],
-      );
->>>>>>> 2041732b
     });
 
     group('emitsInOrder', () {
@@ -329,13 +262,12 @@
       test('reports which condition failed', () async {
         await checkThat(_countingStream(1)).isRejectedByAsync(
           it()..emitsInOrder([it()..emits(), it()..emits()]),
-          hasActualThat: it()..deepEquals(['a stream']),
-          hasWhichThat: it()
-            ..deepEquals([
-              'satisfied 1 conditions then',
-              'failed to satisfy the condition at index 1',
-              'because it closed without emitting enough values'
-            ]),
+          actual: ['a stream'],
+          which: [
+            'satisfied 1 conditions then',
+            'failed to satisfy the condition at index 1',
+            'because it closed without emitting enough values'
+          ],
         );
       });
       test('nestes the report for deep failures', () async {
@@ -343,16 +275,15 @@
           it()
             ..emitsInOrder(
                 [it()..emits(), it()..emits().that(it()..equals(2))]),
-          hasActualThat: it()..deepEquals(['a stream']),
-          hasWhichThat: it()
-            ..deepEquals([
-              'satisfied 1 conditions then',
-              'failed to satisfy the condition at index 1',
-              'because it:',
-              '  emits a value that:',
-              '  Actual: <1>',
-              '  Which: are not equal',
-            ]),
+          actual: ['a stream'],
+          which: [
+            'satisfied 1 conditions then',
+            'failed to satisfy the condition at index 1',
+            'because it:',
+            '  emits a value that:',
+            '  Actual: <1>',
+            '  Which: are not equal',
+          ],
         );
       });
       test('gets described with the number of conditions', () async {
@@ -384,7 +315,6 @@
       });
     });
 
-<<<<<<< HEAD
     group('neverEmits', () {
       test(
           'succeeds for a stream that closes without emitting a matching value',
@@ -394,9 +324,8 @@
       test('fails for a stream that emits a matching value', () async {
         await checkThat(_countingStream(6)).isRejectedByAsync(
           it()..neverEmits(it()..equals(5)),
-          hasActualThat: it()..deepEquals(['a stream']),
-          hasWhichThat: it()
-            ..deepEquals(['emitted <5>', 'following 5 other items']),
+          actual: ['a stream'],
+          which: ['emitted <5>', 'following 5 other items'],
         );
       });
       test('can be described', () async {
@@ -492,19 +421,15 @@
       });
       test('fails for a stream that emits a value', () async {
         await checkThat(_countingStream(1)).isRejectedByAsync(it()..isDone(),
-            hasActualThat: it()..deepEquals(['a stream']),
-            hasWhichThat: it()
-              ..deepEquals(['emitted an unexpected value: <0>']));
+            actual: ['a stream'], which: ['emitted an unexpected value: <0>']);
       });
       test('fails for a stream that emits an error', () async {
         final controller = StreamController<void>();
         controller.addError('sad', StackTrace.fromString('fake trace'));
         await checkThat(StreamQueue(controller.stream)).isRejectedByAsync(
             it()..isDone(),
-            hasActualThat: it()..deepEquals(['a stream']),
-            hasWhichThat: it()
-              ..deepEquals(
-                  ['emitted an unexpected error: \'sad\'', 'fake trace']));
+            actual: ['a stream'],
+            which: ['emitted an unexpected error: \'sad\'', 'fake trace']);
       });
       test('uses a transaction', () async {
         final queue = _countingStream(1);
@@ -532,15 +457,16 @@
                 it()..emits(),
                 it()..emitsThrough(it()..equals(1)),
               ]),
-            hasActualThat: it()..deepEquals(['a stream']),
-            hasWhichThat: it()
-              ..deepEquals([
-                'failed to satisfy any condition',
-                'failed the condition at index 0 because it closed without '
-                    'emitting enough values',
-                'failed the condition at index 1 because it ended after '
-                    'emitting 0 elements with none matching'
-              ]));
+            actual: [
+              'a stream'
+            ],
+            which: [
+              'failed to satisfy any condition',
+              'failed the condition at index 0 because it closed without '
+                  'emitting enough values',
+              'failed the condition at index 1 because it ended after '
+                  'emitting 0 elements with none matching'
+            ]);
       });
       test('includes nested details for nested failures', () async {
         await checkThat(_countingStream(1)).isRejectedByAsync(
@@ -549,17 +475,18 @@
                 it()..emits().that(it()..equals(42)),
                 it()..emitsThrough(it()..equals(10)),
               ]),
-            hasActualThat: it()..deepEquals(['a stream']),
-            hasWhichThat: it()
-              ..deepEquals([
-                'failed to satisfy any condition',
-                'failed the condition at index 0 because it:',
-                '  emits a value that:',
-                '  Actual: <0>',
-                '  Which: are not equal',
-                'failed the condition at index 1 because it ended after '
-                    'emitting 1 elements with none matching'
-              ]));
+            actual: [
+              'a stream'
+            ],
+            which: [
+              'failed to satisfy any condition',
+              'failed the condition at index 0 because it:',
+              '  emits a value that:',
+              '  Actual: <0>',
+              '  Which: are not equal',
+              'failed the condition at index 1 because it ended after '
+                  'emitting 1 elements with none matching'
+            ]);
       });
       test('gets described with the number of conditions', () async {
         await checkThat(it<StreamQueue<int>>()
@@ -586,13 +513,6 @@
         ]);
         await checkThat(queue).emits().that(it()..equals(2));
       });
-=======
-      await checkThat(_countingStream(6)).isRejectedByAsync(
-        it()..neverEmits(it()..equals(5)),
-        actual: ['a stream'],
-        which: ['emitted <5>', 'following 5 other items'],
-      );
->>>>>>> 2041732b
     });
   });
 
