--- conflicted
+++ resolved
@@ -46,14 +46,9 @@
       {Iterable<String>? actual, Iterable<String>? which}) async {
     late T actualValue;
     var didRunCallback = false;
-<<<<<<< HEAD
     await context.nestAsync<Rejection>(
-        'does not meet an async condition with a Rejection', (value) async {
-=======
-    final rejection = (await context.nestAsync<Rejection>(
         () => ['does not meet an async condition with a Rejection'],
         (value) async {
->>>>>>> dc1e38f3
       actualValue = value;
       didRunCallback = true;
       final failure = await softCheckAsync(value, condition);
