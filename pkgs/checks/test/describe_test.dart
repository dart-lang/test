--- conflicted
+++ resolved
@@ -15,12 +15,8 @@
       check(describe(it()..equals(1))).deepEquals(['  equals <1>']);
     });
     test('includes nested clauses', () {
-<<<<<<< HEAD
-      checkThat(describe(it<String>()..hasLengthWhich(it()..equals(1))))
+      check(describe(it<String>()..hasLengthWhich(it()..equals(1))))
           .deepEquals([
-=======
-      check(describe(it<String>()..length.equals(1))).deepEquals([
->>>>>>> 7a6c98d0
         '  has length that:',
         '    equals <1>',
       ]);
