// Copyright (c) 2023, the Dart project authors.  Please see the AUTHORS file
// for details. All rights reserved. Use of this source code is governed by a
// BSD-style license that can be found in the LICENSE file.

import 'dart:async';
import 'dart:convert';

import 'package:async/async.dart' hide Result;
import 'package:checks/checks.dart';
import 'package:checks/context.dart';
import 'package:test/scaffolding.dart';
import 'package:test_api/hooks.dart';
import 'package:test_api/hooks_testing.dart';

void main() {
  group('Context', () {
    test('expectAsync holds test open', () async {
      late void Function() callback;
      final monitor = TestCaseMonitor.start(() {
        check(null).context.expectAsync(() => [''], (actual) async {
          final completer = Completer<void>();
          callback = completer.complete;
          await completer.future;
          return null;
        });
      });
      await pumpEventQueue();
      check(monitor).state.equals(State.running);
      callback();
      await monitor.onDone;
      check(monitor).didPass();
    });

    test('expectAsync does not hold test open past exception', () async {
      late void Function() callback;
      final monitor = TestCaseMonitor.start(() {
        check(null).context.expectAsync(() => [''], (actual) async {
          final completer = Completer<void>();
          callback = completer.complete;
          await completer.future;
          throw 'oh no!';
        });
      });
      await pumpEventQueue();
      check(monitor).state.equals(State.running);
      callback();
      await monitor.onDone;
      check(monitor)
        ..state.equals(State.failed)
        ..errors.single.has((e) => e.error, 'error').equals('oh no!');
    });

    test('nestAsync holds test open', () async {
      late void Function() callback;
      final monitor = TestCaseMonitor.start(() {
        check(null).context.nestAsync(() => [''], (actual) async {
          final completer = Completer<void>();
          callback = completer.complete;
          await completer.future;
          return Extracted.value(null);
        }, null);
      });
      await pumpEventQueue();
      check(monitor).state.equals(State.running);
      callback();
      await monitor.onDone;
      check(monitor).didPass();
    });

    test('nestAsync holds test open past async condition', () async {
      late void Function() callback;
      final monitor = TestCaseMonitor.start(() {
        check(null).context.nestAsync(() => [''], (actual) async {
          return Extracted.value(null);
        }, (it) async {
          final completer = Completer<void>();
          callback = completer.complete;
          await completer.future;
        });
      });
      await pumpEventQueue();
      check(monitor).state.equals(State.running);
      callback();
      await monitor.onDone;
      check(monitor).didPass();
    });

    test('nestAsync does not hold test open past exception', () async {
      late void Function() callback;
      final monitor = TestCaseMonitor.start(() {
        check(null).context.nestAsync(() => [''], (actual) async {
          final completer = Completer<void>();
          callback = completer.complete;
          await completer.future;
          throw 'oh no!';
        }, null);
      });
      await pumpEventQueue();
      check(monitor).state.equals(State.running);
      callback();
      await monitor.onDone;
      check(monitor)
        ..state.equals(State.failed)
        ..errors.single.has((e) => e.error, 'error').equals('oh no!');
    });

    test('expectUnawaited can fail the test after it completes', () async {
      late void Function() callback;
      final monitor = await TestCaseMonitor.run(() {
        check(null).context.expectUnawaited(() => [''], (actual, reject) {
          final completer = Completer<void>()
            ..future.then((_) {
              reject(Rejection(which: ['foo']));
            });
          callback = completer.complete;
        });
      });
      check(monitor).state.equals(State.passed);
      callback();
      await pumpEventQueue();
      check(monitor)
        ..state.equals(State.failed)
        ..errors.unorderedMatches([
<<<<<<< HEAD
          (it) => it
              .isA<AsyncError>()
              .has((e) => e.error, 'error')
              .isA<TestFailure>()
              .has((f) => f.message, 'message')
              .isNotNull()
              .endsWith('Which: foo'),
          (it) => it
              .isA<AsyncError>()
              .has((e) => e.error, 'error')
              .isA<String>()
              .startsWith('This test failed after it had already completed.')
=======
          it()
            ..has((e) => e.error, 'error')
                .isA<TestFailure>()
                .has((f) => f.message, 'message')
                .isNotNull()
                .endsWith('Which: foo'),
          it()
            ..has((e) => e.error, 'error')
                .isA<String>()
                .startsWith('This test failed after it had already completed.')
>>>>>>> e7ae6139
        ]);
    });
  });

  group('SkipExtension', () {
    test('marks the test as skipped', () async {
      final monitor = await TestCaseMonitor.run(() {
        check(null).skip('skip').isNotNull();
      });
      check(monitor).state.equals(State.skipped);
    });
  });
}

extension _MonitorChecks on Subject<TestCaseMonitor> {
  Subject<State> get state => has((m) => m.state, 'state');
  Subject<Iterable<AsyncError>> get errors => has((m) => m.errors, 'errors');
  Subject<StreamQueue<AsyncError>> get onError =>
      has((m) => m.onError, 'onError').withQueue;

  /// Expects that the monitored test is completed as success with no errors.
  ///
  /// Sets up an unawaited expectation that the test does not emit errors in the
  /// future in addition to checking there have been no errors yet.
  void didPass() {
    errors.isEmpty();
    state.equals(State.passed);
    onError.context.expectUnawaited(() => ['emits no further errors'],
        (actual, reject) async {
      await for (var error in actual.rest) {
        reject(Rejection(which: [
          ...prefixFirst('threw late error', literal(error.error)),
          ...(const LineSplitter().convert(
              TestHandle.current.formatStackTrace(error.stackTrace).toString()))
        ]));
      }
    });
  }
}<|MERGE_RESOLUTION|>--- conflicted
+++ resolved
@@ -121,31 +121,16 @@
       check(monitor)
         ..state.equals(State.failed)
         ..errors.unorderedMatches([
-<<<<<<< HEAD
           (it) => it
-              .isA<AsyncError>()
               .has((e) => e.error, 'error')
               .isA<TestFailure>()
               .has((f) => f.message, 'message')
               .isNotNull()
               .endsWith('Which: foo'),
           (it) => it
-              .isA<AsyncError>()
               .has((e) => e.error, 'error')
               .isA<String>()
               .startsWith('This test failed after it had already completed.')
-=======
-          it()
-            ..has((e) => e.error, 'error')
-                .isA<TestFailure>()
-                .has((f) => f.message, 'message')
-                .isNotNull()
-                .endsWith('Which: foo'),
-          it()
-            ..has((e) => e.error, 'error')
-                .isA<String>()
-                .startsWith('This test failed after it had already completed.')
->>>>>>> e7ae6139
         ]);
     });
   });
