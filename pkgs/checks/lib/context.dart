// Copyright (c) 2022, the Dart project authors.  Please see the AUTHORS file
// for details. All rights reserved. Use of this source code is governed by a
// BSD-style license that can be found in the LICENSE file.

export 'src/checks.dart'
    show
        Check,
        CheckFailure,
        Context,
        ContextExtension,
        Extracted,
        FailureDetail,
        Rejection,
        describe,
<<<<<<< HEAD
        softCheck;
export 'src/describe.dart' show literal, indent;
=======
        softCheck,
        ContextExtension;
export 'src/describe.dart' show indent, literal, prefixFirst;
>>>>>>> 611faeac
<|MERGE_RESOLUTION|>--- conflicted
+++ resolved
@@ -12,11 +12,5 @@
         FailureDetail,
         Rejection,
         describe,
-<<<<<<< HEAD
         softCheck;
-export 'src/describe.dart' show literal, indent;
-=======
-        softCheck,
-        ContextExtension;
-export 'src/describe.dart' show indent, literal, prefixFirst;
->>>>>>> 611faeac
+export 'src/describe.dart' show indent, literal, prefixFirst;