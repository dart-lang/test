// Copyright (c) 2022, the Dart project authors.  Please see the AUTHORS file
// for details. All rights reserved. Use of this source code is governed by a
// BSD-style license that can be found in the LICENSE file.

String literal(Object? o) {
  if (o == null || o is num || o is bool) return '<$o>';
  // TODO Truncate long strings?
  // TODO: handle strings with embedded `'`
  // TODO: special handling of multi-line strings?
  if (o is String) return "'$o'";
  // TODO Truncate long collections?
  return '$o';
}

<<<<<<< HEAD
Iterable<String> indent(Iterable<String> lines, [int depth = 1]) {
  final indent = '  ' * depth;
  return lines.map((line) => '$indent$line');
=======
Iterable<String> indent(Iterable<String> lines) => lines.map((l) => '  $l');

Iterable<String> prefixFirst(String prefix, Iterable<String> lines) sync* {
  var isFirst = true;
  for (var line in lines) {
    if (isFirst) {
      yield '$prefix$line';
      isFirst = false;
    } else {
      yield line;
    }
  }
>>>>>>> 611faeac
}<|MERGE_RESOLUTION|>--- conflicted
+++ resolved
@@ -12,12 +12,10 @@
   return '$o';
 }
 
-<<<<<<< HEAD
 Iterable<String> indent(Iterable<String> lines, [int depth = 1]) {
   final indent = '  ' * depth;
   return lines.map((line) => '$indent$line');
-=======
-Iterable<String> indent(Iterable<String> lines) => lines.map((l) => '  $l');
+}
 
 Iterable<String> prefixFirst(String prefix, Iterable<String> lines) sync* {
   var isFirst = true;
@@ -29,5 +27,4 @@
       yield line;
     }
   }
->>>>>>> 611faeac
 }