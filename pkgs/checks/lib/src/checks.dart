// Copyright (c) 2022, the Dart project authors.  Please see the AUTHORS file
// for details. All rights reserved. Use of this source code is governed by a
// BSD-style license that can be found in the LICENSE file.

import 'dart:async';

import 'package:meta/meta.dart' as meta;
import 'package:test_api/hooks.dart';

import 'describe.dart';
import 'extensions/async.dart';
import 'extensions/core.dart';
import 'extensions/iterable.dart';

/// A target for checking expectations against a value in a test.
///
/// A subject my have a real value, in which case the expectations can be
/// validated or rejected; or it may be a placeholder, in which case
/// expectations describe what would be checked but cannot be rejected.
///
/// Expectation methods are defined in extensions `on Subject`, specialized on
/// the generic [T].
/// Expectation extension methods can use the [ContextExtension] to interact
/// with the [Context] for this subject.
///
/// Create a subject that throws an exception for missed expectations with the
/// [check] function.
///
/// Create a subject which records expectations and can be replayed as a
/// [Condition] with the [it] function.
final class Subject<T> {
  final Context<T> _context;
  Subject._(this._context);
}

extension SkipExtension<T> on Subject<T> {
  /// Mark the currently running test as skipped and return a [Subject] that
  /// will ignore all expectations.
  ///
  /// Any expectations against the return value will not be checked and will not
  /// be included in the "Expected" or "Actual" string representations of a
  /// failure.
  ///
  /// ```dart
  /// check(actual)
  ///     ..stillChecked()
  ///     ..skip('reason the expectation is temporarily not met').notChecked();
  /// ```
  ///
  /// If `skip` is used in a callback passed to `softCheck` or `describe` it
  /// will still mark the test as skipped, even though failing the expectation
  /// would not have otherwise caused the test to fail.
  Subject<T> skip(String message) {
    TestHandle.current.markSkipped(message);
    return Subject._(_SkippedContext());
  }
}

/// Creates a [Subject] that can be used to validate expectations against
/// [value], with an exception upon a failed expectation.
///
/// Expectations that are not satisfied throw a [TestFailure] to interrupt the
/// currently running test and mark it as failed.
///
/// If [because] is passed it will be included as a "Reason:" line in failure
/// messages.
///
/// ```dart
/// check(actual).equals(expected);
/// ```
@meta.useResult
Subject<T> check<T>(T value, {String? because}) => Subject._(_TestContext._root(
      value: _Present(value),
      // TODO - switch between "a" and "an"
      label: 'a $T',
      fail: (f) {
        final which = f.rejection.which;
        throw TestFailure([
          ...prefixFirst('Expected: ', f.detail.expected),
          ...prefixFirst('Actual: ', f.detail.actual),
          ...indent(
              prefixFirst('Actual: ', f.rejection.actual), f.detail.depth),
          if (which != null && which.isNotEmpty)
            ...indent(prefixFirst('Which: ', which), f.detail.depth),
          if (because != null) 'Reason: $because',
        ].join('\n'));
      },
      allowAsync: true,
      allowUnawaited: true,
    ));

/// Checks whether [value] satisfies all expectations invoked in [condition],
/// without throwing an exception.
///
/// Returns `null` if all expectations are satisfied, otherwise returns the
/// [CheckFailure] for the first expectation that fails.
///
/// Asynchronous expectations are not allowed in [condition] and will cause a
/// runtime error if they are used.
CheckFailure? softCheck<T>(T value, void Function(Subject<T>) condition) {
  CheckFailure? failure;
  final subject = Subject<T>._(_TestContext._root(
    value: _Present(value),
    fail: (f) {
      failure ??= f;
    },
    allowAsync: false,
    allowUnawaited: false,
  ));
  condition(subject);
  return failure;
}

/// Checks whether [value] satisfies all expectations invoked in [condition],
/// without throwing an exception.
///
/// The future will complete to `null` if all expectations are satisfied,
/// otherwise it will complete to the [CheckFailure] for the first expectation
/// that fails.
///
/// In contrast to [softCheck], asynchronous expectations are allowed in
/// [condition].
Future<CheckFailure?> softCheckAsync<T>(
    T value, FutureOr<void> Function(Subject<T>) condition) async {
  CheckFailure? failure;
  final subject = Subject<T>._(_TestContext._root(
    value: _Present(value),
    fail: (f) {
      failure ??= f;
    },
    allowAsync: true,
    allowUnawaited: false,
  ));
  await condition(subject);
  return failure;
}

/// Creates a description of the expectations checked by [condition].
///
/// The strings are individual lines of a description.
/// The description of an expectation may be one or more adjacent lines.
///
/// Matches the "Expected: " lines in the output of a failure message if a value
/// did not meet the last expectation in [condition], without the first labeled
/// line.
///
/// Asynchronous expectations are not allowed in [condition], for async
/// conditions use [describeAsync].
Iterable<String> describe<T>(void Function(Subject<T>) condition) {
  final context = _TestContext<T>._root(
    value: _Absent(),
    fail: (_) {
      throw UnimplementedError();
    },
    allowAsync: false,
    allowUnawaited: true,
  );
  condition(Subject._(context));
  return context.detail(context).expected.skip(1);
}

/// Creates a description of the expectations checked by [condition].
///
/// The strings are individual lines of a description.
/// The description of an expectation may be one or more adjacent lines.
///
/// Matches the "Expected: " lines in the output of a failure message if a value
/// did not meet the last expectation in [condition], without the first labeled
/// line.
///
/// In contrast to [describe], asynchronous expectations are allowed in
/// [condition].
Future<Iterable<String>> describeAsync<T>(
    FutureOr<void> Function(Subject<T>) condition) async {
  final context = _TestContext<T>._root(
    value: _Absent(),
    fail: (_) {
      throw UnimplementedError();
    },
    allowAsync: true,
    allowUnawaited: true,
  );
  await condition(Subject._(context));
  return context.detail(context).expected.skip(1);
}

<<<<<<< HEAD
=======
/// A set of expectations that are checked against the value when applied to a
/// [Subject].
abstract interface class Condition<T> {
  /// Check the expectations of this condition against [subject].
  ///
  /// The [subject] should throw if any asynchronous expectations are checked.
  /// It is not possible to wait for for asynchronous expectations to be fully
  /// applied with this method.
  void apply(Subject<T> subject);

  /// Check the expectations of this condition against [subject].
  Future<void> applyAsync(Subject<T> subject);
}

ConditionSubject<T> it<T>() => ConditionSubject._();

>>>>>>> 7a6c98d0
extension ContextExtension<T> on Subject<T> {
  /// The expectations and nesting context for this subject.
  Context<T> get context => _context;
}

/// The context for a [Subject] that allows asserting expectations and creating
/// nested subjects.
///
/// A [Subject] is the target for checking expectations in a test.
/// Every subject has a [Context] which holds the "actual" value, tracks how the
/// value was obtained, and can check expectations about the value.
///
/// The user focused APIs called within tests are expectation extension methods
/// written in an extension `on Subject`, typically specialized to a specific
/// generic.
///
/// Expectation extension methods will make a call to one of the APIs on the
/// subject's [Context], and can perform one of two types of operations:
///
/// -   Expect something of the current value (such as [CoreChecks.equals] or
///     [IterableChecks.contains]) by calling [expect], [expectAsync], or
///     [expectUnawaited].
/// -   Expect that a new subject can be extracted from the current value (such
///     as [CoreChecks.has] or [FutureChecks.completes]) by calling [nest] or
///     [nestAsync].
///
///
/// Whichever type of operation, an expectation extension method provides two
/// callbacks.
/// The first callback is an `Iterable<String> Function()` returning a
/// description of the expectation.
/// The second callback always takes the actual value as an argument, and the
/// specific signature varies by operation.
///
///
/// In expectation extension methods calling [expect], [expectAync], or
/// [expectUnawaited], the `predicate` callback can report a [Rejection] if the
/// value fails to satisfy the expectation.
/// The description will be passed in a "clause" callback.
/// {@template clause_description}
/// The clause callback returns a description of what is checked which stands
/// on its own.
/// For instance the `is equal to <1>` in:
///
/// ```
/// Expected: a int that:
///   is equal to <1>
/// ```
/// {@endtemplate}
///
///
/// In expectation extension methods calling [nest] or [nestAsync], the
/// `extract` callback can return a [Extracted.rejection] if the value fails to
/// satisfy an expectation which disallows extracting the value, or an
/// [Extracted.value] to become the value in a nested subject.
/// The description will be passed in a "label" callback.
/// {@template label_description}
/// The label callback returns a description of the extracted subject as it
/// relates to the original subject.
/// For instance the `completes to a value` in:
///
/// ```
/// Expected a Future<int> that:
///   completes to a value that:
///     is equal to <1>
/// ```
///
/// A label should also be sensible when it is read as a clause.
/// If no further expectations are checked on the extracted subject, or if the
/// extraction is rejected, the "that:" is omitted in the output.
///
/// ```
///   Expected a Future<int> that:
///     completes to a value
/// ```
/// {@endtemplate}
///
///
/// A rejection carries two descriptions, one description of the "actual" value
/// that was tested, and an optional "which" with further details about how the
/// result different from the expectation.
/// If the "actual" argument is omitted it will be filled with a representation
/// of the value passed to the expectation callback formatted with [literal].
/// If an expectation extension method is written on a type of subject without a
/// useful `toString()`, the rejection can provide a string representation to
/// use instead.
/// The "which" argument may be omitted if the reason is very obvious based on
/// the clause and "actual" description, but most expectations should include a
/// "which".
///
/// The behavior of a context following a rejection depends on the source of the
/// [Subject].
///
/// When an expectation is rejected for a [check] subject, an exception is
/// thrown to interrupt the test, so no further checks should happen. The
/// failure message will include:
/// -  An "Expected" section with descriptions of all the expectations that
///    were checked, including the ones that passed, and the last one that
///    failed.
/// -  An "Actual" section, which may be the description directly from the
///    [Rejection] if the failure was on the root subject, or may start with a
///    partial version of the "Expected" description up to the label for the
///    nesting subject that saw a failure, then the "actual" from the rejection.
/// -  A "Which" description from the rejection, if it was included.
///
/// For example, if a failure happens on the root subject, the "actual" is taken
/// directly from the rejection.
///
/// ```
/// Expected: a Future<int> that:
///   completes to a value
/// Actual: a future that completes as an error
/// Which: threw <UnimplementedError> at:
/// <stack trace>
/// ```
///
/// But if the failure happens on a nested subject, the actual starts with a
/// description of the nesting or non-nesting expectations that succeeded, up
/// to nesting point of the failure, then the "actual" and "which" from the
/// rejection are indented to that level of nesting.
///
/// ```
/// Expected: a Future<int> that:
///   completes to a value that:
///     equals <1>
/// Actual: a Future<int> that:
///   completes to a value that:
///   Actual: <0>
///   Which: are not equal
/// ```
///
/// ```dart
/// extension CustomChecks on Subject<CustomType> {
///   void someExpectation() {
///     context.expect(() => ['meets this expectation'], (actual) {
///       if (_expectationIsMet(actual)) return null;
///       return Rejection(which: ['does not meet this expectation']);
///     });
///   }
///
///   Subject<Foo> get someDerivedValue =>
///       context.nest('has someDerivedValue', (actual) {
///         if (_cannotReadDerivedValue(actual)) {
///           return Extracted.rejection(which: ['cannot read someDerivedValue']);
///         }
///         return Extracted.value(_readDerivedValue(actual));
///       });
///
///   // for field reads that will not get rejected, use `has`
///   Subject<Bar> get someField => has((a) => a.someField, 'someField');
/// }
/// ```
///
/// When an expectation is rejected for a subject within a call to [softCheck]
/// or [softCheckAsync] a [CheckFailure] will be returned with the rejection, as
/// well as a [FailureDetail] which could be used to format the same failure
/// message thrown by the [check] subject.
///
/// {@template callbacks_may_be_unused}
/// The description of an expectation may never be shown to the user, so the
/// callback may never be invoked.
/// If all the conditions on a subject succeed, or if the failure detail for a
/// failed [softCheck] is never read, the descriptions will be unused.
/// String formatting for the descriptions should be performed in the callback,
/// not ahead of time.
///
///
/// The context for a subject may hold a real "actual" value to test against, or
/// it may have a placeholder within a call to [describe].
/// A context with a placeholder value will not invoke the callback to check
/// expectations.
///
/// If both callbacks are invoked, the description callback will always be
/// called strictly after the expectation callback is called.
///
/// Callbacks passed to a context should not throw.
/// {@endtemplate}
///
///
/// Some contexts disallow certain interactions.
/// {@template async_limitations}
/// Calls to [expectAsync] or [nestAsync] must not be performed by a [Condition]
/// passed to [softCheck] or [describe].
/// Use [softCheckAsync] or [describeAsync] for any condition which checks async
/// expectations.
/// {@endtemplate}
/// {@template unawaited_limitations}
/// Calls to [expectUnawaited] may not be performed by a [Condition] passed to
/// [softCheck] or [softCheckAsync].
/// {@endtemplate}
///
/// Expectation extension methods can access the context for the subject with
/// the [ContextExtension].
///
/// The [it] utility returns a subject whose context will not directly invoke
/// any callbacks, but stores them and passed them along  when the
/// [ConditionSubject] is replayed as a [Condition] against another subject.
///
/// {@template description_lines}
/// Description callbacks return an `Iterable<String>` where each element is a
/// line in the output. Individual elements should not contain newlines.
/// Utilities such as [prefixFirst], [postfixLast], and [literal] may be useful
/// to format values which are potentially multiline.
/// {@endtemplate}
abstract final class Context<T> {
  /// Expect that [predicate] will not return a [Rejection] for the checked
  /// value.
  ///
  /// {@macro clause_description}
  ///
  /// {@macro description_lines}
  ///
  /// {@macro callbacks_may_be_unused}
  ///
  /// ```dart
  /// void someExpectation() {
  ///   context.expect(() => ['meets this expectation'], (actual) {
  ///     if (_expectationIsMet(actual)) return null;
  ///     return Rejection(which: ['does not meet this expectation']);
  ///   });
  /// }
  /// ```
  void expect(
      Iterable<String> Function() clause, Rejection? Function(T) predicate);

  /// Expect that [predicate] will not result in a [Rejection] for the checked
  /// value.
  ///
  /// {@macro clause_description}
  ///
  /// {@macro description_lines}
  ///
  /// {@macro callbacks_may_be_unused}
  ///
  /// {@macro async_limitations}
  ///
  /// ```dart
  /// extension CustomChecks on Subject<CustomType> {
  ///   Future<void> someAsyncExpectation() async {
  ///     await context.expectAsync(() => ['meets this async expectation'],
  ///         (actual) async {
  ///       if (await _expectationIsMet(actual)) return null;
  ///       return Rejection(which: ['does not meet this async expectation']);
  ///     });
  ///   }
  /// }
  /// ```
  Future<void> expectAsync<R>(Iterable<String> Function() clause,
      FutureOr<Rejection?> Function(T) predicate);

  /// Expect that [predicate] will not invoke the passed callback with a
  /// [Rejection] at any point.
  ///
  /// In contrast to [expectAsync], a rejection is reported through a
  /// callback instead of through a returned Future. The callback may be invoked
  /// at any point that the failure surfaces.
  ///
  /// This may be useful for a condition checking that some event _never_
  /// happens. If there is no specific point where it is know to be safe to stop
  /// listening for the event, there is no way to complete a returned future and
  /// consider the check "complete".
  ///
  /// {@macro clause_description}
  ///
  /// {@macro description_lines}
  ///
  /// {@macro callbacks_may_be_unused}
  ///
  /// {@macro unawaited_limitations}
  /// The only useful effect of a late rejection is to throw a [TestFailure]
  /// when used with a [check] subject. Most conditions should prefer to use
  /// [expect] or [expectAsync].
  ///
  /// ```dart
  /// void someUnawaitableExpectation() async {
  ///   await context.expectUnawaited(
  ///       () => ['meets this unawaitable expectation'], (actual, reject) {
  ///     final failureSignal = _completeIfFailed(actual);
  ///     unawaited(failureSignal.then((_) {
  ///       reject(Reject(
  ///           which: ['unexpectedly failed this unawaited expectation']));
  ///     }));
  ///   });
  /// }
  /// ```
  void expectUnawaited(Iterable<String> Function() clause,
      void Function(T, void Function(Rejection)) predicate);

  /// Extract a property from the value for further checking.
  ///
  /// If the property cannot be extracted, [extract] should return an
  /// [Extracted.rejection] describing the problem. Otherwise it should return
  /// an [Extracted.value].
  ///
  /// Subsequent expectations can be checked for the extracted value on the
  /// returned [Subject].
  ///
  /// {@macro label_description}
  ///
  /// If [atSameLevel] is true then the returned [Extracted.value] should hold
  /// the same instance as the passed value, or an object which is is equivalent
  /// but has a type that is more convenient to test.
  /// In this case expectations applied to the returned [Subject] will behave as
  /// if they were applied to the subject for this context.
  /// The [label] will be used as if it were a "clause" argument passed to
  /// [expect].
  /// If the label returns an empty iterable, the clause will be omitted.
  /// The label should only be left empty if the value extraction cannot be
  /// rejected.
  ///
  /// {@macro description_lines}
  ///
  /// {@macro callbacks_may_be_unused}
  ///
  /// ```dart
  /// Subject<Foo> get someDerivedValue =>
  ///     context.nest(() => ['has someDerivedValue'], (actual) {
  ///       if (_cannotReadDerivedValue(actual)) {
  ///         return Extracted.rejection(
  ///             which: ['cannot read someDerivedValue']);
  ///       }
  ///       return Extracted.value(_readDerivedValue(actual));
  ///     });
  /// ```
  Subject<R> nest<R>(
      Iterable<String> Function() label, Extracted<R> Function(T) extract,
      {bool atSameLevel = false});

  /// Extract an asynchronous property from the value for further checking.
  ///
  /// If the property cannot be extracted, [extract] should return an
  /// [Extracted.rejection] describing the problem. Otherwise it should return
  /// an [Extracted.value].
  ///
  /// In contrast to [nest], subsequent expectations need to be passed in
  /// [nestedCondition] which will be applied to the subject for the extracted
  /// value.
  ///
  /// {@macro label_description}
  ///
  /// {@macro description_lines}
  ///
  /// {@macro callbacks_may_be_unused}
  ///
  /// {@macro async_limitations}
  ///
  /// ```dart
  /// Future<void> someAsyncResult([Condition<Result> resultCondition]) async {
  ///   await context.nestAsync(() => ['has someAsyncResult'], (actual) async {
  ///     if (await _asyncOperationFailed(actual)) {
  ///       return Extracted.rejection(which: ['cannot read someAsyncResult']);
  ///     }
  ///     return Extracted.value(await _readAsyncResult(actual));
  ///   }, resultCondition);
  /// }
  /// ```
  Future<void> nestAsync<R>(
      Iterable<String> Function() label,
      FutureOr<Extracted<R>> Function(T) extract,
      FutureOr<void> Function(Subject<R>)? nestedCondition);
}

/// A property extracted from a value being checked, or a rejection.
final class Extracted<T> {
  final Rejection? _rejection;
  final T? _value;

  /// Creates a rejected extraction to indicate a failure trying to read the
  /// value.
  ///
  /// When a nesting is rejected with an omitted or empty [actual] argument, it
  /// will be filled in with the [literal] representation of the value.
  Extracted.rejection(
      {Iterable<String> actual = const [], Iterable<String>? which})
      : _rejection = Rejection(actual: actual, which: which),
        _value = null;
  Extracted.value(T this._value) : _rejection = null;

  Extracted._(Rejection this._rejection) : _value = null;

  Extracted<R> _map<R>(R Function(T) transform) {
    final rejection = _rejection;
    if (rejection != null) return Extracted._(rejection);
    return Extracted.value(transform(_value as T));
  }

  Extracted<T> _fillActual(Object? actual) => _rejection == null ||
          _rejection!.actual.isNotEmpty
      ? this
      : Extracted.rejection(actual: literal(actual), which: _rejection!.which);
}

abstract interface class _Optional<T> {
  R? apply<R extends FutureOr<Rejection?>>(R Function(T) callback);
  Future<Extracted<_Optional<R>>> mapAsync<R>(
      FutureOr<Extracted<R>> Function(T) transform);
  Extracted<_Optional<R>> map<R>(Extracted<R> Function(T) transform);
}

class _Present<T> implements _Optional<T> {
  final T value;
  _Present(this.value);

  @override
  R? apply<R extends FutureOr<Rejection?>>(R Function(T) c) => c(value);

  @override
  Future<Extracted<_Present<R>>> mapAsync<R>(
      FutureOr<Extracted<R>> Function(T) transform) async {
    final transformed = await transform(value);
    return transformed._map((v) => _Present(v));
  }

  @override
  Extracted<_Present<R>> map<R>(Extracted<R> Function(T) transform) =>
      transform(value)._map((v) => _Present(v));
}

class _Absent<T> implements _Optional<T> {
  @override
  R? apply<R extends FutureOr<Rejection?>>(R Function(T) c) => null;

  @override
  Future<Extracted<_Absent<R>>> mapAsync<R>(
          FutureOr<Extracted<R>> Function(T) transform) async =>
      Extracted.value(_Absent<R>());

  @override
  Extracted<_Absent<R>> map<R>(FutureOr<Extracted<R>> Function(T) transform) =>
      Extracted.value(_Absent<R>());
}

final class _TestContext<T> implements Context<T>, _ClauseDescription {
  final _Optional<T> _value;

  /// A reference to find the root context which this context is nested under.
  ///
  /// null only for the root context.
  final _TestContext<dynamic>? _parent;

  final List<_ClauseDescription> _clauses;
  final List<_TestContext> _aliases;

  final void Function(CheckFailure) _fail;

  final bool _allowAsync;
  final bool _allowUnawaited;

  /// A callback that returns a label for this context.
  ///
  /// If this context is the root the label should return a phrase like
  /// "a List" in
  ///
  /// ```
  /// Expected: a List that:
  /// ```
  ///
  /// If this context is nested under another context the lable should return a
  /// phrase like "completes to a value" in
  ///
  ///
  /// ```
  /// Expected: a Future<int> that:
  ///   completes to a value that:
  /// ```
  ///
  /// In cases where a nested context does not have any expectations checked on
  /// it, the "that:" will be will be omitted.
  final Iterable<String> Function() _label;

  static Iterable<String> _emptyLabel() => const [];

  /// Create a context appropriate for a subject which is not nested under any
  /// other subject.
  _TestContext._root({
    required _Optional<T> value,
    required void Function(CheckFailure) fail,
    required bool allowAsync,
    required bool allowUnawaited,
    String? label,
  })  : _value = value,
        _label = (() => [label ?? '']),
        _fail = fail,
        _allowAsync = allowAsync,
        _allowUnawaited = allowUnawaited,
        _parent = null,
        _clauses = [],
        _aliases = [];

  _TestContext._alias(_TestContext original, this._value)
      : _parent = original,
        _clauses = original._clauses,
        _aliases = original._aliases,
        _fail = original._fail,
        _allowAsync = original._allowAsync,
        _allowUnawaited = original._allowUnawaited,
        // Never read from an aliased context because they are never present in
        // `_clauses`.
        _label = _emptyLabel;

  /// Create a context nested under [parent].
  ///
  /// The [_label] callback should not return an empty iterable.
  _TestContext._child(this._value, this._label, _TestContext<dynamic> parent)
      : _parent = parent,
        _fail = parent._fail,
        _allowAsync = parent._allowAsync,
        _allowUnawaited = parent._allowUnawaited,
        _clauses = [],
        _aliases = [];

  @override
  void expect(
      Iterable<String> Function() clause, Rejection? Function(T) predicate) {
    _clauses.add(_ExpectationClause(clause));
    final rejection =
        _value.apply((actual) => predicate(actual)?._fillActual(actual));
    if (rejection != null) {
      _fail(_failure(rejection));
    }
  }

  @override
  Future<void> expectAsync<R>(Iterable<String> Function() clause,
      FutureOr<Rejection?> Function(T) predicate) async {
    if (!_allowAsync) {
      throw StateError(
          'Async expectations cannot be used on a synchronous subject');
    }
    _clauses.add(_ExpectationClause(clause));
    final outstandingWork = TestHandle.current.markPending();
    try {
      final rejection = await _value.apply(
          (actual) async => (await predicate(actual))?._fillActual(actual));
      if (rejection == null) return;
      _fail(_failure(rejection));
    } finally {
      outstandingWork.complete();
    }
  }

  @override
  void expectUnawaited(Iterable<String> Function() clause,
      void Function(T actual, void Function(Rejection) reject) predicate) {
    if (!_allowUnawaited) {
      throw StateError('Late expectations cannot be used for soft checks');
    }
    _clauses.add(_ExpectationClause(clause));
    _value.apply((actual) {
      predicate(actual, (r) => _fail(_failure(r._fillActual(actual))));
    });
  }

  @override
  Subject<R> nest<R>(
      Iterable<String> Function() label, Extracted<R> Function(T) extract,
      {bool atSameLevel = false}) {
    final result = _value.map((actual) => extract(actual)._fillActual(actual));
    final rejection = result._rejection;
    if (rejection != null) {
      _clauses.add(_ExpectationClause(label));
      _fail(_failure(rejection));
    }
    final value = result._value ?? _Absent<R>();
    final _TestContext<R> context;
    if (atSameLevel) {
      context = _TestContext._alias(this, value);
      _aliases.add(context);
      _clauses.add(_ExpectationClause(label));
    } else {
      context = _TestContext._child(value, label, this);
      _clauses.add(context);
    }
    return Subject._(context);
  }

  @override
  Future<void> nestAsync<R>(
      Iterable<String> Function() label,
      FutureOr<Extracted<R>> Function(T) extract,
      FutureOr<void> Function(Subject<R>)? nestedCondition) async {
    if (!_allowAsync) {
      throw StateError(
          'Async expectations cannot be used on a synchronous subject');
    }
    final outstandingWork = TestHandle.current.markPending();
    try {
      final result = await _value.mapAsync(
          (actual) async => (await extract(actual))._fillActual(actual));
      final rejection = result._rejection;
      if (rejection != null) {
        _clauses.add(_ExpectationClause(label));
        _fail(_failure(rejection));
      }
      final value = result._value ?? _Absent<R>();
      final context = _TestContext<R>._child(value, label, this);
      _clauses.add(context);
      await nestedCondition?.call(Subject<R>._(context));
    } finally {
      outstandingWork.complete();
    }
  }

  CheckFailure _failure(Rejection rejection) =>
      CheckFailure(rejection, () => _root.detail(this));

  _TestContext get _root {
    _TestContext<dynamic> current = this;
    while (current._parent != null) {
      current = current._parent!;
    }
    return current;
  }

  @override
  FailureDetail detail(_TestContext failingContext) {
    final thisContextFailed =
        identical(failingContext, this) || _aliases.contains(failingContext);
    var foundDepth = thisContextFailed ? 0 : -1;
    var foundOverlap = thisContextFailed ? 0 : -1;
    var successfulOverlap = 0;
    final expected = <String>[];
    if (_clauses.isEmpty) {
      expected.addAll(_label());
    } else {
      expected.addAll(postfixLast(' that:', _label()));
      for (var clause in _clauses) {
        final details = clause.detail(failingContext);
        expected.addAll(indent(details.expected));
        if (details.depth >= 0) {
          assert(foundDepth == -1);
          assert(foundOverlap == -1);
          foundDepth = details.depth + 1;
          foundOverlap = details._actualOverlap + successfulOverlap + 1;
        } else {
          if (foundDepth == -1) {
            successfulOverlap += details.expected.length;
          }
        }
      }
    }
    return FailureDetail(expected, foundOverlap, foundDepth);
  }
}

/// A context which never runs expectations and can never fail.
final class _SkippedContext<T> implements Context<T> {
  @override
  void expect(
      Iterable<String> Function() clause, Rejection? Function(T) predicate) {
    // no-op
  }

  @override
  Future<void> expectAsync<R>(Iterable<String> Function() clause,
      FutureOr<Rejection?> Function(T) predicate) async {
    // no-op
  }

  @override
  void expectUnawaited(Iterable<String> Function() clause,
      void Function(T actual, void Function(Rejection) reject) predicate) {
    // no-op
  }

  @override
  Subject<R> nest<R>(
      Iterable<String> Function() label, Extracted<R> Function(T p1) extract,
      {bool atSameLevel = false}) {
    return Subject._(_SkippedContext());
  }

  @override
  Future<void> nestAsync<R>(
      Iterable<String> Function() label,
      FutureOr<Extracted<R>> Function(T p1) extract,
      FutureOr<void> Function(Subject<R>)? nestedCondition) async {
    // no-op
  }
}

abstract interface class _ClauseDescription {
  FailureDetail detail(_TestContext failingContext);
}

class _ExpectationClause implements _ClauseDescription {
  final Iterable<String> Function() _expected;
  _ExpectationClause(this._expected);
  @override
  FailureDetail detail(_TestContext failingContext) =>
      FailureDetail(_expected(), -1, -1);
}

/// The result an expectation that failed for a subject..
final class CheckFailure {
  /// The specific rejected value within the overall subject that caused the
  /// failure.
  ///
  /// The [Rejection.actual] may be a property derived from the value at the
  /// root of the subject, for instance a field or an element in a collection.
  final Rejection rejection;

  /// The context within the overall subject where an expectation resulted in
  /// the [rejection].
  late final FailureDetail detail = _readDetail();

  final FailureDetail Function() _readDetail;

  CheckFailure(this.rejection, this._readDetail);
}

/// The context for a failed expectation.
///
/// A subject may have some number of succeeding expectations, and the failure may
/// be for an expectation against a property derived from the value at the root
/// of the subject. For example, in `check([]).length.equals(1)` the
/// specific value that gets rejected is `0` from the length of the list, and
/// the subject that sees the rejection is nested with the label "has length".
final class FailureDetail {
  /// A description of all the conditions the subject was expected to satisfy.
  ///
  /// Each subject has a label. At the root the label is typically "a <Type>"
  /// and nested subjects get a label based on the condition which extracted a
  /// property for further checks. Each level of nesting is described as
  /// "<label> that:" followed by an indented list of the expectations for that
  /// property.
  ///
  /// For example:
  ///
  ///   a List that:
  ///     has length that:
  ///       equals <3>
  final Iterable<String> expected;

  /// A description of the conditions the checked value satisfied.
  ///
  /// Matches the format of [expected], except it will be cut off after the
  /// label for the subject that had a failing expectation. For example, if the
  /// equality check for the length of a list fails:
  ///
  ///   a List that:
  ///     has length that:
  ///
  /// If the subject with a failing expectation is the root, returns an empty
  /// list. Instead the "Actual: " value from the rejection can be used without
  /// indentation.
  Iterable<String> get actual =>
      _actualOverlap > 0 ? expected.take(_actualOverlap + 1) : const [];

  /// The number of lines from [expected] which describe conditions that were
  /// successful.
  ///
  /// A failed expectation on a derived property may have some number of
  /// expectations that were checked and satisfied starting from the root
  /// subject. This field indicates how many lines of expectations were
  /// successful.
  final int _actualOverlap;

  /// The number of times the failing subject was nested from the root subject.
  ///
  /// Indicates how far the "Actual: " and "Which: " lines from the [Rejection]
  /// should be indented so that they are at the same level of indentation as
  /// the label for the subject where the expectation failed.
  ///
  /// For example, if a `List` is expected to and have a certain length
  /// [expected] may be:
  ///
  ///   a List that:
  ///     has length that:
  ///       equals <3>
  ///
  /// If the actual value had an incorrect length, the [depth] will be `1` to
  /// indicate that the failure occurred checking one of the expectations
  /// against the `has length` label.
  final int depth;

  FailureDetail(this.expected, this._actualOverlap, this.depth);
}

/// A description of a value that failed an expectation.
final class Rejection {
  /// A description of the actual value as it relates to the expectation.
  ///
  /// This may use [literal] to show a String representation of the value, or it
  /// may be a description of a specific aspect of the value. For instance an
  /// expectation that a Future completes to a value may describe the actual as
  /// "A Future that completes to an error".
  ///
  /// When a value is rejected with no [actual] argument, it will be filled in
  /// with the [literal] representation of the value.
  ///
  /// Lines should be split to separate elements, and individual strings should
  /// not contain newlines.
  ///
  /// This is printed following an "Actual: " label in the output of a failure
  /// message. All lines in the message will be indented to the level of the
  /// expectation in the description, and printed following the descriptions of
  /// any expectations that have already passed.
  final Iterable<String> actual;

  /// A description of the way that [actual] failed to meet the expectation.
  ///
  /// An expectation can provide extra detail, or focus attention on a specific
  /// part of the value. For instance when comparing multiple elements in a
  /// collection, the rejection may describe that the value "has an unequal
  /// value at index 3".
  ///
  /// Lines should be separate values in the iterable, if any element contains a
  /// newline it may cause problems with indentation in the output.
  ///
  /// When provided, this is printed following a "Which: " label at the end of
  /// the output for the failure message.
  final Iterable<String>? which;

  Rejection _fillActual(Object? value) => actual.isNotEmpty
      ? this
      : Rejection(actual: literal(value), which: which);

  Rejection({this.actual = const [], this.which});
<<<<<<< HEAD
=======
}

/// A [Subject] which records expectations and can replay them as a [Condition].
final class ConditionSubject<T> implements Subject<T>, Condition<T> {
  ConditionSubject._();

  @override
  void apply(Subject<T> subject) {
    _context.apply(subject);
  }

  @override
  Future<void> applyAsync(Subject<T> subject) async {
    await _context.applyAsync(subject);
  }

  @override
  final _ReplayContext<T> _context = _ReplayContext();

  @override
  String toString() {
    return ['A value that:', ...describe(_context)].join('\n');
  }
}

final class _ReplayContext<T> implements Context<T>, Condition<T> {
  final _interactions = <FutureOr<void> Function(Context<T>)>[];

  @override
  void apply(Subject<T> subject) {
    for (var interaction in _interactions) {
      interaction(subject.context);
    }
  }

  @override
  Future<void> applyAsync(Subject<T> subject) async {
    for (var interaction in _interactions) {
      await interaction(subject.context);
    }
  }

  @override
  void expect(
      Iterable<String> Function() clause, Rejection? Function(T) predicate) {
    _interactions.add((c) {
      c.expect(clause, predicate);
    });
  }

  @override
  Future<void> expectAsync<R>(Iterable<String> Function() clause,
      FutureOr<Rejection?> Function(T) predicate) async {
    _interactions.add((c) async {
      await c.expectAsync(clause, predicate);
    });
  }

  @override
  void expectUnawaited(Iterable<String> Function() clause,
      void Function(T, void Function(Rejection)) predicate) {
    _interactions.add((c) {
      c.expectUnawaited(clause, predicate);
    });
  }

  @override
  Subject<R> nest<R>(
      Iterable<String> Function() label, Extracted<R> Function(T p1) extract,
      {bool atSameLevel = false}) {
    final nestedContext = _ReplayContext<R>();
    _interactions.add((c) {
      var result = c.nest(label, extract, atSameLevel: atSameLevel);
      nestedContext.apply(result);
    });
    return Subject._(nestedContext);
  }

  @override
  Future<void> nestAsync<R>(
      Iterable<String> Function() label,
      FutureOr<Extracted<R>> Function(T) extract,
      Condition<R>? nestedCondition) async {
    _interactions.add((c) async {
      await c.nestAsync(label, extract, nestedCondition);
    });
  }
>>>>>>> 7a6c98d0
}<|MERGE_RESOLUTION|>--- conflicted
+++ resolved
@@ -184,25 +184,6 @@
   return context.detail(context).expected.skip(1);
 }
 
-<<<<<<< HEAD
-=======
-/// A set of expectations that are checked against the value when applied to a
-/// [Subject].
-abstract interface class Condition<T> {
-  /// Check the expectations of this condition against [subject].
-  ///
-  /// The [subject] should throw if any asynchronous expectations are checked.
-  /// It is not possible to wait for for asynchronous expectations to be fully
-  /// applied with this method.
-  void apply(Subject<T> subject);
-
-  /// Check the expectations of this condition against [subject].
-  Future<void> applyAsync(Subject<T> subject);
-}
-
-ConditionSubject<T> it<T>() => ConditionSubject._();
-
->>>>>>> 7a6c98d0
 extension ContextExtension<T> on Subject<T> {
   /// The expectations and nesting context for this subject.
   Context<T> get context => _context;
@@ -1022,94 +1003,4 @@
       : Rejection(actual: literal(value), which: which);
 
   Rejection({this.actual = const [], this.which});
-<<<<<<< HEAD
-=======
-}
-
-/// A [Subject] which records expectations and can replay them as a [Condition].
-final class ConditionSubject<T> implements Subject<T>, Condition<T> {
-  ConditionSubject._();
-
-  @override
-  void apply(Subject<T> subject) {
-    _context.apply(subject);
-  }
-
-  @override
-  Future<void> applyAsync(Subject<T> subject) async {
-    await _context.applyAsync(subject);
-  }
-
-  @override
-  final _ReplayContext<T> _context = _ReplayContext();
-
-  @override
-  String toString() {
-    return ['A value that:', ...describe(_context)].join('\n');
-  }
-}
-
-final class _ReplayContext<T> implements Context<T>, Condition<T> {
-  final _interactions = <FutureOr<void> Function(Context<T>)>[];
-
-  @override
-  void apply(Subject<T> subject) {
-    for (var interaction in _interactions) {
-      interaction(subject.context);
-    }
-  }
-
-  @override
-  Future<void> applyAsync(Subject<T> subject) async {
-    for (var interaction in _interactions) {
-      await interaction(subject.context);
-    }
-  }
-
-  @override
-  void expect(
-      Iterable<String> Function() clause, Rejection? Function(T) predicate) {
-    _interactions.add((c) {
-      c.expect(clause, predicate);
-    });
-  }
-
-  @override
-  Future<void> expectAsync<R>(Iterable<String> Function() clause,
-      FutureOr<Rejection?> Function(T) predicate) async {
-    _interactions.add((c) async {
-      await c.expectAsync(clause, predicate);
-    });
-  }
-
-  @override
-  void expectUnawaited(Iterable<String> Function() clause,
-      void Function(T, void Function(Rejection)) predicate) {
-    _interactions.add((c) {
-      c.expectUnawaited(clause, predicate);
-    });
-  }
-
-  @override
-  Subject<R> nest<R>(
-      Iterable<String> Function() label, Extracted<R> Function(T p1) extract,
-      {bool atSameLevel = false}) {
-    final nestedContext = _ReplayContext<R>();
-    _interactions.add((c) {
-      var result = c.nest(label, extract, atSameLevel: atSameLevel);
-      nestedContext.apply(result);
-    });
-    return Subject._(nestedContext);
-  }
-
-  @override
-  Future<void> nestAsync<R>(
-      Iterable<String> Function() label,
-      FutureOr<Extracted<R>> Function(T) extract,
-      Condition<R>? nestedCondition) async {
-    _interactions.add((c) async {
-      await c.nestAsync(label, extract, nestedCondition);
-    });
-  }
->>>>>>> 7a6c98d0
 }