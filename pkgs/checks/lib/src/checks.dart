--- conflicted
+++ resolved
@@ -282,15 +282,10 @@
   /// Some context may disallow asynchronous expectations, for instance in
   /// [softCheck] which must synchronously check the value. In those contexts
   /// this method will throw.
-<<<<<<< HEAD
   Future<void> nestAsync<R>(
-      String label,
+      Iterable<String> Function() label,
       FutureOr<Extracted<R>> Function(T) extract,
       Condition<R>? nestedCondition);
-=======
-  Future<Subject<R>> nestAsync<R>(Iterable<String> Function() label,
-      FutureOr<Extracted<R>> Function(T) extract);
->>>>>>> dc1e38f3
 }
 
 /// A property extracted from a value being checked, or a rejection.
@@ -505,15 +500,10 @@
   }
 
   @override
-<<<<<<< HEAD
   Future<void> nestAsync<R>(
-      String label,
+      Iterable<String> Function() label,
       FutureOr<Extracted<R>> Function(T) extract,
       Condition<R>? nestedCondition) async {
-=======
-  Future<Subject<R>> nestAsync<R>(Iterable<String> Function() label,
-      FutureOr<Extracted<R>> Function(T) extract) async {
->>>>>>> dc1e38f3
     if (!_allowAsync) {
       throw StateError(
           'Async expectations cannot be used on a synchronous subject');
@@ -603,17 +593,11 @@
   }
 
   @override
-<<<<<<< HEAD
   Future<void> nestAsync<R>(
-      String label,
+      Iterable<String> Function() label,
       FutureOr<Extracted<R>> Function(T p1) extract,
       Condition<R>? nestedCondition) async {
     // no-op
-=======
-  Future<Subject<R>> nestAsync<R>(Iterable<String> Function() label,
-      FutureOr<Extracted<R>> Function(T p1) extract) async {
-    return Subject._(_SkippedContext());
->>>>>>> dc1e38f3
   }
 }
 
@@ -833,16 +817,10 @@
   }
 
   @override
-<<<<<<< HEAD
   Future<void> nestAsync<R>(
-      String label,
+      Iterable<String> Function() label,
       FutureOr<Extracted<R>> Function(T) extract,
       Condition<R>? nestedCondition) async {
-=======
-  Future<Subject<R>> nestAsync<R>(Iterable<String> Function() label,
-      FutureOr<Extracted<R>> Function(T) extract) async {
-    final nestedContext = _ReplayContext<R>();
->>>>>>> dc1e38f3
     _interactions.add((c) async {
       await c.nestAsync(label, extract, nestedCondition);
     });
