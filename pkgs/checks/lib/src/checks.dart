--- conflicted
+++ resolved
@@ -541,26 +541,21 @@
   /// {@macro callbacks_may_be_unused}
   ///
   /// {@macro async_limitations}
-<<<<<<< HEAD
+  ///
+  /// ```dart
+  /// Future<void> someAsyncResult([Condition<Result> resultCondition]) async {
+  ///   await context.nestAsync(() => ['has someAsyncResult'], (actual) async {
+  ///     if (await _asyncOperationFailed(actual)) {
+  ///       return Extracted.rejection(which: ['cannot read someAsyncResult']);
+  ///     }
+  ///     return Extracted.value(await _readAsyncResult(actual));
+  ///   }, resultCondition);
+  /// }
+  /// ```
   Future<void> nestAsync<R>(
       Iterable<String> Function() label,
       FutureOr<Extracted<R>> Function(T) extract,
       Condition<R>? nestedCondition);
-=======
-  ///
-  /// ```dart
-  /// Future<Subject<Foo>> get someAsyncValue async => await context
-  ///         .nestAsync(() => ['has someAsyncValue'], (actual) async {
-  ///       if (await _cannotReadAsyncValue(actual)) {
-  ///         return Extracted.rejection(
-  ///             which: ['cannot read someAsyncValue']);
-  ///       }
-  ///       return Extracted.value(await _readAsyncValue(actual));
-  ///     });
-  /// ```
-  Future<Subject<R>> nestAsync<R>(Iterable<String> Function() label,
-      FutureOr<Extracted<R>> Function(T) extract);
->>>>>>> b9b89602
 }
 
 /// A property extracted from a value being checked, or a rejection.
