// Copyright (c) 2022, the Dart project authors.  Please see the AUTHORS file
// for details. All rights reserved. Use of this source code is governed by a
// BSD-style license that can be found in the LICENSE file.

// TODO Add doc about how failure strings work.
import 'dart:async';

import 'package:meta/meta.dart' as meta;
import 'package:test_api/hooks.dart';

import 'describe.dart';

/// A target for checking expectations against a value in a test.
///
/// A subject my have a real value, in which case the expectations can be
/// validated or rejected; or it may be a placeholder, in which case
/// expectations describe what would be checked but cannot be rejected.
///
/// Expectations are defined as extension methods specialized on the generic
/// [T]. Expectations can use the [ContextExtension] to interact with the
/// [Context] for this subject.
class Subject<T> {
  final Context<T> _context;
  Subject._(this._context);
}

extension Skip<T> on Subject<T> {
  /// Mark the currently running test as skipped and return a [Subject] that
  /// will ignore all expectations.
  ///
  /// Any expectations against the return value will not be checked and will not
  /// be included in the "Expected" or "Actual" string representations of a
  /// failure.
  ///
  /// ```dart
  /// check(actual)
  ///     ..stillChecked()
  ///     ..skip('reason the expectation is temporarily not met').notChecked();
  /// ```
  ///
  /// If `skip` is used in a callback passed to `softCheck` or `describe` it
  /// will still mark the test as skipped, even though failing the expectation
  /// would not have otherwise caused the test to fail.
  Subject<T> skip(String message) {
    TestHandle.current.markSkipped(message);
    return Subject._(_SkippedContext());
  }
}

/// Creates a [Subject] that can be used to validate expectations against
/// [value], with an exception upon a failed expectation.
///
/// Expectations that are not satisfied throw a [TestFailure] to interrupt the
/// currently running test and mark it as failed.
///
/// If [because] is passed it will be included as a "Reason:" line in failure
/// messages.
///
/// ```dart
/// check(actual).equals(expected);
/// ```
<<<<<<< HEAD
Subject<T> check<T>(T value, {String? because}) => Subject._(_TestContext._root(
=======
@meta.useResult
Subject<T> checkThat<T>(T value, {String? because}) =>
    Subject._(_TestContext._root(
>>>>>>> a60b6555
      value: _Present(value),
      // TODO - switch between "a" and "an"
      label: 'a $T',
      fail: (f) {
        final which = f.rejection.which;
        throw TestFailure([
          ...prefixFirst('Expected: ', f.detail.expected),
          ...prefixFirst('Actual: ', f.detail.actual),
          ...indent(
              prefixFirst('Actual: ', f.rejection.actual), f.detail.depth),
          if (which != null && which.isNotEmpty)
            ...indent(prefixFirst('Which: ', which), f.detail.depth),
          if (because != null) 'Reason: $because',
        ].join('\n'));
      },
      allowAsync: true,
      allowUnawaited: true,
    ));

/// Checks whether [value] satisfies all expectations invoked in [condition],
/// without throwing an exception.
///
/// Returns `null` if all expectations are satisfied, otherwise returns the
/// [CheckFailure] for the first expectation that fails.
///
/// Asynchronous expectations are not allowed in [condition] and will cause a
/// runtime error if they are used.
CheckFailure? softCheck<T>(T value, Condition<T> condition) {
  CheckFailure? failure;
  final subject = Subject<T>._(_TestContext._root(
    value: _Present(value),
    fail: (f) {
      failure = f;
    },
    allowAsync: false,
    allowUnawaited: false,
  ));
  condition.apply(subject);
  return failure;
}

/// Checks whether [value] satisfies all expectations invoked in [condition],
/// without throwing an exception.
///
/// The future will complete to `null` if all expectations are satisfied,
/// otherwise it will complete to the [CheckFailure] for the first expectation
/// that fails.
///
/// In contrast to [softCheck], asynchronous expectations are allowed in
/// [condition].
Future<CheckFailure?> softCheckAsync<T>(T value, Condition<T> condition) async {
  CheckFailure? failure;
  final subject = Subject<T>._(_TestContext._root(
    value: _Present(value),
    fail: (f) {
      failure = f;
    },
    allowAsync: true,
    allowUnawaited: false,
  ));
  await condition.applyAsync(subject);
  return failure;
}

/// Creates a description of the expectations checked by [condition].
///
/// The strings are individual lines of a description.
/// The description of an expectation may be one or more adjacent lines.
///
/// Matches the "Expected: " lines in the output of a failure message if a value
/// did not meet the last expectation in [condition], without the first labeled
/// line.
///
/// Asynchronous expectations are not allowed in [condition], for async
/// conditions use [describeAsync].
Iterable<String> describe<T>(Condition<T> condition) {
  final context = _TestContext<T>._root(
    value: _Absent(),
    fail: (_) {
      throw UnimplementedError();
    },
    allowAsync: false,
    allowUnawaited: true,
  );
  condition.apply(Subject._(context));
  return context.detail(context).expected.skip(1);
}

/// Creates a description of the expectations checked by [condition].
///
/// The strings are individual lines of a description.
/// The description of an expectation may be one or more adjacent lines.
///
/// Matches the "Expected: " lines in the output of a failure message if a value
/// did not meet the last expectation in [condition], without the first labeled
/// line.
///
/// In contrast to [describe], asynchronous expectations are allowed in
/// [condition].
Future<Iterable<String>> describeAsync<T>(Condition<T> condition) async {
  final context = _TestContext<T>._root(
    value: _Absent(),
    fail: (_) {
      throw UnimplementedError();
    },
    allowAsync: true,
    allowUnawaited: true,
  );
  await condition.applyAsync(Subject._(context));
  return context.detail(context).expected.skip(1);
}

/// A set of expectations that are checked against the value when applied to a
/// [Subject].
abstract class Condition<T> {
  void apply(Subject<T> subject);
  Future<void> applyAsync(Subject<T> subject);
}

ConditionSubject<T> it<T>() => ConditionSubject._();

extension ContextExtension<T> on Subject<T> {
  /// The expectations and nesting context for this subject.
  Context<T> get context => _context;
}

/// The expectation and nesting context already applied to a [Subject].
///
/// This is the surface of interaction for expectation extension method
/// implementations.
///
/// The `expect` and `expectAsync` can test the value and optionally reject it.
/// The `nest` and `nestAsync` can test the value, and also extract some other
/// property from it for further checking.
abstract class Context<T> {
  /// Expect that [predicate] will not return a [Rejection] for the checked
  /// value.
  ///
  /// The property that is asserted by this expectation is described by
  /// [clause]. Often this is a single statement like "equals <1>" or "is
  /// greater than 10", but it may be multiple lines such as describing that an
  /// Iterable contains an element meeting a complex expectation. If any element
  /// in the returned iterable contains a newline it may cause problems with
  /// indentation in the output.
  void expect(
      Iterable<String> Function() clause, Rejection? Function(T) predicate);

  /// Expect that [predicate] will not result in a [Rejection] for the checked
  /// value.
  ///
  /// The property that is asserted by this expectation is described by
  /// [clause]. Often this is a single statement like "equals <1>" or "is
  /// greater than 10", but it may be multiple lines such as describing that an
  /// Iterable contains an element meeting a complex expectation. If any element
  /// in the returned iterable contains a newline it may cause problems with
  /// indentation in the output.
  ///
  /// Some context may disallow asynchronous expectations, for instance in
  /// [softCheck] which must synchronously check the value. In those contexts
  /// this method will throw.
  Future<void> expectAsync<R>(Iterable<String> Function() clause,
      FutureOr<Rejection?> Function(T) predicate);

  /// Expect that [predicate] will not invoke the passed callback with a
  /// [Rejection] at any point.
  ///
  /// In contrast to [expectAsync], a rejection is reported through a
  /// callback instead of through a returned Future. The callback may be invoked
  /// at any point that the failure surfaces.
  ///
  /// This may be useful for a condition checking that some event _never_
  /// happens. If there is no specific point where it is know to be safe to stop
  /// listening for the event, there is no way to complete a returned future and
  /// consider the check "complete".
  ///
  /// May not be used from the context for a [Subject] created by [softCheck] or
  /// [softCheckAsync]. The only useful effect of a late rejection is to throw a
  /// [TestFailure] when used with a [check] subject. Most conditions should
  /// prefer to use [expect] or [expectAsync].
  void expectUnawaited(Iterable<String> Function() clause,
      void Function(T, void Function(Rejection)) predicate);

  /// Extract a property from the value for further checking.
  ///
  /// If the property cannot be extracted, [extract] should return an
  /// [Extracted.rejection] describing the problem. Otherwise it should return
  /// an [Extracted.value].
  ///
  /// The [label] will be used preceding "that:" in a description. Expectations
  /// applied to the returned [Subject] will follow the label, indented by two
  /// more spaces.
  ///
  /// If [atSameLevel] is true then [R] should be a subtype of [T], and a
  /// returned [Extracted.value] should be the same instance as the passed
  /// value, or an object which is is equivalent but has a type which is more
  /// convenient to test. In this case expectations applied to the return
  /// [Subject] will behave as if they were applied to the subject for this
  /// context. The [label] will be used as if it were a single line "clause"
  /// passed to [expect]. If the label is empty, the clause will be omitted. The
  /// label should only be left empty if the value extraction cannot fail.
  Subject<R> nest<R>(String label, Extracted<R> Function(T) extract,
      {bool atSameLevel = false});

  /// Extract an asynchronous property from the value for further checking.
  ///
  /// If the property cannot be extracted, [extract] should return an
  /// [Extracted.rejection] describing the problem. Otherwise it should return
  /// an [Extracted.value].
  ///
  /// The [label] will be used preceding "that:" in a description. Expectations
  /// applied to the returned [Subject] will follow the label, indented by two
  /// more spaces.
  ///
  /// Some context may disallow asynchronous expectations, for instance in
  /// [softCheck] which must synchronously check the value. In those contexts
  /// this method will throw.
  Future<Subject<R>> nestAsync<R>(
      String label, FutureOr<Extracted<R>> Function(T) extract);
}

/// A property extracted from a value being checked, or a rejection.
class Extracted<T> {
  final Rejection? rejection;
  final T? value;

  /// Creates a rejected extraction to indicate a failure trying to read the
  /// value.
  ///
  /// When a nesting is rejected with an omitted or empty [actual] argument, it
  /// will be filled in with the [literal] representation of the value.
  Extracted.rejection(
      {Iterable<String> actual = const [], Iterable<String>? which})
      : rejection = Rejection(actual: actual, which: which),
        value = null;
  Extracted.value(T this.value) : rejection = null;

  Extracted._(Rejection this.rejection) : value = null;

  Extracted<R> _map<R>(R Function(T) transform) {
    final rejection = this.rejection;
    if (rejection != null) return Extracted._(rejection);
    return Extracted.value(transform(value as T));
  }

  Extracted<T> _fillActual(Object? actual) => rejection == null ||
          rejection!.actual.isNotEmpty
      ? this
      : Extracted.rejection(actual: literal(actual), which: rejection!.which);
}

abstract class _Optional<T> {
  R? apply<R extends FutureOr<Rejection?>>(R Function(T) callback);
  Future<Extracted<_Optional<R>>> mapAsync<R>(
      FutureOr<Extracted<R>> Function(T) transform);
  Extracted<_Optional<R>> map<R>(Extracted<R> Function(T) transform);
}

class _Present<T> implements _Optional<T> {
  final T value;
  _Present(this.value);

  @override
  R? apply<R extends FutureOr<Rejection?>>(R Function(T) c) => c(value);

  @override
  Future<Extracted<_Present<R>>> mapAsync<R>(
      FutureOr<Extracted<R>> Function(T) transform) async {
    final transformed = await transform(value);
    return transformed._map((v) => _Present(v));
  }

  @override
  Extracted<_Present<R>> map<R>(Extracted<R> Function(T) transform) =>
      transform(value)._map((v) => _Present(v));
}

class _Absent<T> implements _Optional<T> {
  @override
  R? apply<R extends FutureOr<Rejection?>>(R Function(T) c) => null;

  @override
  Future<Extracted<_Absent<R>>> mapAsync<R>(
          FutureOr<Extracted<R>> Function(T) transform) async =>
      Extracted.value(_Absent<R>());

  @override
  Extracted<_Absent<R>> map<R>(FutureOr<Extracted<R>> Function(T) transform) =>
      Extracted.value(_Absent<R>());
}

class _TestContext<T> implements Context<T>, _ClauseDescription {
  final _Optional<T> _value;

  /// A reference to find the root context which this context is nested under.
  ///
  /// null only for the root context.
  final _TestContext<dynamic>? _parent;

  final List<_ClauseDescription> _clauses;
  final List<_TestContext> _aliases;

  // The "a value" in "a value that:".
  final String _label;

  final void Function(CheckFailure) _fail;

  final bool _allowAsync;
  final bool _allowUnawaited;

  _TestContext._root({
    required _Optional<T> value,
    required void Function(CheckFailure) fail,
    required bool allowAsync,
    required bool allowUnawaited,
    String? label,
  })  : _value = value,
        _label = label ?? '',
        _fail = fail,
        _allowAsync = allowAsync,
        _allowUnawaited = allowUnawaited,
        _parent = null,
        _clauses = [],
        _aliases = [];

  _TestContext._alias(_TestContext original, this._value)
      : _parent = original,
        _clauses = original._clauses,
        _aliases = original._aliases,
        _fail = original._fail,
        _allowAsync = original._allowAsync,
        _allowUnawaited = original._allowUnawaited,
        // Never read from an aliased context because they are never present in
        // `_clauses`.
        _label = '';

  _TestContext._child(this._value, this._label, _TestContext<dynamic> parent)
      : _parent = parent,
        _fail = parent._fail,
        _allowAsync = parent._allowAsync,
        _allowUnawaited = parent._allowUnawaited,
        _clauses = [],
        _aliases = [];

  @override
  void expect(
      Iterable<String> Function() clause, Rejection? Function(T) predicate) {
    _clauses.add(_StringClause(clause));
    final rejection =
        _value.apply((actual) => predicate(actual)?._fillActual(actual));
    if (rejection != null) {
      _fail(_failure(rejection));
    }
  }

  @override
  Future<void> expectAsync<R>(Iterable<String> Function() clause,
      FutureOr<Rejection?> Function(T) predicate) async {
    if (!_allowAsync) {
      throw StateError(
          'Async expectations cannot be used on a synchronous subject');
    }
    _clauses.add(_StringClause(clause));
    final outstandingWork = TestHandle.current.markPending();
    final rejection = await _value.apply(
        (actual) async => (await predicate(actual))?._fillActual(actual));
    outstandingWork.complete();
    if (rejection == null) return;
    _fail(_failure(rejection));
  }

  @override
  void expectUnawaited(Iterable<String> Function() clause,
      void Function(T actual, void Function(Rejection) reject) predicate) {
    if (!_allowUnawaited) {
      throw StateError('Late expectations cannot be used for soft checks');
    }
    _clauses.add(_StringClause(clause));
    _value.apply((actual) {
      predicate(actual, (r) => _fail(_failure(r._fillActual(actual))));
    });
  }

  @override
  Subject<R> nest<R>(String label, Extracted<R> Function(T) extract,
      {bool atSameLevel = false}) {
    final result = _value.map((actual) => extract(actual)._fillActual(actual));
    final rejection = result.rejection;
    if (rejection != null) {
      _clauses.add(_StringClause(() => [label]));
      _fail(_failure(rejection));
    }
    final value = result.value ?? _Absent<R>();
    final _TestContext<R> context;
    if (atSameLevel) {
      context = _TestContext._alias(this, value);
      _aliases.add(context);
      if (label.isNotEmpty) _clauses.add(_StringClause(() => [label]));
    } else {
      context = _TestContext._child(value, label, this);
      _clauses.add(context);
    }
    return Subject._(context);
  }

  @override
  Future<Subject<R>> nestAsync<R>(
      String label, FutureOr<Extracted<R>> Function(T) extract) async {
    if (!_allowAsync) {
      throw StateError(
          'Async expectations cannot be used on a synchronous subject');
    }
    final outstandingWork = TestHandle.current.markPending();
    final result = await _value.mapAsync(
        (actual) async => (await extract(actual))._fillActual(actual));
    outstandingWork.complete();
    final rejection = result.rejection;
    if (rejection != null) {
      _clauses.add(_StringClause(() => [label]));
      _fail(_failure(rejection));
    }
    final value = result.value ?? _Absent<R>();
    final context = _TestContext<R>._child(value, label, this);
    _clauses.add(context);
    return Subject._(context);
  }

  CheckFailure _failure(Rejection rejection) =>
      CheckFailure(rejection, () => _root.detail(this));

  _TestContext get _root {
    _TestContext<dynamic> current = this;
    while (current._parent != null) {
      current = current._parent!;
    }
    return current;
  }

  @override
  FailureDetail detail(_TestContext failingContext) {
    final thisContextFailed =
        identical(failingContext, this) || _aliases.contains(failingContext);
    var foundDepth = thisContextFailed ? 0 : -1;
    var foundOverlap = thisContextFailed ? 0 : -1;
    var successfulOverlap = 0;
    final expected = <String>[];
    if (_clauses.isEmpty) {
      expected.add(_label);
    } else {
      expected.add('$_label that:');
      for (var clause in _clauses) {
        final details = clause.detail(failingContext);
        expected.addAll(indent(details.expected));
        if (details.depth >= 0) {
          assert(foundDepth == -1);
          assert(foundOverlap == -1);
          foundDepth = details.depth + 1;
          foundOverlap = details._actualOverlap + successfulOverlap + 1;
        } else {
          if (foundDepth == -1) {
            successfulOverlap += details.expected.length;
          }
        }
      }
    }
    return FailureDetail(expected, foundOverlap, foundDepth);
  }
}

/// A context which never runs expectations and can never fail.
class _SkippedContext<T> implements Context<T> {
  @override
  void expect(
      Iterable<String> Function() clause, Rejection? Function(T) predicate) {
    // no-op
  }

  @override
  Future<void> expectAsync<R>(Iterable<String> Function() clause,
      FutureOr<Rejection?> Function(T) predicate) async {
    // no-op
  }

  @override
  void expectUnawaited(Iterable<String> Function() clause,
      void Function(T actual, void Function(Rejection) reject) predicate) {
    // no-op
  }

  @override
  Subject<R> nest<R>(String label, Extracted<R> Function(T p1) extract,
      {bool atSameLevel = false}) {
    return Subject._(_SkippedContext());
  }

  @override
  Future<Subject<R>> nestAsync<R>(
      String label, FutureOr<Extracted<R>> Function(T p1) extract) async {
    return Subject._(_SkippedContext());
  }
}

abstract class _ClauseDescription {
  FailureDetail detail(_TestContext failingContext);
}

class _StringClause implements _ClauseDescription {
  final Iterable<String> Function() _expected;
  _StringClause(this._expected);
  @override
  FailureDetail detail(_TestContext failingContext) =>
      FailureDetail(_expected(), -1, -1);
}

/// The result an expectation that failed for a subject..
class CheckFailure {
  /// The specific rejected value within the overall subject that caused the
  /// failure.
  ///
  /// The [Rejection.actual] may be a property derived from the value at the
  /// root of the subject, for instance a field or an element in a collection.
  final Rejection rejection;

  /// The context within the overall subject where an expectation resulted in
  /// the [rejection].
  late final FailureDetail detail = _readDetail();

  final FailureDetail Function() _readDetail;

  CheckFailure(this.rejection, this._readDetail);
}

/// The context for a failed expectation.
///
/// A subject may have some number of succeeding expectations, and the failure may
/// be for an expectation against a property derived from the value at the root
/// of the subject. For example, in `check([]).length.equals(1)` the
/// specific value that gets rejected is `0` from the length of the list, and
/// the subject that sees the rejection is nested with the label "has length".
class FailureDetail {
  /// A description of all the conditions the subject was expected to satisfy.
  ///
  /// Each subject has a label. At the root the label is typically "a <Type>"
  /// and nested subjects get a label based on the condition which extracted a
  /// property for further checks. Each level of nesting is described as
  /// "<label> that:" followed by an indented list of the expectations for that
  /// property.
  ///
  /// For example:
  ///
  ///   a List that:
  ///     has length that:
  ///       equals <3>
  final Iterable<String> expected;

  /// A description of the conditions the checked value satisfied.
  ///
  /// Matches the format of [expected], except it will be cut off after the
  /// label for the subject that had a failing expectation. For example, if the
  /// equality check for the length of a list fails:
  ///
  ///   a List that:
  ///     has length that:
  ///
  /// If the subject with a failing expectation is the root, returns an empty
  /// list. Instead the "Actual: " value from the rejection can be used without
  /// indentation.
  Iterable<String> get actual =>
      _actualOverlap > 0 ? expected.take(_actualOverlap + 1) : const [];

  /// The number of lines from [expected] which describe conditions that were
  /// successful.
  ///
  /// A failed expectation on a derived property may have some number of
  /// expectations that were checked and satisfied starting from the root
  /// subject. This field indicates how many lines of expectations were
  /// successful.
  final int _actualOverlap;

  /// The number of times the failing subject was nested from the root subject.
  ///
  /// Indicates how far the "Actual: " and "Which: " lines from the [Rejection]
  /// should be indented so that they are at the same level of indentation as
  /// the label for the subject where the expectation failed.
  ///
  /// For example, if a `List` is expected to and have a certain length
  /// [expected] may be:
  ///
  ///   a List that:
  ///     has length that:
  ///       equals <3>
  ///
  /// If the actual value had an incorrect length, the [depth] will be `1` to
  /// indicate that the failure occurred checking one of the expectations
  /// against the `has length` label.
  final int depth;

  FailureDetail(this.expected, this._actualOverlap, this.depth);
}

/// A description of a value that failed an expectation.
class Rejection {
  /// A description of the actual value as it relates to the expectation.
  ///
  /// This may use [literal] to show a String representation of the value, or it
  /// may be a description of a specific aspect of the value. For instance an
  /// expectation that a Future completes to a value may describe the actual as
  /// "A Future that completes to an error".
  ///
  /// When a value is rejected with no [actual] argument, it will be filled in
  /// with the [literal] representation of the value.
  ///
  /// Lines should be split to separate elements, and individual strings should
  /// not contain newlines.
  ///
  /// This is printed following an "Actual: " label in the output of a failure
  /// message. All lines in the message will be indented to the level of the
  /// expectation in the description, and printed following the descriptions of
  /// any expectations that have already passed.
  final Iterable<String> actual;

  /// A description of the way that [actual] failed to meet the expectation.
  ///
  /// An expectation can provide extra detail, or focus attention on a specific
  /// part of the value. For instance when comparing multiple elements in a
  /// collection, the rejection may describe that the value "has an unequal
  /// value at index 3".
  ///
  /// Lines should be separate values in the iterable, if any element contains a
  /// newline it may cause problems with indentation in the output.
  ///
  /// When provided, this is printed following a "Which: " label at the end of
  /// the output for the failure message.
  final Iterable<String>? which;

  Rejection _fillActual(Object? value) => actual.isNotEmpty
      ? this
      : Rejection(actual: literal(value), which: which);

  Rejection({this.actual = const [], this.which});
}

class ConditionSubject<T> implements Subject<T>, Condition<T> {
  ConditionSubject._();

  @override
  void apply(Subject<T> subject) {
    _context.apply(subject);
  }

  @override
  Future<void> applyAsync(Subject<T> subject) async {
    await _context.applyAsync(subject);
  }

  @override
  final _ReplayContext<T> _context = _ReplayContext();

  @override
  String toString() {
    return ['A value that:', ...describe(_context)].join('\n');
  }
}

class _ReplayContext<T> implements Context<T>, Condition<T> {
  final _interactions = <FutureOr<void> Function(Context<T>)>[];

  @override
  void apply(Subject<T> subject) {
    for (var interaction in _interactions) {
      interaction(subject.context);
    }
  }

  @override
  Future<void> applyAsync(Subject<T> subject) async {
    for (var interaction in _interactions) {
      await interaction(subject.context);
    }
  }

  @override
  void expect(
      Iterable<String> Function() clause, Rejection? Function(T) predicate) {
    _interactions.add((c) {
      c.expect(clause, predicate);
    });
  }

  @override
  Future<void> expectAsync<R>(Iterable<String> Function() clause,
      FutureOr<Rejection?> Function(T) predicate) async {
    _interactions.add((c) async {
      await c.expectAsync(clause, predicate);
    });
  }

  @override
  void expectUnawaited(Iterable<String> Function() clause,
      void Function(T, void Function(Rejection)) predicate) {
    _interactions.add((c) {
      c.expectUnawaited(clause, predicate);
    });
  }

  @override
  Subject<R> nest<R>(String label, Extracted<R> Function(T p1) extract,
      {bool atSameLevel = false}) {
    final nestedContext = _ReplayContext<R>();
    _interactions.add((c) {
      var result = c.nest(label, extract, atSameLevel: atSameLevel);
      nestedContext.apply(result);
    });
    return Subject._(nestedContext);
  }

  @override
  Future<Subject<R>> nestAsync<R>(
      String label, FutureOr<Extracted<R>> Function(T) extract) async {
    final nestedContext = _ReplayContext<R>();
    _interactions.add((c) async {
      var result = await c.nestAsync(label, extract);
      await nestedContext.applyAsync(result);
    });
    return Subject._(nestedContext);
  }
}<|MERGE_RESOLUTION|>--- conflicted
+++ resolved
@@ -59,13 +59,8 @@
 /// ```dart
 /// check(actual).equals(expected);
 /// ```
-<<<<<<< HEAD
+@meta.useResult
 Subject<T> check<T>(T value, {String? because}) => Subject._(_TestContext._root(
-=======
-@meta.useResult
-Subject<T> checkThat<T>(T value, {String? because}) =>
-    Subject._(_TestContext._root(
->>>>>>> a60b6555
       value: _Present(value),
       // TODO - switch between "a" and "an"
       label: 'a $T',
