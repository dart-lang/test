// Copyright (c) 2022, the Dart project authors.  Please see the AUTHORS file
// for details. All rights reserved. Use of this source code is governed by a
// BSD-style license that can be found in the LICENSE file.

import 'dart:async';

import 'package:meta/meta.dart' as meta;
import 'package:test_api/hooks.dart';

import 'describe.dart';

/// A target for checking expectations against a value in a test.
///
/// A subject my have a real value, in which case the expectations can be
/// validated or rejected; or it may be a placeholder, in which case
/// expectations describe what would be checked but cannot be rejected.
///
/// Expectations are defined as extension methods specialized on the generic
/// [T]. Expectations can use the [ContextExtension] to interact with the
/// [Context] for this subject.
class Subject<T> {
  final Context<T> _context;
  Subject._(this._context);
}

extension Skip<T> on Subject<T> {
  /// Mark the currently running test as skipped and return a [Subject] that
  /// will ignore all expectations.
  ///
  /// Any expectations against the return value will not be checked and will not
  /// be included in the "Expected" or "Actual" string representations of a
  /// failure.
  ///
  /// ```dart
  /// check(actual)
  ///     ..stillChecked()
  ///     ..skip('reason the expectation is temporarily not met').notChecked();
  /// ```
  ///
  /// If `skip` is used in a callback passed to `softCheck` or `describe` it
  /// will still mark the test as skipped, even though failing the expectation
  /// would not have otherwise caused the test to fail.
  Subject<T> skip(String message) {
    TestHandle.current.markSkipped(message);
    return Subject._(_SkippedContext());
  }
}

/// Creates a [Subject] that can be used to validate expectations against
/// [value], with an exception upon a failed expectation.
///
/// Expectations that are not satisfied throw a [TestFailure] to interrupt the
/// currently running test and mark it as failed.
///
/// If [because] is passed it will be included as a "Reason:" line in failure
/// messages.
///
/// ```dart
/// check(actual).equals(expected);
/// ```
@meta.useResult
Subject<T> check<T>(T value, {String? because}) => Subject._(_TestContext._root(
      value: _Present(value),
      // TODO - switch between "a" and "an"
      label: 'a $T',
      fail: (f) {
        final which = f.rejection.which;
        throw TestFailure([
          ...prefixFirst('Expected: ', f.detail.expected),
          ...prefixFirst('Actual: ', f.detail.actual),
          ...indent(
              prefixFirst('Actual: ', f.rejection.actual), f.detail.depth),
          if (which != null && which.isNotEmpty)
            ...indent(prefixFirst('Which: ', which), f.detail.depth),
          if (because != null) 'Reason: $because',
        ].join('\n'));
      },
      allowAsync: true,
      allowUnawaited: true,
    ));

/// Checks whether [value] satisfies all expectations invoked in [condition],
/// without throwing an exception.
///
/// Returns `null` if all expectations are satisfied, otherwise returns the
/// [CheckFailure] for the first expectation that fails.
///
/// Asynchronous expectations are not allowed in [condition] and will cause a
/// runtime error if they are used.
CheckFailure? softCheck<T>(T value, Condition<T> condition) {
  CheckFailure? failure;
  final subject = Subject<T>._(_TestContext._root(
    value: _Present(value),
    fail: (f) {
      failure = f;
    },
    allowAsync: false,
    allowUnawaited: false,
  ));
  condition.apply(subject);
  return failure;
}

/// Checks whether [value] satisfies all expectations invoked in [condition],
/// without throwing an exception.
///
/// The future will complete to `null` if all expectations are satisfied,
/// otherwise it will complete to the [CheckFailure] for the first expectation
/// that fails.
///
/// In contrast to [softCheck], asynchronous expectations are allowed in
/// [condition].
Future<CheckFailure?> softCheckAsync<T>(T value, Condition<T> condition) async {
  CheckFailure? failure;
  final subject = Subject<T>._(_TestContext._root(
    value: _Present(value),
    fail: (f) {
      failure = f;
    },
    allowAsync: true,
    allowUnawaited: false,
  ));
  await condition.applyAsync(subject);
  return failure;
}

/// Creates a description of the expectations checked by [condition].
///
/// The strings are individual lines of a description.
/// The description of an expectation may be one or more adjacent lines.
///
/// Matches the "Expected: " lines in the output of a failure message if a value
/// did not meet the last expectation in [condition], without the first labeled
/// line.
///
/// Asynchronous expectations are not allowed in [condition], for async
/// conditions use [describeAsync].
Iterable<String> describe<T>(Condition<T> condition) {
  final context = _TestContext<T>._root(
    value: _Absent(),
    fail: (_) {
      throw UnimplementedError();
    },
    allowAsync: false,
    allowUnawaited: true,
  );
  condition.apply(Subject._(context));
  return context.detail(context).expected.skip(1);
}

/// Creates a description of the expectations checked by [condition].
///
/// The strings are individual lines of a description.
/// The description of an expectation may be one or more adjacent lines.
///
/// Matches the "Expected: " lines in the output of a failure message if a value
/// did not meet the last expectation in [condition], without the first labeled
/// line.
///
/// In contrast to [describe], asynchronous expectations are allowed in
/// [condition].
Future<Iterable<String>> describeAsync<T>(Condition<T> condition) async {
  final context = _TestContext<T>._root(
    value: _Absent(),
    fail: (_) {
      throw UnimplementedError();
    },
    allowAsync: true,
    allowUnawaited: true,
  );
  await condition.applyAsync(Subject._(context));
  return context.detail(context).expected.skip(1);
}

/// A set of expectations that are checked against the value when applied to a
/// [Subject].
///
/// This class should not be implemented or extended.
abstract class Condition<T> {
  /// Check the expectations of this condition against [subject].
  ///
  /// The [subject] should throw if any asynchronous expectations are checked.
  /// It is not possible to wait for for asynchronous expectations to be fully
  /// applied with this method.
  void apply(Subject<T> subject);

  /// Check the expectations of this condition against [subject].
  Future<void> applyAsync(Subject<T> subject);
}

ConditionSubject<T> it<T>() => ConditionSubject._();

extension ContextExtension<T> on Subject<T> {
  /// The expectations and nesting context for this subject.
  Context<T> get context => _context;
}

/// The context for a [Subject] that allows asserting expectations and creating
/// nested subjects.
///
/// A [Subject] is the target for checking expectations in a test.
/// Every subject has a [Context] which holds the "actual" value, tracks how the
/// value was obtained, and can check expectations about the value.
///
/// The user focused APIs called within tests are expectation extension methods
/// written in extension `on Subject`, typically specialized to a specific
/// generic.
///
/// Expectation extension methods will make a call to one of the APIs on the
/// subject's [Context], and can perform one of two types of operations:
///
/// -   Expect something of the current value.
/// -   Expect that a new subject can be extracted from the current value.
///
///
/// Whichever type of operation, an expectation extension method provides two
/// callbacks.
/// The first callback returns a description of the expectation, and the second
/// callback checks the expectation.
///
/// {@template callbacks_may_be_unused}
/// The description of an expectation may never be shown to the user, so the
/// callback may never be invoked.
/// If all the conditions on a subject succeed, or if the failure detail for a
/// failed [softCheck] is never read, the descriptions will be unused.
/// String formatting for the descriptions should be performed in the callback,
/// not ahead of time.
///
///
/// The context for a subject may hold a real "actual" value to test against, or
/// it may have a placeholder within a call to [describe].
/// A context with a placeholder value will not invoke the callback to check
/// expectations.
///
/// If both callbacks are invoked, the description callback will always be
/// called strictly after the expectation callback is called.
///
/// Callbacks passed to a context should not throw.
/// {@endtemplate}
///
///
/// An expectation extension method which only expects something of the value
/// will use [expect], [expectAsync], or [expectUnawaited].
/// In these expectation extensions the `predicate` callback can report a
/// [Rejection] if the value fails to satisfy the expectation.
/// The description will be passed in a "clause" callback.
/// {@template clause_description}
/// The clause callback returns a description of what is checked which stands
/// on its own.
/// For instance the `is equal to <1>` in:
///
/// ```
/// Expected: a int that:
///   is equal to <1>
/// ```
/// {@endtemplate}
///
///
/// An expectation extension method which also extracts a value for further
/// checking, such as a reading a field from the original subject, will use
/// [nest], or [nestAsync].
/// In these expectation extensions the `extract` callback can return a
/// [Extracted.rejection] if the value fails to satisfy an expectation which
/// disallows extracting the value, or an [Extracted.value] to become the value
/// in a nested subject.
/// The description will be passed in a "label" callback.
/// {@template label_description}
/// The label callback returns a description of the extracted subject as it
/// relates to the original subject.
/// For instance the `completes to a value` in:
///
/// ```
/// Expected a Future<int> that:
///   completes to a value that:
///     is equal to <1>
/// ```
///
/// A label should also be sensible when it is read as a clause.
/// If no further expectations are checked on the extracted subject, or if the
/// extraction is rejected, the "that:" is omitted in the output.
///
/// ```
///   Expected a Future<int> that:
///     completes to a value
/// ```
/// {@endtemplate}
///
///
/// A rejection carries two descriptions, one description of the "actual" value
/// that was tested, and an optional "which" with further details about how the
/// result different from the expectation.
/// If the "actual" argument is omitted it will be filled with a representation
/// of the value passed to the expectation callback formatted with [literal].
/// If an expectation extension method is written on a type of subject without a
/// useful `toString()`, the rejection can provide a string representation to
/// use instead.
/// The "which" argument may be omitted if the reason is very obvious based on
/// the clause and "actual" description, but most expectations should include a
/// "which".
///
/// The behavior of a context following a rejection depends on the source of the
/// [Subject].
///
/// When an expectation is rejected for a [check] subject, an exception is
/// thrown to interrupt the test, so no further checks should happen. The
/// failure message will include:
/// -  An "Expected" section with descriptions of all the expectations that
///    were checked, including the ones that passed, and the last one that
///    failed.
/// -  An "Actual" section, which may be the description directly from the
///    [Rejection] if the failure was on the root subject, or may start with a
///    partial version of the "Expected" description up to the label for the
///    nesting subject that saw a failure, then the "actual" from the rejection.
/// -  A "Which" description from the rejection, if it was included.
///
/// For example, if a failure happens on the root subject, the "actual" is taken
/// directly from the rejection.
///
/// ```
/// Expected: a Future<int> that:
///   completes to a value
/// Actual: a future that completes as an error
/// Which: threw <UnimplementedError> at:
/// <stack trace>
/// ```
///
/// But if the failure happens on a nested subject, the actual starts with a
/// description of the nesting or non-nesting expectations that succeeded, up
/// to nesting point of the failure, then the "actual" and "which" from the
/// rejection are indented to that level of nesting.
///
/// ```
/// Expected: a Future<int> that:
///   completes to a value that:
///     equals <1>
/// Actual: a Future<int> that:
///   completes to a value that:
///   Actual: <0>
///   Which: are not equal
/// ```
///
/// When an expectation is rejected for a subject within a call to [softCheck]
/// or [softCheckAsync] a [CheckFailure] will be returned with the rejection, as
/// well as a [FailureDetail] which could be used to format the same failure
/// message thrown by the [check] subject.
///
/// Some contexts disallow certain interactions.
/// {@template async_limitations}
/// Calls to [expectAsync] or [nestAsync] must not be performed by a [Condition]
/// passed to [softCheck] or [describe].
/// Use [softCheckAsync] or [describeAsync] for any condition which checks async
/// expectations.
/// {@endtemplate}
/// {@template unawaited_limitations}
/// Calls to [expectUnawaited] may not be performed by a [Condition] passed to
/// [softCheck] or [softCheckAsync].
/// {@endtemplate}
///
/// Expectation extension methods can access the context for the subject with
/// the [ContextExtension].
///
/// The [it] utility returns a subject whose context will not directly invoke
/// any callbacks, but stores them and passed them along  when the
/// [ConditionSubject] is replayed as a [Condition] against another subject.
///
/// {@template description_lines}
/// Description callbacks return an `Iterable<String>` where each element is a
/// line in the output. Individual elements should not contain newlines.
/// Utilities such as [prefixFirst], [postfixLast], and [literal] may be useful
/// to format values which are potentially multiline.
/// {@endtemplate}
///
/// This class should not be implemented or extended.
abstract class Context<T> {
  /// Expect that [predicate] will not return a [Rejection] for the checked
  /// value.
  ///
  /// {@macro clause_description}
  ///
  /// {@macro description_lines}
  ///
  /// {@macro callbacks_may_be_unused}
  void expect(
      Iterable<String> Function() clause, Rejection? Function(T) predicate);

  /// Expect that [predicate] will not result in a [Rejection] for the checked
  /// value.
  ///
  /// {@macro clause_description}
  ///
  /// {@macro description_lines}
  ///
  /// {@macro callbacks_may_be_unused}
  ///
  /// {@macro async_limitations}
  Future<void> expectAsync<R>(Iterable<String> Function() clause,
      FutureOr<Rejection?> Function(T) predicate);

  /// Expect that [predicate] will not invoke the passed callback with a
  /// [Rejection] at any point.
  ///
  /// In contrast to [expectAsync], a rejection is reported through a
  /// callback instead of through a returned Future. The callback may be invoked
  /// at any point that the failure surfaces.
  ///
  /// This may be useful for a condition checking that some event _never_
  /// happens. If there is no specific point where it is know to be safe to stop
  /// listening for the event, there is no way to complete a returned future and
  /// consider the check "complete".
  ///
  /// {@macro clause_description}
  ///
  /// {@macro description_lines}
  ///
  /// {@macro callbacks_may_be_unused}
  ///
  /// {@macro unawaited_limitations}
  /// The only useful effect of a late rejection is to throw a [TestFailure]
  /// when used with a [check] subject. Most conditions should prefer to use
  /// [expect] or [expectAsync].
  void expectUnawaited(Iterable<String> Function() clause,
      void Function(T, void Function(Rejection)) predicate);

  /// Extract a property from the value for further checking.
  ///
  /// If the property cannot be extracted, [extract] should return an
  /// [Extracted.rejection] describing the problem. Otherwise it should return
  /// an [Extracted.value].
  ///
  /// Subsequent expectations can be checkd for the extracted value on the
  /// returned [Subject].
  ///
  /// {@macro label_description}
  ///
<<<<<<< HEAD
  /// If [atSameLevel] is true then [R] should be a subtype of [T], and a
  /// returned [Extracted.value] should be the same instance as the passed
  /// value, or an object which is is equivalent but has a type which is more
  /// convenient to test. In this case expectations applied to the returned
  /// subject will behave as if they were applied to the subject for this
  /// context. The [label] will be used as if it were a "clause" argument passed
  /// to [expect]. If the label returns an empty iterable, the clause will be
  /// omitted. The label should only be left empty if the value extraction
  /// cannot be rejected.
=======
  /// If [atSameLevel] is true then the returned [Extracted.value] should hold
  /// the same instance as the passed value, or an object which is is equivalent
  /// but has a type that is more convenient to test.
  /// In this case expectations applied to the returned [Subject] will behave as
  /// if they were applied to the subject for this context.
  /// The [label] will be used as if it were a "clause" argument passed to
  /// [expect].
  /// If the label returns an empty iterable, the clause will be omitted.
  /// The label should only be left empty if the value extraction cannot be
  /// rejected.
>>>>>>> db4fc6f3
  ///
  /// {@macro description_lines}
  ///
  /// {@macro callbacks_may_be_unused}
  Subject<R> nest<R>(
      Iterable<String> Function() label, Extracted<R> Function(T) extract,
      {bool atSameLevel = false});

  /// Extract an asynchronous property from the value for further checking.
  ///
  /// If the property cannot be extracted, [extract] should return an
  /// [Extracted.rejection] describing the problem. Otherwise it should return
  /// an [Extracted.value].
  ///
  /// In contrast to [nest], subsequent expectations need to be passed in
  /// [nestedCondition] which will be applied to the subject for the extracted
  /// value.
  ///
  /// {@macro label_description}
  ///
  /// {@macro description_lines}
  ///
  /// {@macro callbacks_may_be_unused}
  ///
  /// {@macro async_limitations}
  Future<void> nestAsync<R>(
      Iterable<String> Function() label,
      FutureOr<Extracted<R>> Function(T) extract,
      Condition<R>? nestedCondition);
}

/// A property extracted from a value being checked, or a rejection.
class Extracted<T> {
  final Rejection? _rejection;
  final T? _value;

  /// Creates a rejected extraction to indicate a failure trying to read the
  /// value.
  ///
  /// When a nesting is rejected with an omitted or empty [actual] argument, it
  /// will be filled in with the [literal] representation of the value.
  Extracted.rejection(
      {Iterable<String> actual = const [], Iterable<String>? which})
      : _rejection = Rejection(actual: actual, which: which),
        _value = null;
  Extracted.value(T this._value) : _rejection = null;

  Extracted._(Rejection this._rejection) : _value = null;

  Extracted<R> _map<R>(R Function(T) transform) {
    final rejection = _rejection;
    if (rejection != null) return Extracted._(rejection);
    return Extracted.value(transform(_value as T));
  }

  Extracted<T> _fillActual(Object? actual) => _rejection == null ||
          _rejection!.actual.isNotEmpty
      ? this
      : Extracted.rejection(actual: literal(actual), which: _rejection!.which);
}

abstract class _Optional<T> {
  R? apply<R extends FutureOr<Rejection?>>(R Function(T) callback);
  Future<Extracted<_Optional<R>>> mapAsync<R>(
      FutureOr<Extracted<R>> Function(T) transform);
  Extracted<_Optional<R>> map<R>(Extracted<R> Function(T) transform);
}

class _Present<T> implements _Optional<T> {
  final T value;
  _Present(this.value);

  @override
  R? apply<R extends FutureOr<Rejection?>>(R Function(T) c) => c(value);

  @override
  Future<Extracted<_Present<R>>> mapAsync<R>(
      FutureOr<Extracted<R>> Function(T) transform) async {
    final transformed = await transform(value);
    return transformed._map((v) => _Present(v));
  }

  @override
  Extracted<_Present<R>> map<R>(Extracted<R> Function(T) transform) =>
      transform(value)._map((v) => _Present(v));
}

class _Absent<T> implements _Optional<T> {
  @override
  R? apply<R extends FutureOr<Rejection?>>(R Function(T) c) => null;

  @override
  Future<Extracted<_Absent<R>>> mapAsync<R>(
          FutureOr<Extracted<R>> Function(T) transform) async =>
      Extracted.value(_Absent<R>());

  @override
  Extracted<_Absent<R>> map<R>(FutureOr<Extracted<R>> Function(T) transform) =>
      Extracted.value(_Absent<R>());
}

class _TestContext<T> implements Context<T>, _ClauseDescription {
  final _Optional<T> _value;

  /// A reference to find the root context which this context is nested under.
  ///
  /// null only for the root context.
  final _TestContext<dynamic>? _parent;

  final List<_ClauseDescription> _clauses;
  final List<_TestContext> _aliases;

  final void Function(CheckFailure) _fail;

  final bool _allowAsync;
  final bool _allowUnawaited;

  /// A callback that returns a label for this context.
  ///
  /// If this context is the root the label should return a phrase like
  /// "a List" in
  ///
  /// ```
  /// Expected: a List that:
  /// ```
  ///
  /// If this context is nested under another context the lable should return a
  /// phrase like "completes to a value" in
  ///
  ///
  /// ```
  /// Expected: a Future<int> that:
  ///   completes to a value that:
  /// ```
  ///
  /// In cases where a nested context does not have any expectations checked on
  /// it, the "that:" will be will be omitted.
  final Iterable<String> Function() _label;

  static Iterable<String> _emptyLabel() => const [];

  /// Create a context appropriate for a subject which is not nested under any
  /// other subject.
  _TestContext._root({
    required _Optional<T> value,
    required void Function(CheckFailure) fail,
    required bool allowAsync,
    required bool allowUnawaited,
    String? label,
  })  : _value = value,
        _label = (() => [label ?? '']),
        _fail = fail,
        _allowAsync = allowAsync,
        _allowUnawaited = allowUnawaited,
        _parent = null,
        _clauses = [],
        _aliases = [];

  _TestContext._alias(_TestContext original, this._value)
      : _parent = original,
        _clauses = original._clauses,
        _aliases = original._aliases,
        _fail = original._fail,
        _allowAsync = original._allowAsync,
        _allowUnawaited = original._allowUnawaited,
        // Never read from an aliased context because they are never present in
        // `_clauses`.
        _label = _emptyLabel;

  /// Create a context nested under [parent].
  ///
  /// The [_label] callback should not return an empty iterable.
  _TestContext._child(this._value, this._label, _TestContext<dynamic> parent)
      : _parent = parent,
        _fail = parent._fail,
        _allowAsync = parent._allowAsync,
        _allowUnawaited = parent._allowUnawaited,
        _clauses = [],
        _aliases = [];

  @override
  void expect(
      Iterable<String> Function() clause, Rejection? Function(T) predicate) {
    _clauses.add(_ExpectationClause(clause));
    final rejection =
        _value.apply((actual) => predicate(actual)?._fillActual(actual));
    if (rejection != null) {
      _fail(_failure(rejection));
    }
  }

  @override
  Future<void> expectAsync<R>(Iterable<String> Function() clause,
      FutureOr<Rejection?> Function(T) predicate) async {
    if (!_allowAsync) {
      throw StateError(
          'Async expectations cannot be used on a synchronous subject');
    }
    _clauses.add(_ExpectationClause(clause));
    final outstandingWork = TestHandle.current.markPending();
    final rejection = await _value.apply(
        (actual) async => (await predicate(actual))?._fillActual(actual));
    outstandingWork.complete();
    if (rejection == null) return;
    _fail(_failure(rejection));
  }

  @override
  void expectUnawaited(Iterable<String> Function() clause,
      void Function(T actual, void Function(Rejection) reject) predicate) {
    if (!_allowUnawaited) {
      throw StateError('Late expectations cannot be used for soft checks');
    }
    _clauses.add(_ExpectationClause(clause));
    _value.apply((actual) {
      predicate(actual, (r) => _fail(_failure(r._fillActual(actual))));
    });
  }

  @override
  Subject<R> nest<R>(
      Iterable<String> Function() label, Extracted<R> Function(T) extract,
      {bool atSameLevel = false}) {
    final result = _value.map((actual) => extract(actual)._fillActual(actual));
    final rejection = result._rejection;
    if (rejection != null) {
      _clauses.add(_ExpectationClause(label));
      _fail(_failure(rejection));
    }
    final value = result._value ?? _Absent<R>();
    final _TestContext<R> context;
    if (atSameLevel) {
      context = _TestContext._alias(this, value);
      _aliases.add(context);
      _clauses.add(_ExpectationClause(label));
    } else {
      context = _TestContext._child(value, label, this);
      _clauses.add(context);
    }
    return Subject._(context);
  }

  @override
  Future<void> nestAsync<R>(
      Iterable<String> Function() label,
      FutureOr<Extracted<R>> Function(T) extract,
      Condition<R>? nestedCondition) async {
    if (!_allowAsync) {
      throw StateError(
          'Async expectations cannot be used on a synchronous subject');
    }
    final outstandingWork = TestHandle.current.markPending();
    final result = await _value.mapAsync(
        (actual) async => (await extract(actual))._fillActual(actual));
    outstandingWork.complete();
    final rejection = result._rejection;
    if (rejection != null) {
      _clauses.add(_ExpectationClause(label));
      _fail(_failure(rejection));
    }
    final value = result._value ?? _Absent<R>();
    final context = _TestContext<R>._child(value, label, this);
    _clauses.add(context);
    await nestedCondition?.applyAsync(Subject<R>._(context));
  }

  CheckFailure _failure(Rejection rejection) =>
      CheckFailure(rejection, () => _root.detail(this));

  _TestContext get _root {
    _TestContext<dynamic> current = this;
    while (current._parent != null) {
      current = current._parent!;
    }
    return current;
  }

  @override
  FailureDetail detail(_TestContext failingContext) {
    final thisContextFailed =
        identical(failingContext, this) || _aliases.contains(failingContext);
    var foundDepth = thisContextFailed ? 0 : -1;
    var foundOverlap = thisContextFailed ? 0 : -1;
    var successfulOverlap = 0;
    final expected = <String>[];
    if (_clauses.isEmpty) {
      expected.addAll(_label());
    } else {
      expected.addAll(postfixLast(' that:', _label()));
      for (var clause in _clauses) {
        final details = clause.detail(failingContext);
        expected.addAll(indent(details.expected));
        if (details.depth >= 0) {
          assert(foundDepth == -1);
          assert(foundOverlap == -1);
          foundDepth = details.depth + 1;
          foundOverlap = details._actualOverlap + successfulOverlap + 1;
        } else {
          if (foundDepth == -1) {
            successfulOverlap += details.expected.length;
          }
        }
      }
    }
    return FailureDetail(expected, foundOverlap, foundDepth);
  }
}

/// A context which never runs expectations and can never fail.
class _SkippedContext<T> implements Context<T> {
  @override
  void expect(
      Iterable<String> Function() clause, Rejection? Function(T) predicate) {
    // no-op
  }

  @override
  Future<void> expectAsync<R>(Iterable<String> Function() clause,
      FutureOr<Rejection?> Function(T) predicate) async {
    // no-op
  }

  @override
  void expectUnawaited(Iterable<String> Function() clause,
      void Function(T actual, void Function(Rejection) reject) predicate) {
    // no-op
  }

  @override
  Subject<R> nest<R>(
      Iterable<String> Function() label, Extracted<R> Function(T p1) extract,
      {bool atSameLevel = false}) {
    return Subject._(_SkippedContext());
  }

  @override
  Future<void> nestAsync<R>(
      Iterable<String> Function() label,
      FutureOr<Extracted<R>> Function(T p1) extract,
      Condition<R>? nestedCondition) async {
    // no-op
  }
}

abstract class _ClauseDescription {
  FailureDetail detail(_TestContext failingContext);
}

class _ExpectationClause implements _ClauseDescription {
  final Iterable<String> Function() _expected;
  _ExpectationClause(this._expected);
  @override
  FailureDetail detail(_TestContext failingContext) =>
      FailureDetail(_expected(), -1, -1);
}

/// The result an expectation that failed for a subject..
class CheckFailure {
  /// The specific rejected value within the overall subject that caused the
  /// failure.
  ///
  /// The [Rejection.actual] may be a property derived from the value at the
  /// root of the subject, for instance a field or an element in a collection.
  final Rejection rejection;

  /// The context within the overall subject where an expectation resulted in
  /// the [rejection].
  late final FailureDetail detail = _readDetail();

  final FailureDetail Function() _readDetail;

  CheckFailure(this.rejection, this._readDetail);
}

/// The context for a failed expectation.
///
/// A subject may have some number of succeeding expectations, and the failure may
/// be for an expectation against a property derived from the value at the root
/// of the subject. For example, in `check([]).length.equals(1)` the
/// specific value that gets rejected is `0` from the length of the list, and
/// the subject that sees the rejection is nested with the label "has length".
class FailureDetail {
  /// A description of all the conditions the subject was expected to satisfy.
  ///
  /// Each subject has a label. At the root the label is typically "a <Type>"
  /// and nested subjects get a label based on the condition which extracted a
  /// property for further checks. Each level of nesting is described as
  /// "<label> that:" followed by an indented list of the expectations for that
  /// property.
  ///
  /// For example:
  ///
  ///   a List that:
  ///     has length that:
  ///       equals <3>
  final Iterable<String> expected;

  /// A description of the conditions the checked value satisfied.
  ///
  /// Matches the format of [expected], except it will be cut off after the
  /// label for the subject that had a failing expectation. For example, if the
  /// equality check for the length of a list fails:
  ///
  ///   a List that:
  ///     has length that:
  ///
  /// If the subject with a failing expectation is the root, returns an empty
  /// list. Instead the "Actual: " value from the rejection can be used without
  /// indentation.
  Iterable<String> get actual =>
      _actualOverlap > 0 ? expected.take(_actualOverlap + 1) : const [];

  /// The number of lines from [expected] which describe conditions that were
  /// successful.
  ///
  /// A failed expectation on a derived property may have some number of
  /// expectations that were checked and satisfied starting from the root
  /// subject. This field indicates how many lines of expectations were
  /// successful.
  final int _actualOverlap;

  /// The number of times the failing subject was nested from the root subject.
  ///
  /// Indicates how far the "Actual: " and "Which: " lines from the [Rejection]
  /// should be indented so that they are at the same level of indentation as
  /// the label for the subject where the expectation failed.
  ///
  /// For example, if a `List` is expected to and have a certain length
  /// [expected] may be:
  ///
  ///   a List that:
  ///     has length that:
  ///       equals <3>
  ///
  /// If the actual value had an incorrect length, the [depth] will be `1` to
  /// indicate that the failure occurred checking one of the expectations
  /// against the `has length` label.
  final int depth;

  FailureDetail(this.expected, this._actualOverlap, this.depth);
}

/// A description of a value that failed an expectation.
class Rejection {
  /// A description of the actual value as it relates to the expectation.
  ///
  /// This may use [literal] to show a String representation of the value, or it
  /// may be a description of a specific aspect of the value. For instance an
  /// expectation that a Future completes to a value may describe the actual as
  /// "A Future that completes to an error".
  ///
  /// When a value is rejected with no [actual] argument, it will be filled in
  /// with the [literal] representation of the value.
  ///
  /// Lines should be split to separate elements, and individual strings should
  /// not contain newlines.
  ///
  /// This is printed following an "Actual: " label in the output of a failure
  /// message. All lines in the message will be indented to the level of the
  /// expectation in the description, and printed following the descriptions of
  /// any expectations that have already passed.
  final Iterable<String> actual;

  /// A description of the way that [actual] failed to meet the expectation.
  ///
  /// An expectation can provide extra detail, or focus attention on a specific
  /// part of the value. For instance when comparing multiple elements in a
  /// collection, the rejection may describe that the value "has an unequal
  /// value at index 3".
  ///
  /// Lines should be separate values in the iterable, if any element contains a
  /// newline it may cause problems with indentation in the output.
  ///
  /// When provided, this is printed following a "Which: " label at the end of
  /// the output for the failure message.
  final Iterable<String>? which;

  Rejection _fillActual(Object? value) => actual.isNotEmpty
      ? this
      : Rejection(actual: literal(value), which: which);

  Rejection({this.actual = const [], this.which});
}

/// A [Subject] which records expectations and can replay them as a [Condition].
class ConditionSubject<T> implements Subject<T>, Condition<T> {
  ConditionSubject._();

  @override
  void apply(Subject<T> subject) {
    _context.apply(subject);
  }

  @override
  Future<void> applyAsync(Subject<T> subject) async {
    await _context.applyAsync(subject);
  }

  @override
  final _ReplayContext<T> _context = _ReplayContext();

  @override
  String toString() {
    return ['A value that:', ...describe(_context)].join('\n');
  }
}

class _ReplayContext<T> implements Context<T>, Condition<T> {
  final _interactions = <FutureOr<void> Function(Context<T>)>[];

  @override
  void apply(Subject<T> subject) {
    for (var interaction in _interactions) {
      interaction(subject.context);
    }
  }

  @override
  Future<void> applyAsync(Subject<T> subject) async {
    for (var interaction in _interactions) {
      await interaction(subject.context);
    }
  }

  @override
  void expect(
      Iterable<String> Function() clause, Rejection? Function(T) predicate) {
    _interactions.add((c) {
      c.expect(clause, predicate);
    });
  }

  @override
  Future<void> expectAsync<R>(Iterable<String> Function() clause,
      FutureOr<Rejection?> Function(T) predicate) async {
    _interactions.add((c) async {
      await c.expectAsync(clause, predicate);
    });
  }

  @override
  void expectUnawaited(Iterable<String> Function() clause,
      void Function(T, void Function(Rejection)) predicate) {
    _interactions.add((c) {
      c.expectUnawaited(clause, predicate);
    });
  }

  @override
  Subject<R> nest<R>(
      Iterable<String> Function() label, Extracted<R> Function(T p1) extract,
      {bool atSameLevel = false}) {
    final nestedContext = _ReplayContext<R>();
    _interactions.add((c) {
      var result = c.nest(label, extract, atSameLevel: atSameLevel);
      nestedContext.apply(result);
    });
    return Subject._(nestedContext);
  }

  @override
  Future<void> nestAsync<R>(
      Iterable<String> Function() label,
      FutureOr<Extracted<R>> Function(T) extract,
      Condition<R>? nestedCondition) async {
    _interactions.add((c) async {
      await c.nestAsync(label, extract, nestedCondition);
    });
  }
}<|MERGE_RESOLUTION|>--- conflicted
+++ resolved
@@ -432,17 +432,6 @@
   ///
   /// {@macro label_description}
   ///
-<<<<<<< HEAD
-  /// If [atSameLevel] is true then [R] should be a subtype of [T], and a
-  /// returned [Extracted.value] should be the same instance as the passed
-  /// value, or an object which is is equivalent but has a type which is more
-  /// convenient to test. In this case expectations applied to the returned
-  /// subject will behave as if they were applied to the subject for this
-  /// context. The [label] will be used as if it were a "clause" argument passed
-  /// to [expect]. If the label returns an empty iterable, the clause will be
-  /// omitted. The label should only be left empty if the value extraction
-  /// cannot be rejected.
-=======
   /// If [atSameLevel] is true then the returned [Extracted.value] should hold
   /// the same instance as the passed value, or an object which is is equivalent
   /// but has a type that is more convenient to test.
@@ -453,7 +442,6 @@
   /// If the label returns an empty iterable, the clause will be omitted.
   /// The label should only be left empty if the value extraction cannot be
   /// rejected.
->>>>>>> db4fc6f3
   ///
   /// {@macro description_lines}
   ///
