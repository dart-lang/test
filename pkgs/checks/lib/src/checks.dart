--- conflicted
+++ resolved
@@ -336,21 +336,7 @@
     final rejection = await _value.apply(predicate);
     outstandingWork.complete();
     if (rejection == null) return;
-<<<<<<< HEAD
     _fail(_failure(rejection));
-=======
-    _fail(_failure(rejection), rejection);
-  }
-
-  String _failure(Rejection rejection) {
-    final root = _root;
-    final reason = root._reason;
-    return [
-      ...prefixFirst('Expected: ', root.expected),
-      ...prefixFirst('Actual: ', root.actual(rejection, this)),
-      if (reason != null) 'Reason: $reason',
-    ].join('\n');
->>>>>>> 611faeac
   }
 
   @override
@@ -410,7 +396,6 @@
   @override
   FailureDetail detail(_TestContext failingContext) {
     assert(_clauses.isNotEmpty);
-<<<<<<< HEAD
     final thisContextFailed =
         identical(failingContext, this) || _aliases.contains(failingContext);
     var foundDepth = thisContextFailed ? 0 : -1;
@@ -430,29 +415,6 @@
           successfulOverlap += details.expected.length;
         }
       }
-=======
-    return [
-      '$_label that:',
-      for (var clause in _clauses) ...indent(clause.expected),
-    ];
-  }
-
-  @override
-  Iterable<String> actual(Rejection rejection, Context<dynamic> failedContext) {
-    if (identical(failedContext, this) || _aliases.contains(failedContext)) {
-      final which = rejection.which;
-      return [
-        if (_parent != null) '$_label that:',
-        '${_parent != null ? 'Actual: ' : ''}${rejection.actual}',
-        if (which != null && which.isNotEmpty) ...prefixFirst('Which: ', which)
-      ];
-    } else {
-      return [
-        '$_label that:',
-        for (var clause in _clauses)
-          ...indent(clause.actual(rejection, failedContext))
-      ];
->>>>>>> 611faeac
     }
     return FailureDetail(expected, foundOverlap, foundDepth);
   }
