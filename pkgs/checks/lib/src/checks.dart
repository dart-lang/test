--- conflicted
+++ resolved
@@ -492,22 +492,6 @@
   /// [Extracted.rejection] describing the problem. Otherwise it should return
   /// an [Extracted.value].
   ///
-<<<<<<< HEAD
-  /// The [label] will be used preceding "that:" in a description. Expectations
-  /// applied to the returned [Subject] will follow the label, indented by two
-  /// more spaces.
-  ///
-  /// If [atSameLevel] is true then [R] should be a subtype of [T], and a
-  /// returned [Extracted.value] should be the same instance as the passed
-  /// value, or an object which is is equivalent but has a type which is more
-  /// convenient to test. In this case expectations applied to the return
-  /// [Subject] will behave as if they were applied to the subject for this
-  /// context. The [label] will be used as if it were a single line "clause"
-  /// passed to [expect]. If the label is empty, the clause will be omitted. The
-  /// label should only be left empty if the value extraction cannot fail.
-  void nest<R>(String label, Extracted<R> Function(T) extract,
-      Condition<R>? nestedCondition,
-=======
   /// Subsequent expectations can be checked for the extracted value on the
   /// returned [Subject].
   ///
@@ -538,9 +522,8 @@
   ///       return Extracted.value(_readDerivedValue(actual));
   ///     });
   /// ```
-  Subject<R> nest<R>(
-      Iterable<String> Function() label, Extracted<R> Function(T) extract,
->>>>>>> 7a6c98d0
+  void nest<R>(Iterable<String> Function() label,
+      Extracted<R> Function(T) extract, Condition<R>? nestedCondition,
       {bool atSameLevel = false});
 
   /// Extract an asynchronous property from the value for further checking.
@@ -557,13 +540,6 @@
   ///
   /// {@macro description_lines}
   ///
-<<<<<<< HEAD
-  /// Some context may disallow asynchronous expectations, for instance in
-  /// [softCheck] which must synchronously check the value. In those contexts
-  /// this method will throw.
-  Future<void> nestAsync<R>(
-      String label,
-=======
   /// {@macro callbacks_may_be_unused}
   ///
   /// {@macro async_limitations}
@@ -580,7 +556,6 @@
   /// ```
   Future<void> nestAsync<R>(
       Iterable<String> Function() label,
->>>>>>> 7a6c98d0
       FutureOr<Extracted<R>> Function(T) extract,
       Condition<R>? nestedCondition);
 }
@@ -777,13 +752,8 @@
   }
 
   @override
-<<<<<<< HEAD
-  void nest<R>(String label, Extracted<R> Function(T) extract,
-      Condition<R>? nestedCondition,
-=======
-  Subject<R> nest<R>(
-      Iterable<String> Function() label, Extracted<R> Function(T) extract,
->>>>>>> 7a6c98d0
+  void nest<R>(Iterable<String> Function() label,
+      Extracted<R> Function(T) extract, Condition<R>? nestedCondition,
       {bool atSameLevel = false}) {
     final result = _value.map((actual) => extract(actual)._fillActual(actual));
     final rejection = result._rejection;
@@ -806,11 +776,7 @@
 
   @override
   Future<void> nestAsync<R>(
-<<<<<<< HEAD
-      String label,
-=======
       Iterable<String> Function() label,
->>>>>>> 7a6c98d0
       FutureOr<Extracted<R>> Function(T) extract,
       Condition<R>? nestedCondition) async {
     if (!_allowAsync) {
@@ -833,13 +799,6 @@
     } finally {
       outstandingWork.complete();
     }
-<<<<<<< HEAD
-    final value = result.value ?? _Absent<R>();
-    final context = _TestContext<R>._child(value, label, this);
-    _clauses.add(context);
-    await nestedCondition?.applyAsync(Subject<R>._(context));
-=======
->>>>>>> 7a6c98d0
   }
 
   CheckFailure _failure(Rejection rejection) =>
@@ -905,24 +864,15 @@
   }
 
   @override
-<<<<<<< HEAD
-  void nest<R>(String label, Extracted<R> Function(T p1) extract,
-      Condition<R>? nestedCondition,
-=======
-  Subject<R> nest<R>(
-      Iterable<String> Function() label, Extracted<R> Function(T p1) extract,
->>>>>>> 7a6c98d0
+  void nest<R>(Iterable<String> Function() label,
+      Extracted<R> Function(T p1) extract, Condition<R>? nestedCondition,
       {bool atSameLevel = false}) {
     // no-op
   }
 
   @override
   Future<void> nestAsync<R>(
-<<<<<<< HEAD
-      String label,
-=======
       Iterable<String> Function() label,
->>>>>>> 7a6c98d0
       FutureOr<Extracted<R>> Function(T p1) extract,
       Condition<R>? nestedCondition) async {
     // no-op
@@ -1134,13 +1084,8 @@
   }
 
   @override
-<<<<<<< HEAD
-  void nest<R>(String label, Extracted<R> Function(T p1) extract,
-      Condition<R>? nestedCondition,
-=======
-  Subject<R> nest<R>(
-      Iterable<String> Function() label, Extracted<R> Function(T p1) extract,
->>>>>>> 7a6c98d0
+  void nest<R>(Iterable<String> Function() label,
+      Extracted<R> Function(T p1) extract, Condition<R>? nestedCondition,
       {bool atSameLevel = false}) {
     _interactions.add((c) {
       c.nest(label, extract, nestedCondition, atSameLevel: atSameLevel);
@@ -1149,11 +1094,7 @@
 
   @override
   Future<void> nestAsync<R>(
-<<<<<<< HEAD
-      String label,
-=======
       Iterable<String> Function() label,
->>>>>>> 7a6c98d0
       FutureOr<Extracted<R>> Function(T) extract,
       Condition<R>? nestedCondition) async {
     _interactions.add((c) async {
