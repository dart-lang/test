--- conflicted
+++ resolved
@@ -52,11 +52,7 @@
   void isNotEmpty() {
     context.expect(() => const ['is not empty'], (actual) {
       if (actual.isNotEmpty) return null;
-<<<<<<< HEAD
-      return Rejection(which: () => ['is not empty']);
-=======
-      return Rejection(which: ['is empty']);
->>>>>>> 7a6c98d0
+      return Rejection(which: () => ['is empty']);
     });
   }
 
