--- conflicted
+++ resolved
@@ -459,29 +459,7 @@
   }
 }
 
-<<<<<<< HEAD
-extension StreamQueueWrap<T> on Subject<Stream<T>> {
-=======
-extension ChainAsync<T> on Future<Subject<T>> {
-  /// Checks the expectations in [condition] against the result of this
-  /// `Future`.
-  ///
-  /// Extensions written on [Subject] cannot be invoked on a `Future<Subject>`.
-  /// This method allows adding expectations for the value without awaiting an
-  /// expression that would need parenthesis.
-  ///
-  /// ```dart
-  /// await check(someFuture).completes().which(it()..equals('expected'));
-  /// // or, with the intermediate `await`:
-  /// (await check(someFuture).completes()).equals('expected');
-  /// ```
-  Future<void> which(Condition<T> condition) async {
-    await condition.applyAsync(await this);
-  }
-}
-
 extension WithQueueExtension<T> on Subject<Stream<T>> {
->>>>>>> b9b89602
   /// Wrap the stream in a [StreamQueue] to allow using checks from
   /// [StreamChecks].
   ///
