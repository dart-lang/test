// Copyright (c) 2022, the Dart project authors.  Please see the AUTHORS file
// for details. All rights reserved. Use of this source code is governed by a
// BSD-style license that can be found in the LICENSE file.

import 'dart:async';
import 'dart:convert';

import 'package:async/async.dart';
import 'package:checks/context.dart';

extension FutureChecks<T> on Subject<Future<T>> {
  /// Expects that the `Future` completes to a value without throwing.
  ///
  /// Returns a future that completes to a [Subject] on the result once the
  /// future completes.
  ///
  /// Fails if the future completes as an error.
<<<<<<< HEAD
  Future<void> completes([Condition<T>? completionCondition]) =>
      context.nestAsync<T>('completes to a value', (actual) async {
=======
  Future<Subject<T>> completes() =>
      context.nestAsync<T>(() => ['completes to a value'], (actual) async {
>>>>>>> dc1e38f3
        try {
          return Extracted.value(await actual);
        } catch (e, st) {
          return Extracted.rejection(actual: [
            'a future that completes as an error'
          ], which: [
            ...prefixFirst('threw ', postfixLast(' at:', literal(e))),
            ...(const LineSplitter()).convert(st.toString())
          ]);
        }
      }, completionCondition);

  /// Expects that the `Future` never completes as a value or an error.
  ///
  /// Immediately returns and does not cause the test to remain running if it
  /// ends.
  /// If the future completes at any time, raises a test failure. This may
  /// happen after the test has already appeared to succeed.
  ///
  /// Not compatible with [softCheck] or [softCheckAsync] since there is no
  /// concrete end point where this condition has definitely succeeded.
  void doesNotComplete() {
    context.expectUnawaited(() => ['does not complete'], (actual, reject) {
      unawaited(actual.then((r) {
        reject(Rejection(
            actual: prefixFirst('a future that completed to ', literal(r))));
      }, onError: (e, st) {
        reject(Rejection(actual: [
          'a future that completed as an error:'
        ], which: [
          ...prefixFirst('threw ', literal(e)),
          ...(const LineSplitter()).convert(st.toString())
        ]));
      }));
    });
  }

  /// Expects that the `Future` completes as an error.
  ///
  /// Returns a future that completes to a [Subject] on the error once the
  /// future completes as an error.
  ///
  /// Fails if the future completes to a value.
<<<<<<< HEAD
  Future<void> throws<E extends Object>([Condition<E>? errorCondition]) =>
      context.nestAsync<E>(
          'completes to an error${E == Object ? '' : ' of type $E'}',
=======
  Future<Subject<E>> throws<E extends Object>() => context.nestAsync<E>(
          () => ['completes to an error${E == Object ? '' : ' of type $E'}'],
>>>>>>> dc1e38f3
          (actual) async {
        try {
          return Extracted.rejection(
              actual: prefixFirst('completed to ', literal(await actual)),
              which: ['did not throw']);
        } on E catch (e) {
          return Extracted.value(e);
        } catch (e, st) {
          return Extracted.rejection(
              actual: prefixFirst('completed to error ', literal(e)),
              which: [
                'threw an exception that is not a $E at:',
                ...(const LineSplitter()).convert(st.toString())
              ]);
        }
      }, errorCondition);
}

/// Expectations on a [StreamQueue].
///
/// Streams should be wrapped in user test code so that any reuse of the same
/// Stream, and the full stream lifecycle, is explicit.
extension StreamChecks<T> on Subject<StreamQueue<T>> {
  /// Calls [Context.expectAsync] and wraps [predicate] with a transaction.
  ///
  /// The transaction is committed if the check passes, or rejected if it fails.
  Future<void> _expectAsync(Iterable<String> Function() clause,
          FutureOr<Rejection?> Function(StreamQueue<T>) predicate) =>
      context.expectAsync(clause, (actual) async {
        final transaction = actual.startTransaction();
        final copy = transaction.newQueue();
        final result = await predicate(copy);
        if (result == null) {
          transaction.commit(copy);
        } else {
          transaction.reject();
        }
        return result;
      });

  /// Expect that the `Stream` emits a value without first emitting an error.
  ///
  /// Returns a `Future` that completes to a [Subject] on the next event emitted
  /// by the stream.
  ///
  /// Fails if the stream emits an error instead of a value, or closes without
  /// emitting a value.
<<<<<<< HEAD
  Future<void> emits([Condition<T>? emittedCondition]) =>
      context.nestAsync<T>('emits a value', (actual) async {
=======
  Future<Subject<T>> emits() =>
      context.nestAsync<T>(() => ['emits a value'], (actual) async {
>>>>>>> dc1e38f3
        if (!await actual.hasNext) {
          return Extracted.rejection(
              actual: ['a stream'],
              which: ['closed without emitting enough values']);
        }
        try {
          await actual.peek;
          return Extracted.value(await actual.next);
        } catch (e, st) {
          return Extracted.rejection(
              actual: prefixFirst('a stream with error ', literal(e)),
              which: [
                'emitted an error instead of a value at:',
                ...(const LineSplitter()).convert(st.toString())
              ]);
        }
      }, emittedCondition);

  /// Expects that the stream emits an error of type [E].
  ///
  /// Returns a [Subject] on the error's value.
  ///
  /// Fails if the stream emits any value.
  /// Fails if the stream emits an error with an incorrect type.
  /// Fails if the stream closes without emitting an error.
  ///
  /// If this expectation fails, the source queue will be left in it's original
  /// state.
  /// If this expectation succeeds, consumes the error event.
<<<<<<< HEAD
  Future<void> emitsError<E extends Object>([Condition<E>? errorCondition]) =>
      context.nestAsync<E>('emits an error${E == Object ? '' : ' of type $E'}',
=======
  Future<Subject<E>> emitsError<E extends Object>() => context.nestAsync(
          () => ['emits an error${E == Object ? '' : ' of type $E'}'],
>>>>>>> dc1e38f3
          (actual) async {
        if (!await actual.hasNext) {
          return Extracted.rejection(
              actual: ['a stream'],
              which: ['closed without emitting an expected error']);
        }
        try {
          final value = await actual.peek;
          return Extracted.rejection(
              actual: prefixFirst('a stream emitting value ', literal(value)),
              which: ['closed without emitting an error']);
        } on E catch (e) {
          await actual.next.then<void>((_) {}, onError: (_) {});
          return Extracted.value(e);
        } catch (e, st) {
          return Extracted.rejection(
              actual: prefixFirst('a stream with error ', literal(e)),
              which: [
                'emitted an error which is not $E at:',
                ...(const LineSplitter()).convert(st.toString())
              ]);
        }
      }, errorCondition);

  /// Expects that the `Stream` emits any number of events before emitting an
  /// event that satisfies [condition].
  ///
  /// Returns a `Future` that completes after the stream has emitted an event
  /// that satisfies [condition].
  ///
  /// Fails if the stream emits an error or closes before emitting a matching
  /// event.
  ///
  /// If this expectation fails, the source queue will be left in its original
  /// state.
  /// If this expectation succeeds, consumes the matching event and all prior
  /// events.
  Future<void> emitsThrough(Condition<T> condition) async {
    await _expectAsync(
        () => [
              'emits any values then emits a value that:',
              ...describe(condition)
            ], (actual) async {
      var count = 0;
      while (await actual.hasNext) {
        if (softCheck(await actual.next, condition) == null) {
          return null;
        }
        count++;
      }
      return Rejection(
          actual: ['a stream'],
          which: ['ended after emitting $count elements with none matching']);
    });
  }

  /// Expects that the stream satisfies each condition in [conditions] serially.
  ///
  /// Waits for each condition to be satisfied or rejected before checking the
  /// next. Subsequent conditions will not see any events consumed by earlier
  /// conditions.
  ///
  /// ```dart
  /// await check(StreamQueue(someStream)).inOrder([
  ///   it()..emits().that(it()..equals(0)),
  ///   it()..emits().that(it()..equals(1)),
  //  ]);
  /// ```
  ///
  /// If this expectation fails, the source queue will be left in its original
  /// state.
  /// If this expectation succeeds, consumes as many events from the source
  /// stream as are consumed by all the conditions.
  Future<void> inOrder(Iterable<Condition<StreamQueue<T>>> conditions) async {
    conditions = conditions.toList();
    final descriptions = <String>[];
    await _expectAsync(
        () => descriptions.isEmpty
            ? ['satisfies ${conditions.length} conditions in order']
            : descriptions, (actual) async {
      var satisfiedCount = 0;
      for (var condition in conditions) {
        descriptions.addAll(await describeAsync(condition));
        final failure = await softCheckAsync(actual, condition);
        if (failure != null) {
          final which = failure.rejection.which;
          return Rejection(actual: [
            'a stream'
          ], which: [
            if (satisfiedCount > 0) 'satisfied $satisfiedCount conditions then',
            'failed to satisfy the condition at index $satisfiedCount',
            if (failure.detail.depth > 0) ...[
              'because it:',
              ...indent(
                  failure.detail.actual.skip(1), failure.detail.depth - 1),
              ...indent(prefixFirst('Actual: ', failure.rejection.actual),
                  failure.detail.depth),
              if (which != null)
                ...indent(prefixFirst('Which: ', which), failure.detail.depth),
            ] else ...[
              if (which != null) ...prefixFirst('because it ', which),
            ],
          ]);
        }
        satisfiedCount++;
      }
      return null;
    });
  }

  /// Expects that the stream statisfies at least one condition from
  /// [conditions].
  ///
  /// If this expectation fails, the source queue will be left in its original
  /// state.
  /// If this expectation succeeds, consumes the same events from the source
  /// queue as the satisfied condition. If multiple conditions are satisfied,
  /// chooses the condition which consumed the most events.
  Future<void> anyOf(Iterable<Condition<StreamQueue<T>>> conditions) async {
    conditions = conditions.toList();
    if (conditions.isEmpty) {
      throw ArgumentError('conditions may not be empty');
    }
    final descriptions = <Iterable<String>>[];
    await context.expectAsync(
        () => descriptions.isEmpty
            ? ['satisfies any of ${conditions.length} conditions']
            : [
                'satisfies one of:',
                for (var i = 0; i < descriptions.length; i++) ...[
                  ...descriptions[i],
                  if (i < descriptions.length - 1) 'or,'
                ]
              ], (actual) async {
      final transaction = actual.startTransaction();
      StreamQueue<T>? longestAccepted;
      final descriptionFuture = Future.wait(conditions.map(describeAsync));
      final failures = await Future.wait(conditions.map((condition) async {
        final copy = transaction.newQueue();
        final failure = await softCheckAsync(copy, condition);
        if (failure == null &&
            (longestAccepted == null ||
                copy.eventsDispatched > longestAccepted!.eventsDispatched)) {
          longestAccepted = copy;
        }
        return failure;
      }));
      descriptions.addAll(await descriptionFuture);
      if (longestAccepted != null) {
        transaction.commit(longestAccepted!);
        return null;
      }
      transaction.reject();
      Iterable<String> failureDetails(int index, CheckFailure? failure) {
        final actual = failure!.rejection.actual;
        final which = failure.rejection.which;
        final detail = failure.detail;
        final failed = 'failed the condition at index $index';
        if (detail.depth > 0) {
          return [
            '$failed because it:',
            ...indent(detail.actual.skip(1), detail.depth - 1),
            ...indent(prefixFirst('Actual: ', actual), detail.depth),
            if (which != null)
              ...indent(prefixFirst('Which: ', which), detail.depth),
          ];
        } else {
          return [
            if (which == null)
              failed
            else ...[
              '$failed because it:',
              ...indent(which),
            ],
          ];
        }
      }

      return Rejection(actual: [
        'a stream'
      ], which: [
        'failed to satisfy any condition',
        for (var i = 0; i < failures.length; i++)
          ...failureDetails(i, failures[i]),
      ]);
    });
  }

  /// Expects that the stream closes without emitting any event that satisfies
  /// [condition].
  ///
  /// Returns a `Future` that completes after the stream has closed.
  ///
  /// Fails if the stream emits any even that satisfies [condition].
  ///
  /// If this expectation fails, the source queue will be left in its original
  /// state.
  /// If this expectation succeeds, consumes all the events that did not satisfy
  /// [condition] until the end of the stream.
  Future<void> neverEmits(Condition<T> condition) async {
    await _expectAsync(
        () => ['never emits a value that:', ...describe(condition)],
        (actual) async {
      var count = 0;
      await for (var emitted in actual.rest) {
        if (softCheck(emitted, condition) == null) {
          return Rejection(actual: [
            'a stream'
          ], which: [
            ...prefixFirst('emitted ', literal(emitted)),
            if (count > 0) 'following $count other items'
          ]);
        }
        count++;
      }
      return null;
    });
  }

  /// Optionally consumes an event that matches [condition] from the stream.
  ///
  /// This expectation never fails.
  ///
  /// If a non-matching event is emitted, no events are consumed.
  /// If a matching event is emitted, that event is consumed.
  Future<void> mayEmit(Condition<T> condition) async {
    await context
        .expectAsync(() => ['may emit a value that:', ...describe(condition)],
            (actual) async {
      if (!await actual.hasNext) return null;
      try {
        final value = await actual.peek;
        if (softCheck(value, condition) == null) {
          await actual.next;
        }
      } catch (_) {
        // Ignore an emitted error - it does not match he event.
      }
      return null;
    });
  }

  /// Optionally consumes events that match [condition] from the stream.
  ///
  /// This expectation never fails.
  ///
  /// Consumes matching events until one of the following happens:
  /// - A non-matching event is emitted.
  /// - An error is emitted.
  /// - The stream closes.
  Future<void> mayEmitMultiple(Condition<T> condition) async {
    await context
        .expectAsync(() => ['may emit a value that:', ...describe(condition)],
            (actual) async {
      while (await actual.hasNext) {
        try {
          final value = await actual.peek;
          if (softCheck(value, condition) == null) {
            await actual.next;
          } else {
            return null;
          }
        } catch (_) {
          return null;
        }
      }
      return null;
    });
  }

  /// Expects that the stream closes without emitting any events or errors.
  ///
  /// If this expectation fails, the source queue will be left in its original
  /// state, the event or error that caused it to fail will not be consumed.
  Future<void> isDone() async {
    await _expectAsync(() => ['is done'], (actual) async {
      if (!await actual.hasNext) return null;
      try {
        return Rejection(
            actual: ['a stream'],
            which: prefixFirst(
                'emitted an unexpected value: ', literal(await actual.next)));
      } catch (e, st) {
        return Rejection(actual: [
          'a stream'
        ], which: [
          ...prefixFirst('emitted an unexpected error: ', literal(e)),
          ...(const LineSplitter()).convert(st.toString())
        ]);
      }
    });
  }
}

extension StreamQueueWrap<T> on Subject<Stream<T>> {
  /// Wrap the stream in a [StreamQueue] to allow using checks from
  /// [StreamChecks].
  ///
  /// Stream expectations operate on a queue, instead of directly on the stream,
  /// so that they can support conditional expectations and check multiple
  /// possibilities from the same point in the stream.
  Subject<StreamQueue<T>> get withQueue =>
      context.nest(() => [], (actual) => Extracted.value(StreamQueue(actual)),
          atSameLevel: true);
}<|MERGE_RESOLUTION|>--- conflicted
+++ resolved
@@ -15,13 +15,8 @@
   /// future completes.
   ///
   /// Fails if the future completes as an error.
-<<<<<<< HEAD
   Future<void> completes([Condition<T>? completionCondition]) =>
-      context.nestAsync<T>('completes to a value', (actual) async {
-=======
-  Future<Subject<T>> completes() =>
       context.nestAsync<T>(() => ['completes to a value'], (actual) async {
->>>>>>> dc1e38f3
         try {
           return Extracted.value(await actual);
         } catch (e, st) {
@@ -65,14 +60,9 @@
   /// future completes as an error.
   ///
   /// Fails if the future completes to a value.
-<<<<<<< HEAD
   Future<void> throws<E extends Object>([Condition<E>? errorCondition]) =>
       context.nestAsync<E>(
-          'completes to an error${E == Object ? '' : ' of type $E'}',
-=======
-  Future<Subject<E>> throws<E extends Object>() => context.nestAsync<E>(
           () => ['completes to an error${E == Object ? '' : ' of type $E'}'],
->>>>>>> dc1e38f3
           (actual) async {
         try {
           return Extracted.rejection(
@@ -120,13 +110,8 @@
   ///
   /// Fails if the stream emits an error instead of a value, or closes without
   /// emitting a value.
-<<<<<<< HEAD
   Future<void> emits([Condition<T>? emittedCondition]) =>
-      context.nestAsync<T>('emits a value', (actual) async {
-=======
-  Future<Subject<T>> emits() =>
       context.nestAsync<T>(() => ['emits a value'], (actual) async {
->>>>>>> dc1e38f3
         if (!await actual.hasNext) {
           return Extracted.rejection(
               actual: ['a stream'],
@@ -156,13 +141,9 @@
   /// If this expectation fails, the source queue will be left in it's original
   /// state.
   /// If this expectation succeeds, consumes the error event.
-<<<<<<< HEAD
   Future<void> emitsError<E extends Object>([Condition<E>? errorCondition]) =>
-      context.nestAsync<E>('emits an error${E == Object ? '' : ' of type $E'}',
-=======
-  Future<Subject<E>> emitsError<E extends Object>() => context.nestAsync(
+      context.nestAsync(
           () => ['emits an error${E == Object ? '' : ' of type $E'}'],
->>>>>>> dc1e38f3
           (actual) async {
         if (!await actual.hasNext) {
           return Extracted.rejection(
