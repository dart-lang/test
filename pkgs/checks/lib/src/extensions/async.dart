--- conflicted
+++ resolved
@@ -437,27 +437,6 @@
   }
 }
 
-<<<<<<< HEAD
-=======
-extension ChainAsync<T> on Future<Subject<T>> {
-  /// Checks the expectations in [condition] against the result of this
-  /// `Future`.
-  ///
-  /// Extensions written on [Subject] cannot be invoked on a `Future<Subject>`.
-  /// This method allows adding expectations for the value without awaiting an
-  /// expression that would need parenthesis.
-  ///
-  /// ```dart
-  /// await check(someFuture).completes().which(it()..equals('expected'));
-  /// // or, with the intermediate `await`:
-  /// (await check(someFuture).completes()).equals('expected');
-  /// ```
-  Future<void> which(Condition<T> condition) async {
-    await condition.applyAsync(await this);
-  }
-}
-
->>>>>>> d2858ba4
 extension StreamQueueWrap<T> on Subject<Stream<T>> {
   /// Wrap the stream in a [StreamQueue] to allow using checks from
   /// [StreamChecks].
