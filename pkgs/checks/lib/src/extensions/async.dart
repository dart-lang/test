--- conflicted
+++ resolved
@@ -428,14 +428,9 @@
   /// Checks the expectations in [condition] against the result of this
   /// `Future`.
   ///
-<<<<<<< HEAD
-  /// Extensions written on [Subject] cannot be invoked on [Future<Check>]. This
-  /// method allows adding expectations for the value without awaiting it.
-=======
-  /// Extensions written on [Check] cannot be invoked on [Future<Check>]. This
-  /// method allows adding expectations for the value without awaiting an
+  /// Extensions written on [Subject] cannot be invoked on a `Future<Subject>`.
+  /// This method allows adding expectations for the value without awaiting an
   /// expression that would need parenthesis.
->>>>>>> c9232d6b
   ///
   /// ```dart
   /// await checkThat(someFuture).completes().which(it()..equals('expected'));
