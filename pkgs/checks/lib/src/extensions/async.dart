// Copyright (c) 2022, the Dart project authors.  Please see the AUTHORS file
// for details. All rights reserved. Use of this source code is governed by a
// BSD-style license that can be found in the LICENSE file.

import 'dart:async';
import 'dart:convert';

import 'package:async/async.dart';
import 'package:checks/context.dart';

extension FutureChecks<T> on Subject<Future<T>> {
  /// Expects that the `Future` completes to a value without throwing.
  ///
  /// Fails if the future completes as an error.
<<<<<<< HEAD
  Future<void> completes([Condition<T>? completionCondition]) =>
      context.nestAsync<T>('completes to a value', (actual) async {
        try {
          return Extracted.value(await actual);
        } catch (e, st) {
          return Extracted.rejection(actual: [
            'a future that completes as an error'
          ], which: [
            ...prefixFirst('threw ', postfixLast(' at:', literal(e))),
            ...(const LineSplitter()).convert(st.toString())
          ]);
        }
      }, completionCondition);
=======
  ///
  /// Pass [completionCondition] to check expectations on the completion result.
  ///
  /// The returned future will complete when the subject future has completed,
  /// and [completionCondition] has optionally been checked.
  Future<void> completes([Condition<T>? completionCondition]) async {
    await context.nestAsync<T>(() => ['completes to a value'], (actual) async {
      try {
        return Extracted.value(await actual);
      } catch (e, st) {
        return Extracted.rejection(actual: [
          'a future that completes as an error'
        ], which: [
          ...prefixFirst('threw ', postfixLast(' at:', literal(e))),
          ...(const LineSplitter()).convert(st.toString())
        ]);
      }
    }, completionCondition);
  }
>>>>>>> 7a6c98d0

  /// Expects that the `Future` never completes as a value or an error.
  ///
  /// Immediately returns and does not cause the test to remain running if it
  /// ends.
  /// If the future completes at any time, raises a test failure. This may
  /// happen after the test has already appeared to succeed.
  ///
  /// Not compatible with [softCheck] or [softCheckAsync] since there is no
  /// concrete end point where this condition has definitely succeeded.
  void doesNotComplete() {
    context.expectUnawaited(() => ['does not complete'], (actual, reject) {
      unawaited(actual.then((r) {
        reject(Rejection(
            actual: prefixFirst('a future that completed to ', literal(r))));
      }, onError: (e, st) {
        reject(Rejection(actual: [
          'a future that completed as an error:'
        ], which: [
          ...prefixFirst('threw ', literal(e)),
          ...(const LineSplitter()).convert(st.toString())
        ]));
      }));
    });
  }

  /// Expects that the `Future` completes as an error.
  ///
  /// Fails if the future completes to a value.
<<<<<<< HEAD
  Future<void> throws<E extends Object>([Condition<E>? errorCondition]) =>
      context.nestAsync<E>(
          'completes to an error${E == Object ? '' : ' of type $E'}',
          (actual) async {
        try {
          return Extracted.rejection(
              actual: prefixFirst('completed to ', literal(await actual)),
              which: ['did not throw']);
        } on E catch (e) {
          return Extracted.value(e);
        } catch (e, st) {
          return Extracted.rejection(
              actual: prefixFirst('completed to error ', literal(e)),
              which: [
                'threw an exception that is not a $E at:',
                ...(const LineSplitter()).convert(st.toString())
              ]);
        }
      }, errorCondition);
=======
  ///
  /// Pass [errorCondition] to check expectations on the error thrown by the
  /// future.
  ///
  /// The returned future will complete when the subject future has completed,
  /// and [errorCondition] has optionally been checked.
  Future<void> throws<E extends Object>([Condition<E>? errorCondition]) async {
    await context.nestAsync<E>(
        () => ['completes to an error${E == Object ? '' : ' of type $E'}'],
        (actual) async {
      try {
        return Extracted.rejection(
            actual: prefixFirst('completed to ', literal(await actual)),
            which: ['did not throw']);
      } on E catch (e) {
        return Extracted.value(e);
      } catch (e, st) {
        return Extracted.rejection(
            actual: prefixFirst('completed to error ', literal(e)),
            which: [
              'threw an exception that is not a $E at:',
              ...(const LineSplitter()).convert(st.toString())
            ]);
      }
    }, errorCondition);
  }
>>>>>>> 7a6c98d0
}

/// Expectations on a [StreamQueue].
///
/// Streams should be wrapped in user test code so that any reuse of the same
/// Stream, and the full stream lifecycle, is explicit.
extension StreamChecks<T> on Subject<StreamQueue<T>> {
  /// Calls [Context.expectAsync] and wraps [predicate] with a transaction.
  ///
  /// The transaction is committed if the check passes, or rejected if it fails.
  Future<void> _expectAsync(Iterable<String> Function() clause,
          FutureOr<Rejection?> Function(StreamQueue<T>) predicate) =>
      context.expectAsync(clause, (actual) async {
        final transaction = actual.startTransaction();
        final copy = transaction.newQueue();
        final result = await predicate(copy);
        if (result == null) {
          transaction.commit(copy);
        } else {
          transaction.reject();
        }
        return result;
      });

  /// Expect that the `Stream` emits a value without first emitting an error.
  ///
  /// Fails if the stream emits an error instead of a value, or closes without
  /// emitting a value.
<<<<<<< HEAD
  Future<void> emits([Condition<T>? emittedCondition]) =>
      context.nestAsync<T>('emits a value', (actual) async {
        if (!await actual.hasNext) {
          return Extracted.rejection(
              actual: ['a stream'],
              which: ['closed without emitting enough values']);
        }
        try {
          await actual.peek;
          return Extracted.value(await actual.next);
        } catch (e, st) {
          return Extracted.rejection(
              actual: prefixFirst('a stream with error ', literal(e)),
              which: [
                'emitted an error instead of a value at:',
                ...(const LineSplitter()).convert(st.toString())
              ]);
        }
      }, emittedCondition);
=======
  ///
  /// If an error is emitted the queue will be left in its original state, the
  /// error will not be consumed.
  /// If an event is emitted, it will be consumed from the queue.
  ///
  /// Pass [emittedCondition] to check expectations on the value emitted by the
  /// stream.
  ///
  /// The returned future will complete when the stream has emitted, errored, or
  /// ended, and the [emittedCondition] has optionally been checked.
  Future<void> emits([Condition<T>? emittedCondition]) async {
    await context.nestAsync<T>(() => ['emits a value'], (actual) async {
      if (!await actual.hasNext) {
        return Extracted.rejection(
            actual: ['a stream'],
            which: ['closed without emitting enough values']);
      }
      try {
        await actual.peek;
        return Extracted.value(await actual.next);
      } catch (e, st) {
        return Extracted.rejection(
            actual: prefixFirst('a stream with error ', literal(e)),
            which: [
              'emitted an error instead of a value at:',
              ...(const LineSplitter()).convert(st.toString())
            ]);
      }
    }, emittedCondition);
  }
>>>>>>> 7a6c98d0

  /// Expects that the stream emits an error of type [E].
  ///
  /// Fails if the stream emits any value.
  /// Fails if the stream emits an error with an incorrect type.
  /// Fails if the stream closes without emitting an error.
  ///
<<<<<<< HEAD
  /// If this expectation fails, the source queue will be left in it's original
  /// state.
  /// If this expectation succeeds, consumes the error event.
  Future<void> emitsError<E extends Object>([Condition<E>? errorCondition]) =>
      context.nestAsync<E>('emits an error${E == Object ? '' : ' of type $E'}',
          (actual) async {
        if (!await actual.hasNext) {
          return Extracted.rejection(
              actual: ['a stream'],
              which: ['closed without emitting an expected error']);
        }
        try {
          final value = await actual.peek;
          return Extracted.rejection(
              actual: prefixFirst('a stream emitting value ', literal(value)),
              which: ['closed without emitting an error']);
        } on E catch (e) {
          await actual.next.then<void>((_) {}, onError: (_) {});
          return Extracted.value(e);
        } catch (e, st) {
          return Extracted.rejection(
              actual: prefixFirst('a stream with error ', literal(e)),
              which: [
                'emitted an error which is not $E at:',
                ...(const LineSplitter()).convert(st.toString())
              ]);
        }
      }, errorCondition);
=======
  /// If an event is emitted the queue will be left in its original state, the
  /// event will not be consumed.
  /// If an error is emitted, it will be consumed from the queue.
  ///
  /// Pass [errorCondition] to check expectations on the error emitted by the
  /// stream.
  ///
  /// The returned future will complete when the stream has emitted, errored, or
  /// ended, and the [errorCondition] has optionally been checked.
  Future<void> emitsError<E extends Object>(
      [Condition<E>? errorCondition]) async {
    await context.nestAsync<E>(
        () => ['emits an error${E == Object ? '' : ' of type $E'}'],
        (actual) async {
      if (!await actual.hasNext) {
        return Extracted.rejection(
            actual: ['a stream'],
            which: ['closed without emitting an expected error']);
      }
      try {
        final value = await actual.peek;
        return Extracted.rejection(
            actual: prefixFirst('a stream emitting value ', literal(value)),
            which: ['closed without emitting an error']);
      } on E catch (e) {
        await actual.next.then<void>((_) {}, onError: (_) {});
        return Extracted.value(e);
      } catch (e, st) {
        return Extracted.rejection(
            actual: prefixFirst('a stream with error ', literal(e)),
            which: [
              'emitted an error which is not $E at:',
              ...(const LineSplitter()).convert(st.toString())
            ]);
      }
    }, errorCondition);
  }
>>>>>>> 7a6c98d0

  /// Expects that the `Stream` emits any number of events before emitting an
  /// event that satisfies [condition].
  ///
  /// Returns a `Future` that completes after the stream has emitted an event
  /// that satisfies [condition].
  ///
  /// Fails if the stream emits an error or closes before emitting a matching
  /// event.
  ///
  /// If this expectation fails, the source queue will be left in its original
  /// state.
  /// If this expectation succeeds, consumes the matching event and all prior
  /// events.
  Future<void> emitsThrough(Condition<T> condition) async {
    await _expectAsync(
        () => [
              'emits any values then emits a value that:',
              ...describe(condition)
            ], (actual) async {
      var count = 0;
      while (await actual.hasNext) {
        if (softCheck(await actual.next, condition) == null) {
          return null;
        }
        count++;
      }
      return Rejection(
          actual: ['a stream'],
          which: ['ended after emitting $count elements with none matching']);
    });
  }

  /// Expects that the stream satisfies each condition in [conditions] serially.
  ///
  /// Waits for each condition to be satisfied or rejected before checking the
  /// next. Subsequent conditions will not see any events consumed by earlier
  /// conditions.
  ///
  /// ```dart
  /// await check(StreamQueue(someStream)).inOrder([
  ///   it()..emits().that(it()..equals(0)),
  ///   it()..emits().that(it()..equals(1)),
  //  ]);
  /// ```
  ///
  /// If this expectation fails, the source queue will be left in its original
  /// state.
  /// If this expectation succeeds, consumes as many events from the source
  /// stream as are consumed by all the conditions.
  Future<void> inOrder(Iterable<Condition<StreamQueue<T>>> conditions) async {
    conditions = conditions.toList();
    final descriptions = <String>[];
    await _expectAsync(
        () => descriptions.isEmpty
            ? ['satisfies ${conditions.length} conditions in order']
            : descriptions, (actual) async {
      var satisfiedCount = 0;
      for (var condition in conditions) {
        descriptions.addAll(await describeAsync(condition));
        final failure = await softCheckAsync(actual, condition);
        if (failure != null) {
          final which = failure.rejection.which;
          return Rejection(actual: [
            'a stream'
          ], which: [
            if (satisfiedCount > 0) 'satisfied $satisfiedCount conditions then',
            'failed to satisfy the condition at index $satisfiedCount',
            if (failure.detail.depth > 0) ...[
              'because it:',
              ...indent(
                  failure.detail.actual.skip(1), failure.detail.depth - 1),
              ...indent(prefixFirst('Actual: ', failure.rejection.actual),
                  failure.detail.depth),
              if (which != null)
                ...indent(prefixFirst('Which: ', which), failure.detail.depth),
            ] else ...[
              if (which != null) ...prefixFirst('because it ', which),
            ],
          ]);
        }
        satisfiedCount++;
      }
      return null;
    });
  }

  /// Expects that the stream statisfies at least one condition from
  /// [conditions].
  ///
  /// If this expectation fails, the source queue will be left in its original
  /// state.
  /// If this expectation succeeds, consumes the same events from the source
  /// queue as the satisfied condition. If multiple conditions are satisfied,
  /// chooses the condition which consumed the most events.
  Future<void> anyOf(Iterable<Condition<StreamQueue<T>>> conditions) async {
    conditions = conditions.toList();
    if (conditions.isEmpty) {
      throw ArgumentError('conditions may not be empty');
    }
    final descriptions = <Iterable<String>>[];
    await context.expectAsync(
        () => descriptions.isEmpty
            ? ['satisfies any of ${conditions.length} conditions']
            : [
                'satisfies one of:',
                for (var i = 0; i < descriptions.length; i++) ...[
                  ...descriptions[i],
                  if (i < descriptions.length - 1) 'or,'
                ]
              ], (actual) async {
      final transaction = actual.startTransaction();
      StreamQueue<T>? longestAccepted;
      final descriptionFuture = Future.wait(conditions.map(describeAsync));
      final failures = await Future.wait(conditions.map((condition) async {
        final copy = transaction.newQueue();
        final failure = await softCheckAsync(copy, condition);
        if (failure == null &&
            (longestAccepted == null ||
                copy.eventsDispatched > longestAccepted!.eventsDispatched)) {
          longestAccepted = copy;
        }
        return failure;
      }));
      descriptions.addAll(await descriptionFuture);
      if (longestAccepted != null) {
        transaction.commit(longestAccepted!);
        return null;
      }
      transaction.reject();
      Iterable<String> failureDetails(int index, CheckFailure? failure) {
        final actual = failure!.rejection.actual;
        final which = failure.rejection.which;
        final detail = failure.detail;
        final failed = 'failed the condition at index $index';
        if (detail.depth > 0) {
          return [
            '$failed because it:',
            ...indent(detail.actual.skip(1), detail.depth - 1),
            ...indent(prefixFirst('Actual: ', actual), detail.depth),
            if (which != null)
              ...indent(prefixFirst('Which: ', which), detail.depth),
          ];
        } else {
          return [
            if (which == null)
              failed
            else ...[
              '$failed because it:',
              ...indent(which),
            ],
          ];
        }
      }

      return Rejection(actual: [
        'a stream'
      ], which: [
        'failed to satisfy any condition',
        for (var i = 0; i < failures.length; i++)
          ...failureDetails(i, failures[i]),
      ]);
    });
  }

  /// Expects that the stream closes without emitting any event that satisfies
  /// [condition].
  ///
  /// Returns a `Future` that completes after the stream has closed.
  ///
  /// Fails if the stream emits any even that satisfies [condition].
  ///
  /// If this expectation fails, the source queue will be left in its original
  /// state.
  /// If this expectation succeeds, consumes all the events that did not satisfy
  /// [condition] until the end of the stream.
  Future<void> neverEmits(Condition<T> condition) async {
    await _expectAsync(
        () => ['never emits a value that:', ...describe(condition)],
        (actual) async {
      var count = 0;
      await for (var emitted in actual.rest) {
        if (softCheck(emitted, condition) == null) {
          return Rejection(actual: [
            'a stream'
          ], which: [
            ...prefixFirst('emitted ', literal(emitted)),
            if (count > 0) 'following $count other items'
          ]);
        }
        count++;
      }
      return null;
    });
  }

  /// Optionally consumes an event that matches [condition] from the stream.
  ///
  /// This expectation never fails.
  ///
  /// If a non-matching event is emitted, no events are consumed.
  /// If a matching event is emitted, that event is consumed.
  Future<void> mayEmit(Condition<T> condition) async {
    await context
        .expectAsync(() => ['may emit a value that:', ...describe(condition)],
            (actual) async {
      if (!await actual.hasNext) return null;
      try {
        final value = await actual.peek;
        if (softCheck(value, condition) == null) {
          await actual.next;
        }
      } catch (_) {
        // Ignore an emitted error - it does not match he event.
      }
      return null;
    });
  }

  /// Optionally consumes events that match [condition] from the stream.
  ///
  /// This expectation never fails.
  ///
  /// Consumes matching events until one of the following happens:
  /// - A non-matching event is emitted.
  /// - An error is emitted.
  /// - The stream closes.
  Future<void> mayEmitMultiple(Condition<T> condition) async {
    await context
        .expectAsync(() => ['may emit a value that:', ...describe(condition)],
            (actual) async {
      while (await actual.hasNext) {
        try {
          final value = await actual.peek;
          if (softCheck(value, condition) == null) {
            await actual.next;
          } else {
            return null;
          }
        } catch (_) {
          return null;
        }
      }
      return null;
    });
  }

  /// Expects that the stream closes without emitting any events or errors.
  ///
  /// If this expectation fails, the source queue will be left in its original
  /// state, the event or error that caused it to fail will not be consumed.
  Future<void> isDone() async {
    await _expectAsync(() => ['is done'], (actual) async {
      if (!await actual.hasNext) return null;
      try {
        return Rejection(
            actual: ['a stream'],
            which: prefixFirst(
                'emitted an unexpected value: ', literal(await actual.next)));
      } catch (e, st) {
        return Rejection(actual: [
          'a stream'
        ], which: [
          ...prefixFirst('emitted an unexpected error: ', literal(e)),
          ...(const LineSplitter()).convert(st.toString())
        ]);
      }
    });
  }
}

<<<<<<< HEAD
extension ChainAsync<T> on Future<Subject<T>> {
  /// Checks the expectations in [condition] against the result of this
  /// `Future`.
  ///
  /// Extensions written on [Subject] cannot be invoked on a `Future<Subject>`.
  /// This method allows adding expectations for the value without awaiting an
  /// expression that would need parenthesis.
  ///
  /// ```dart
  /// await checkThat(someFuture).completes().which(it()..equals('expected'));
  /// // or, with the intermediate `await`:
  /// (await checkThat(someFuture).completes()).equals('expected');
  /// ```
  Future<void> which(Condition<T> condition) async {
    await condition.applyAsync(await this);
  }
}

extension StreamQueueWrap<T> on Stream<T> {
=======
extension WithQueueExtension<T> on Subject<Stream<T>> {
>>>>>>> 7a6c98d0
  /// Wrap the stream in a [StreamQueue] to allow using checks from
  /// [StreamChecks].
  ///
  /// Stream expectations operate on a queue, instead of directly on the stream,
  /// so that they can support conditional expectations and check multiple
  /// possibilities from the same point in the stream.
<<<<<<< HEAD
  StreamQueue<T> get withQueue => StreamQueue(this);
=======
  Subject<StreamQueue<T>> get withQueue =>
      context.nest(() => [], (actual) => Extracted.value(StreamQueue(actual)),
          atSameLevel: true);
>>>>>>> 7a6c98d0
}<|MERGE_RESOLUTION|>--- conflicted
+++ resolved
@@ -12,21 +12,6 @@
   /// Expects that the `Future` completes to a value without throwing.
   ///
   /// Fails if the future completes as an error.
-<<<<<<< HEAD
-  Future<void> completes([Condition<T>? completionCondition]) =>
-      context.nestAsync<T>('completes to a value', (actual) async {
-        try {
-          return Extracted.value(await actual);
-        } catch (e, st) {
-          return Extracted.rejection(actual: [
-            'a future that completes as an error'
-          ], which: [
-            ...prefixFirst('threw ', postfixLast(' at:', literal(e))),
-            ...(const LineSplitter()).convert(st.toString())
-          ]);
-        }
-      }, completionCondition);
-=======
   ///
   /// Pass [completionCondition] to check expectations on the completion result.
   ///
@@ -46,7 +31,6 @@
       }
     }, completionCondition);
   }
->>>>>>> 7a6c98d0
 
   /// Expects that the `Future` never completes as a value or an error.
   ///
@@ -76,27 +60,6 @@
   /// Expects that the `Future` completes as an error.
   ///
   /// Fails if the future completes to a value.
-<<<<<<< HEAD
-  Future<void> throws<E extends Object>([Condition<E>? errorCondition]) =>
-      context.nestAsync<E>(
-          'completes to an error${E == Object ? '' : ' of type $E'}',
-          (actual) async {
-        try {
-          return Extracted.rejection(
-              actual: prefixFirst('completed to ', literal(await actual)),
-              which: ['did not throw']);
-        } on E catch (e) {
-          return Extracted.value(e);
-        } catch (e, st) {
-          return Extracted.rejection(
-              actual: prefixFirst('completed to error ', literal(e)),
-              which: [
-                'threw an exception that is not a $E at:',
-                ...(const LineSplitter()).convert(st.toString())
-              ]);
-        }
-      }, errorCondition);
-=======
   ///
   /// Pass [errorCondition] to check expectations on the error thrown by the
   /// future.
@@ -123,7 +86,6 @@
       }
     }, errorCondition);
   }
->>>>>>> 7a6c98d0
 }
 
 /// Expectations on a [StreamQueue].
@@ -152,27 +114,6 @@
   ///
   /// Fails if the stream emits an error instead of a value, or closes without
   /// emitting a value.
-<<<<<<< HEAD
-  Future<void> emits([Condition<T>? emittedCondition]) =>
-      context.nestAsync<T>('emits a value', (actual) async {
-        if (!await actual.hasNext) {
-          return Extracted.rejection(
-              actual: ['a stream'],
-              which: ['closed without emitting enough values']);
-        }
-        try {
-          await actual.peek;
-          return Extracted.value(await actual.next);
-        } catch (e, st) {
-          return Extracted.rejection(
-              actual: prefixFirst('a stream with error ', literal(e)),
-              which: [
-                'emitted an error instead of a value at:',
-                ...(const LineSplitter()).convert(st.toString())
-              ]);
-        }
-      }, emittedCondition);
-=======
   ///
   /// If an error is emitted the queue will be left in its original state, the
   /// error will not be consumed.
@@ -203,7 +144,6 @@
       }
     }, emittedCondition);
   }
->>>>>>> 7a6c98d0
 
   /// Expects that the stream emits an error of type [E].
   ///
@@ -211,36 +151,6 @@
   /// Fails if the stream emits an error with an incorrect type.
   /// Fails if the stream closes without emitting an error.
   ///
-<<<<<<< HEAD
-  /// If this expectation fails, the source queue will be left in it's original
-  /// state.
-  /// If this expectation succeeds, consumes the error event.
-  Future<void> emitsError<E extends Object>([Condition<E>? errorCondition]) =>
-      context.nestAsync<E>('emits an error${E == Object ? '' : ' of type $E'}',
-          (actual) async {
-        if (!await actual.hasNext) {
-          return Extracted.rejection(
-              actual: ['a stream'],
-              which: ['closed without emitting an expected error']);
-        }
-        try {
-          final value = await actual.peek;
-          return Extracted.rejection(
-              actual: prefixFirst('a stream emitting value ', literal(value)),
-              which: ['closed without emitting an error']);
-        } on E catch (e) {
-          await actual.next.then<void>((_) {}, onError: (_) {});
-          return Extracted.value(e);
-        } catch (e, st) {
-          return Extracted.rejection(
-              actual: prefixFirst('a stream with error ', literal(e)),
-              which: [
-                'emitted an error which is not $E at:',
-                ...(const LineSplitter()).convert(st.toString())
-              ]);
-        }
-      }, errorCondition);
-=======
   /// If an event is emitted the queue will be left in its original state, the
   /// event will not be consumed.
   /// If an error is emitted, it will be consumed from the queue.
@@ -278,7 +188,6 @@
       }
     }, errorCondition);
   }
->>>>>>> 7a6c98d0
 
   /// Expects that the `Stream` emits any number of events before emitting an
   /// event that satisfies [condition].
@@ -550,40 +459,12 @@
   }
 }
 
-<<<<<<< HEAD
-extension ChainAsync<T> on Future<Subject<T>> {
-  /// Checks the expectations in [condition] against the result of this
-  /// `Future`.
-  ///
-  /// Extensions written on [Subject] cannot be invoked on a `Future<Subject>`.
-  /// This method allows adding expectations for the value without awaiting an
-  /// expression that would need parenthesis.
-  ///
-  /// ```dart
-  /// await checkThat(someFuture).completes().which(it()..equals('expected'));
-  /// // or, with the intermediate `await`:
-  /// (await checkThat(someFuture).completes()).equals('expected');
-  /// ```
-  Future<void> which(Condition<T> condition) async {
-    await condition.applyAsync(await this);
-  }
-}
-
 extension StreamQueueWrap<T> on Stream<T> {
-=======
-extension WithQueueExtension<T> on Subject<Stream<T>> {
->>>>>>> 7a6c98d0
   /// Wrap the stream in a [StreamQueue] to allow using checks from
   /// [StreamChecks].
   ///
   /// Stream expectations operate on a queue, instead of directly on the stream,
   /// so that they can support conditional expectations and check multiple
   /// possibilities from the same point in the stream.
-<<<<<<< HEAD
   StreamQueue<T> get withQueue => StreamQueue(this);
-=======
-  Subject<StreamQueue<T>> get withQueue =>
-      context.nest(() => [], (actual) => Extracted.value(StreamQueue(actual)),
-          atSameLevel: true);
->>>>>>> 7a6c98d0
 }