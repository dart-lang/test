--- conflicted
+++ resolved
@@ -1,12 +1,7 @@
-<<<<<<< HEAD
 # 0.2.0
 
 -  **Breaking** `checkThat` renamed to `check`.
-=======
-# 0.1.1-dev
-
 - Added an example.
->>>>>>> 4487808d
 
 # 0.1.0
 
