--- conflicted
+++ resolved
@@ -1,10 +1,6 @@
-<<<<<<< HEAD
-# 0.2.2-dev
+## 0.2.2-dev
 
-# 0.2.1
-=======
 ## 0.2.1
->>>>>>> f49fc16a
 
 -   Add a link to file issues with feedback in the README.
 
