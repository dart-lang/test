# 0.2.0

-   **Breaking Changes**
    -   `checkThat` renamed to `check`.
    -   `nest` and `nestAsync` take `Iterable<String> Function()` arguments for
        `label` instead of `String`.
<<<<<<< HEAD
    -   `matches` renamed to `matchesPattern` and now accepts a `Pattern`
        argument, instead of limiting to `RegExp`.
=======
    -   Async expectation extensions `completes`, `throws`, `emits`, and
        `emitsError` no longer return a `Future<Subject>`. Instead they take an
        optional `Condition` argument which can check expectations that would
        have been checked on the returned subject.
    -   `nestAsync` no longer returns a `Subject`, callers must pass the
        followup `Condition` to the nullable argument.
    -   Remove the `which` extension on `Future<Subject>`.
-   Add a constructor for `Condition` which takes a callback to invoke when
    `apply` or `applyAsync` is called.
>>>>>>> ffeaec66
-   Added an example.
-   Include a stack trace in the failure description for unexpected errors from
    Futures or Streams.

# 0.1.0

-   Initial release.<|MERGE_RESOLUTION|>--- conflicted
+++ resolved
@@ -4,10 +4,6 @@
     -   `checkThat` renamed to `check`.
     -   `nest` and `nestAsync` take `Iterable<String> Function()` arguments for
         `label` instead of `String`.
-<<<<<<< HEAD
-    -   `matches` renamed to `matchesPattern` and now accepts a `Pattern`
-        argument, instead of limiting to `RegExp`.
-=======
     -   Async expectation extensions `completes`, `throws`, `emits`, and
         `emitsError` no longer return a `Future<Subject>`. Instead they take an
         optional `Condition` argument which can check expectations that would
@@ -15,9 +11,8 @@
     -   `nestAsync` no longer returns a `Subject`, callers must pass the
         followup `Condition` to the nullable argument.
     -   Remove the `which` extension on `Future<Subject>`.
--   Add a constructor for `Condition` which takes a callback to invoke when
-    `apply` or `applyAsync` is called.
->>>>>>> ffeaec66
+    -   `matches` renamed to `matchesPattern` and now accepts a `Pattern`
+        argument, instead of limiting to `RegExp`.
 -   Added an example.
 -   Include a stack trace in the failure description for unexpected errors from
     Futures or Streams.
