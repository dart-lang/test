--- conflicted
+++ resolved
@@ -1,13 +1,9 @@
 # 0.2.0
 
-<<<<<<< HEAD
--  **Breaking** `checkThat` renamed to `check`.
-- Added an example.
-=======
+-   **Breaking** `checkThat` renamed to `check`.
 -   Added an example.
 -   Include a stack trace in the failure description for unexpected errors from
-    Futures or Streams.
->>>>>>> a60b6555
+    Futures or Streams. >>>>>>> master
 
 # 0.1.0
 
