// Copyright (c) 2015, the Dart project authors.  Please see the AUTHORS file
// for details. All rights reserved. Use of this source code is governed by a
// BSD-style license that can be found in the LICENSE file.

@TestOn("vm")
@Tags(const ["pub"])

import 'dart:io';

import 'package:path/path.dart' as p;
import 'package:pub_semver/pub_semver.dart';
import 'package:test_descriptor/test_descriptor.dart' as d;

import 'package:test/src/util/exit_codes.dart' as exit_codes;
import 'package:test/test.dart';

import '../io.dart';

/// The `--pub-serve` argument for the test process, based on [pubServePort].
String get _pubServeArg => '--pub-serve=$pubServePort';

void main() {
  setUp(() async {
    await d
        .file(
            "pubspec.yaml",
            """
name: myapp
dependencies:
  barback: any
  test: {path: ${p.current}}
transformers:
- myapp:
    \$include: test/**_test.dart
- test/pub_serve:
    \$include: test/**_test.dart
""")
        .create();

    await d.dir("test", [
      d.file(
          "my_test.dart",
          """
import 'package:test/test.dart';

void main() {
  test("test", () => expect(true, isTrue));
}
""")
    ]).create();

    await d.dir("lib", [
      d.file(
          "myapp.dart",
          """
import 'package:barback/barback.dart';

class MyTransformer extends Transformer {
  final allowedExtensions = '.dart';

  MyTransformer.asPlugin();

  Future apply(Transform transform) async {
    var contents = await transform.primaryInput.readAsString();
    transform.addOutput(new Asset.fromString(
        transform.primaryInput.id,
        contents.replaceAll("isFalse", "isTrue")));
  }
}
""")
    ]).create();

    await (await runPub(['get'])).shouldExit(0);
  });

  group("with transformed tests", () {
    setUp(() async {
      // Give the test a failing assertion that the transformer will convert to
      // a passing assertion.
      await d
          .file(
              "test/my_test.dart",
              """
import 'package:test/test.dart';

void main() {
  test("test", () => expect(true, isFalse));
}
""")
          .create();
    });

    test("runs those tests in the VM", () async {
      var pub = await runPubServe();
      var test = await runTest([_pubServeArg]);
      expect(test.stdout, emitsThrough(contains('+1: All tests passed!')));
      await test.shouldExit(0);
      await pub.kill();
    });

    testWithCompiler("runs those tests on Chrome", (compilerArgs) async {
      var pub = await runPubServe(args: compilerArgs);
      var test = await runTest([_pubServeArg, '-p', 'chrome']);
      expect(test.stdout, emitsThrough(contains('+1: All tests passed!')));
      await test.shouldExit(0);
      await pub.kill();
    }, tags: 'chrome');

    test("runs those tests on Node", () async {
      var pub = await runPubServe();
      var test = await runTest([_pubServeArg, '-p', 'node']);
      expect(test.stdout, emitsThrough(contains('+1: All tests passed!')));
      await test.shouldExit(0);
      await pub.kill();
    }, tags: 'node');

    test("runs those tests on content shell", () async {
      var pub = await runPubServe();
      var test = await runTest([_pubServeArg, '-p', 'content-shell']);
      expect(test.stdout, emitsThrough(contains('+1: All tests passed!')));
      await test.shouldExit(0);
      await pub.kill();
    }, tags: 'content-shell');

    test(
        "gracefully handles pub serve running on the wrong directory for "
        "VM tests", () async {
      await d.dir("web").create();

      var pub = await runPubServe(args: ['web']);
      var test = await runTest([_pubServeArg]);
      expect(
          test.stdout,
          containsInOrder([
            '-1: loading ${p.join("test", "my_test.dart")} [E]',
            'Failed to load "${p.join("test", "my_test.dart")}":',
            '404 Not Found',
            'Make sure "pub serve" is serving the test/ directory.'
          ]));
      await test.shouldExit(1);

      await pub.kill();
    });

    group(
        "gracefully handles pub serve running on the wrong directory for "
        "browser tests", () {
      testWithCompiler("when run on Chrome", (compilerArgs) async {
        await d.dir("web").create();

        var pub = await runPubServe(args: ['web']..addAll(compilerArgs));
        var test = await runTest([_pubServeArg, '-p', 'chrome']);
        expect(
            test.stdout,
            containsInOrder([
              '-1: compiling ${p.join("test", "my_test.dart")} [E]',
              'Failed to load "${p.join("test", "my_test.dart")}":',
              '404 Not Found',
              'Make sure "pub serve" is serving the test/ directory.'
            ]));
        await test.shouldExit(1);

        await pub.kill();
      }, tags: 'chrome');

      test("when run on content shell", () async {
        await d.dir("web").create();

        var pub = await runPubServe(args: ['web']);
        var test = await runTest([_pubServeArg, '-p', 'content-shell']);
        expect(
            test.stdout,
            containsInOrder([
              '-1: loading ${p.join("test", "my_test.dart")} [E]',
              'Failed to load "${p.join("test", "my_test.dart")}":',
              '404 Not Found',
              'Make sure "pub serve" is serving the test/ directory.'
            ]));
        await test.shouldExit(1);

        await pub.kill();
      }, tags: 'content-shell');
    });

    test(
        "gracefully handles pub serve running on the wrong directory for Node "
        "tests", () async {
      await d.dir("web").create();

      var pub = await runPubServe(args: ['web']);
      var test = await runTest([_pubServeArg, '-p', 'node']);
      expect(
          test.stdout,
          containsInOrder([
            '-1: compiling ${p.join("test", "my_test.dart")} [E]',
            'Failed to load "${p.join("test", "my_test.dart")}":',
            '404 Not Found',
            'Make sure "pub serve" is serving the test/ directory.'
          ]));
      await test.shouldExit(1);

      await pub.kill();
    }, tags: 'node');

    test("gracefully handles unconfigured transformers", () async {
      await d
          .file(
              "pubspec.yaml",
              """
name: myapp
dependencies:
  barback: any
  test: {path: ${p.current}}
""")
          .create();

      var pub = await runPubServe();
      var test = await runTest([_pubServeArg]);
      expectStderrEquals(
          test,
          '''
When using --pub-serve, you must include the "test/pub_serve" transformer in
your pubspec:

transformers:
- test/pub_serve:
    \$include: test/**_test.dart
''');
      await test.shouldExit(exit_codes.data);

      await pub.kill();
    });
  });

  group("uses a custom HTML file", () {
    setUp(() async {
      await d.dir("test", [
        d.file(
            "test.dart",
            """
import 'dart:html';

import 'package:test/test.dart';

void main() {
  test("failure", () {
    expect(document.query('#foo'), isNull);
  });
}
"""),
        d.file(
            "test.html",
            """
<html>
<head>
  <link rel='x-dart-test' href='test.dart'>
  <script src="packages/test/dart.js"></script>
</head>
<body>
  <div id="foo"></div>
</body>
""")
      ]).create();
    });

    testWithCompiler("on Chrome", (compilerArgs) async {
      var pub = await runPubServe(args: compilerArgs);
      var test = await runTest([_pubServeArg, '-p', 'chrome']);
      expect(test.stdout, emitsThrough(contains('+1: All tests passed!')));
      await test.shouldExit(0);
      await pub.kill();
    }, tags: 'chrome');

    test("on content shell", () async {
      var pub = await runPubServe();
      var test = await runTest([_pubServeArg, '-p', 'content-shell']);
      expect(test.stdout, emitsThrough(contains('+1: All tests passed!')));
      await test.shouldExit(0);
      await pub.kill();
    }, tags: 'content-shell');
  });

  group("with a failing test", () {
    setUp(() async {
      await d
          .file(
              "test/my_test.dart",
              """
import 'dart:html';

import 'package:test/test.dart';

void main() {
  test("failure", () => throw 'oh no');
}
""")
          .create();
    });

<<<<<<< HEAD
    test("dartifies stack traces for JS-compiled tests by default", () async {
      var pub = await runPubServe();
      var test =
          await runTest([_pubServeArg, '-p', 'chrome', '--verbose-trace']);
      expect(
          test.stdout,
          containsInOrder(
              [" main.<fn>", "package:test", "dart:async/zone.dart"]));
      await test.shouldExit(1);
      await pub.kill();
    }, tags: 'chrome');
=======
    group("dartifies stack traces for JS-compiled tests by default", () {
      test("on a browser", () async {
        var pub = await runPubServe();
        var test =
            await runTest([_pubServeArg, '-p', 'chrome', '--verbose-trace']);
        expect(
            test.stdout,
            containsInOrder(
                [" main.<fn>", "package:test", "dart:async/zone.dart"]));
        await test.shouldExit(1);
        pub.kill();
      }, tags: 'chrome');
>>>>>>> 7ea1cb62

      test("on Node", () async {
        var pub = await runPubServe();
        var test =
            await runTest([_pubServeArg, '-p', 'node', '--verbose-trace']);
        expect(
            test.stdout,
            containsInOrder(
                [" main.<fn>", "package:test", "dart:async/zone.dart"]));
        await test.shouldExit(1);
        pub.kill();
      }, tags: 'node');
    });

    group("doesn't dartify stack traces for JS-compiled tests with --js-trace",
        () {
      test("on a browser", () async {
        var pub = await runPubServe();
        var test = await runTest(
            [_pubServeArg, '-p', 'chrome', '--js-trace', '--verbose-trace']);

        expect(test.stdoutStream(), neverEmits(endsWith(" main.<fn>")));
        expect(test.stdoutStream(), neverEmits(contains("package:test")));
        expect(
            test.stdoutStream(), neverEmits(contains("dart:async/zone.dart")));
        expect(test.stdout, emitsThrough(contains("-1: Some tests failed.")));
        await test.shouldExit(1);

        await pub.kill();
      }, tags: 'chrome');

      test("on Node", () async {
        var pub = await runPubServe();
        var test = await runTest(
            [_pubServeArg, '-p', 'node', '--js-trace', '--verbose-trace']);

        expect(test.stdoutStream(), neverEmits(endsWith(" main.<fn>")));
        expect(test.stdoutStream(), neverEmits(contains("package:test")));
        expect(
            test.stdoutStream(), neverEmits(contains("dart:async/zone.dart")));
        expect(test.stdout, emitsThrough(contains("-1: Some tests failed.")));
        await test.shouldExit(1);

        await pub.kill();
      }, tags: 'node');
    });
  });

  test("gracefully handles pub serve not running for VM tests", () async {
    var test = await runTest(['--pub-serve=54321']);
    expect(
        test.stdout,
        containsInOrder([
          '-1: loading ${p.join("test", "my_test.dart")} [E]',
          'Failed to load "${p.join("test", "my_test.dart")}":',
          'Error getting http://localhost:54321/my_test.dart.vm_test.dart: '
              'Connection refused',
          'Make sure "pub serve" is running.'
        ]));
    await test.shouldExit(1);
  });

  test("gracefully handles pub serve not running for browser tests", () async {
    var test = await runTest(['--pub-serve=54321', '-p', 'chrome']);
    var message = Platform.isWindows
        ? 'The remote computer refused the network connection.'
        : 'Connection refused (errno ';

    expect(
        test.stdout,
        containsInOrder([
          '-1: compiling ${p.join("test", "my_test.dart")} [E]',
          'Failed to load "${p.join("test", "my_test.dart")}":',
          'Error getting http://localhost:54321/my_test.dart.browser_test.dart.js'
              '.map: $message',
          'Make sure "pub serve" is running.'
        ]));
    await test.shouldExit(1);
  }, tags: 'chrome');

  test("gracefully handles pub serve not running for Node tests", () async {
    var test = await runTest(['--pub-serve=54321', '-p', 'node']);
    var message = Platform.isWindows
        ? 'The remote computer refused the network connection.'
        : 'Connection refused (errno ';

    expect(
        test.stdout,
        containsInOrder([
          '-1: compiling ${p.join("test", "my_test.dart")} [E]',
          'Failed to load "${p.join("test", "my_test.dart")}":',
          'Error getting http://localhost:54321/my_test.dart.node_test.dart.js:'
              ' $message',
          'Make sure "pub serve" is running.'
        ]));
    await test.shouldExit(1);
  }, tags: 'node');

  test("gracefully handles a test file not being in test/", () async {
    new File(p.join(d.sandbox, 'test/my_test.dart'))
        .copySync(p.join(d.sandbox, 'my_test.dart'));

    var test = await runTest(['--pub-serve=54321', 'my_test.dart']);
    expect(
        test.stdout,
        containsInOrder([
          '-1: loading my_test.dart [E]',
          'Failed to load "my_test.dart": When using "pub serve", all test files '
              'must be in test/.'
        ]));
    await test.shouldExit(1);
  });
}

/// The list of supported compilers for the current [Platform.version].
final Iterable<String> _compilers = () {
  var compilers = ['dart2js'];
  if (_sdkSupportsDartDevc) compilers.add('dartdevc');
  return compilers;
}();

/// Whether or not the dartdevc compiler is supported on the current
/// [Platform.version].
final bool _sdkSupportsDartDevc = () {
  var sdkVersion = new Version.parse(Platform.version.split(' ').first);
  var minDartDevcVersion = new Version(1, 24, 0);
  return sdkVersion >= minDartDevcVersion;
}();

/// Runs the test described by [testFn] once for each supported compiler on the
/// current [Platform.version], passing the relevant compiler args for pub serve
/// as the first argument.
void testWithCompiler(String name, testFn(List<String> compilerArgs), {tags}) {
  for (var compiler in _compilers) {
    var compilerArgs = _sdkSupportsDartDevc ? ['--web-compiler', compiler] : [];
    test("$name with $compiler", () => testFn(compilerArgs), tags: tags);
  }
}<|MERGE_RESOLUTION|>--- conflicted
+++ resolved
@@ -21,10 +21,7 @@
 
 void main() {
   setUp(() async {
-    await d
-        .file(
-            "pubspec.yaml",
-            """
+    await d.file("pubspec.yaml", """
 name: myapp
 dependencies:
   barback: any
@@ -34,13 +31,10 @@
     \$include: test/**_test.dart
 - test/pub_serve:
     \$include: test/**_test.dart
-""")
-        .create();
+""").create();
 
     await d.dir("test", [
-      d.file(
-          "my_test.dart",
-          """
+      d.file("my_test.dart", """
 import 'package:test/test.dart';
 
 void main() {
@@ -50,9 +44,7 @@
     ]).create();
 
     await d.dir("lib", [
-      d.file(
-          "myapp.dart",
-          """
+      d.file("myapp.dart", """
 import 'package:barback/barback.dart';
 
 class MyTransformer extends Transformer {
@@ -77,17 +69,13 @@
     setUp(() async {
       // Give the test a failing assertion that the transformer will convert to
       // a passing assertion.
-      await d
-          .file(
-              "test/my_test.dart",
-              """
+      await d.file("test/my_test.dart", """
 import 'package:test/test.dart';
 
 void main() {
   test("test", () => expect(true, isFalse));
 }
-""")
-          .create();
+""").create();
     });
 
     test("runs those tests in the VM", () async {
@@ -203,22 +191,16 @@
     }, tags: 'node');
 
     test("gracefully handles unconfigured transformers", () async {
-      await d
-          .file(
-              "pubspec.yaml",
-              """
+      await d.file("pubspec.yaml", """
 name: myapp
 dependencies:
   barback: any
   test: {path: ${p.current}}
-""")
-          .create();
+""").create();
 
       var pub = await runPubServe();
       var test = await runTest([_pubServeArg]);
-      expectStderrEquals(
-          test,
-          '''
+      expectStderrEquals(test, '''
 When using --pub-serve, you must include the "test/pub_serve" transformer in
 your pubspec:
 
@@ -235,9 +217,7 @@
   group("uses a custom HTML file", () {
     setUp(() async {
       await d.dir("test", [
-        d.file(
-            "test.dart",
-            """
+        d.file("test.dart", """
 import 'dart:html';
 
 import 'package:test/test.dart';
@@ -248,9 +228,7 @@
   });
 }
 """),
-        d.file(
-            "test.html",
-            """
+        d.file("test.html", """
 <html>
 <head>
   <link rel='x-dart-test' href='test.dart'>
@@ -282,10 +260,7 @@
 
   group("with a failing test", () {
     setUp(() async {
-      await d
-          .file(
-              "test/my_test.dart",
-              """
+      await d.file("test/my_test.dart", """
 import 'dart:html';
 
 import 'package:test/test.dart';
@@ -293,23 +268,9 @@
 void main() {
   test("failure", () => throw 'oh no');
 }
-""")
-          .create();
-    });
-
-<<<<<<< HEAD
-    test("dartifies stack traces for JS-compiled tests by default", () async {
-      var pub = await runPubServe();
-      var test =
-          await runTest([_pubServeArg, '-p', 'chrome', '--verbose-trace']);
-      expect(
-          test.stdout,
-          containsInOrder(
-              [" main.<fn>", "package:test", "dart:async/zone.dart"]));
-      await test.shouldExit(1);
-      await pub.kill();
-    }, tags: 'chrome');
-=======
+""").create();
+    });
+
     group("dartifies stack traces for JS-compiled tests by default", () {
       test("on a browser", () async {
         var pub = await runPubServe();
@@ -320,9 +281,8 @@
             containsInOrder(
                 [" main.<fn>", "package:test", "dart:async/zone.dart"]));
         await test.shouldExit(1);
-        pub.kill();
+        await pub.kill();
       }, tags: 'chrome');
->>>>>>> 7ea1cb62
 
       test("on Node", () async {
         var pub = await runPubServe();
